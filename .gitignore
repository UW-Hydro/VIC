# Object files
*.o
*.ko
*.obj
*.elf

# Libraries
*.lib
*.a

# Build process
.depend

# Shared objects (inc. Windows DLLs)
*.dll
*.so
*.so.*
*.dylib
*.dSYM

vicNl
vic_classic
vic_image
<<<<<<< HEAD
liblnd.a
=======
_vic.py
>>>>>>> 3a2f12e4

.DS_Store
TAGS

*egg-info*<|MERGE_RESOLUTION|>--- conflicted
+++ resolved
@@ -21,11 +21,7 @@
 vicNl
 vic_classic
 vic_image
-<<<<<<< HEAD
 liblnd.a
-=======
-_vic.py
->>>>>>> 3a2f12e4
 
 .DS_Store
 TAGS
