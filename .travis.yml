language: c
sudo: false # use container based build
notifications:
  email: false

matrix:
  fast_finish: false
  include:
  # Classic Driver
  - compiler: clang
    os: linux
    env: TESTID='classic'
  - compiler: gcc
    os: linux
    env: TESTID='classic'
  - compiler: gcc
    os: linux
    env: TESTID=classic USE_CC=gcc-5
    addons:
      apt:
        packages:
          - gcc-5
          - gcc-5-multilib
          - linux-libc-dev:i386
        sources:
          - ubuntu-toolchain-r-test
  - compiler: clang
    os: linux
    env: TESTID=classic USE_CC=clang-3.6
    addons:
      apt:
        packages:
          - clang-3.6
        sources:
          - llvm-toolchain-precise-3.6
          - ubuntu-toolchain-r-test
  - compiler: gcc
    os: osx
    env: TESTID=classic
  - compiler: gcc
    os: osx
    env: TESTID=classic BREW_INSTALLS="gcc"
  # Image Driver
  - compiler: gcc
    os: linux
    env: TESTID='image'
    addons:
      apt_packages:
        - libnetcdf-dev
        - mpich-bin
  - compiler: gcc
    os: osx
    env: TESTID=image BREW_TAPS="homebrew/science" BREW_INSTALLS="gcc netcdf openmpi"
  # Python Driver
  - compiler: clang
    os: linux
    env: TESTID="python" TRAVIS_PYTHON=2.7
  - compiler: gcc
    os: linux
    env: TESTID="python" TRAVIS_PYTHON=2.7
  - compiler: clang
    os: linux
    env: TESTID="python" TRAVIS_PYTHON=3.4
  - compiler: gcc
    os: linux
    env: TESTID="python" TRAVIS_PYTHON=3.4
  - compiler: gcc
    os: osx
    env: TESTID="python" TRAVIS_PYTHON=2.7
  - compiler: gcc
    os: osx
    env: TESTID="python" TRAVIS_PYTHON=3.4
  - compiler: clang
    os: osx
    env: TESTID="python" TRAVIS_PYTHON=2.7
  - compiler: clang
    os: osx
    env: TESTID="python" TRAVIS_PYTHON=3.4
  allow_failures:
  # Image Driver
  - compiler: gcc
    os: linux
    env: TESTID='image'
    addons:
      apt_packages:
        - libnetcdf-dev
        - mpich-bin

before_install:
<<<<<<< HEAD
    - sudo apt-get update -qq
    - sudo apt-get install -y libnetcdf-dev
    - sudo apt-get install -y mpich2
    - sudo apt-get install -y libmpich2-dev
    - sudo apt-get install -y libopenmpi-dev
    - sudo apt-get install -y openmpi-bin
    - sudo apt-get install -y gfortran
script:
    - make full -C vic/drivers/classic/
    - make full -C vic/drivers/image/
    - make full -C vic/drivers/cesm/
=======
  - source ci/${TESTID}.travis
  - vic_before_install
install:
  - vic_install
script:
  - vic_script
after_success:
  - vic_after_success
after_failure:
  - vic_after_failure
>>>>>>> a46bf6f5
<|MERGE_RESOLUTION|>--- conflicted
+++ resolved
@@ -87,19 +87,6 @@
         - mpich-bin
 
 before_install:
-<<<<<<< HEAD
-    - sudo apt-get update -qq
-    - sudo apt-get install -y libnetcdf-dev
-    - sudo apt-get install -y mpich2
-    - sudo apt-get install -y libmpich2-dev
-    - sudo apt-get install -y libopenmpi-dev
-    - sudo apt-get install -y openmpi-bin
-    - sudo apt-get install -y gfortran
-script:
-    - make full -C vic/drivers/classic/
-    - make full -C vic/drivers/image/
-    - make full -C vic/drivers/cesm/
-=======
   - source ci/${TESTID}.travis
   - vic_before_install
 install:
@@ -109,5 +96,4 @@
 after_success:
   - vic_after_success
 after_failure:
-  - vic_after_failure
->>>>>>> a46bf6f5
+  - vic_after_failure