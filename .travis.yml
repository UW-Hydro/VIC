--- conflicted
+++ resolved
@@ -1,21 +1,4 @@
 language: c
-<<<<<<< HEAD
-compiler:
-  - clang
-  - gcc
-before_install:
-    - sudo apt-get update -qq
-    - sudo apt-get install -y libnetcdf-dev
-    - sudo apt-get install -y mpich2
-    - sudo apt-get install -y libmpich2-dev
-    - sudo apt-get install -y libopenmpi-dev
-    - sudo apt-get install -y openmpi-bin
-    - sudo apt-get install -y gfortran
-script:
-    - make full -C vic/drivers/classic/
-    - make full -C vic/drivers/image/
-    - make full -C vic/drivers/cesm/
-=======
 sudo: false # use container based build
 notifications:
   email: false
@@ -113,5 +96,4 @@
 after_success:
   - vic_after_success
 after_failure:
-  - vic_after_failure
->>>>>>> 5d776cb9
+  - vic_after_failure