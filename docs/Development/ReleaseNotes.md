# Release Notes

This is the list of changes to VIC between each release.  For full details, see the commit logs at [https://github.com/UW-Hydro/VIC](https://github.com/UW-Hydro/VIC).

### Known Issues in Current Release

For a list of known issues and their fixes (in bug-fix updates), visit the VIC GitHub [Issues](https://github.com/UW-Hydro/VIC/issues) page.

### Version Check

To check which release of VIC you are running:

Type `vicNl -v` or for VIC 5 and later, `vic_{driver}.exe -v`.

------------------------------

## VIC 5.0.0

**Release date: (Unreleased)**

This is a major update from VIC 4. The VIC 5.0.0 release aims to have nearly identical physics as VIC 4.2 while providing a clean, refactored code base supporting multiple drivers. There are a number of backward incompatible changes. See the VIC Github page for more details on the changes included in this release.

#### New Features:

1. "vic_run"

	Although the physics and model behavior of VIC 5.0.0 should be nearly identical to VIC 4.2, the source code has undergone a major cleanup and reorganization. We have separated the physical core ("vic_run") from the driver source code. This work has improved the extensibility and readability of the model.

2. Classic Driver

	The Classic Driver provides similar functionality as VIC 4, including ASCII and binary I/O, and a time-before-space evaluation loop order. The classic driver is maintained for two main reasons: 1) to provide some level of backward compatibility for existing VIC users that wish to continue using VIC using a traditional approach, and 2) to allow VIC to be run at individual grid cells, without requiring the infrastructure needed by the Image Driver. Classic Driver specific documentation can be found here.

3. Image Driver

	The Image Driver adds a number of features to the user interface of the VIC model. Most notably, it uses a space-before-time evaluation loop order, netCDF I/O, and parallelization using Open-MPI.  Image Driver specific documentation can be found here.

4. Constants File ([GH#192](https://github.com/UW-Hydro/VIC/pull/173))

	Earlier versions of VIC included many hard-coded parameters and constants.  We have consolidated these constants into a single structure and developed a input file that allows users to modify parameters at run-time.  See here for more information.

5. Logging ([GH#173](https://github.com/UW-Hydro/VIC/pull/173))

	A set of logging Macros have been added to all drivers and `vic_run`. The logging level can be set in the driver `Makefile` via the `LOG_LVL` variable. The logging Macros provide the filename and line number in the source code to aid in debugging.  Additionally, when compiler support is available, a traceback is printed when VIC exits during runtime.  

6. Sub-hourly Timestep ([GH#188](https://github.com/UW-Hydro/VIC/pull/188))

	Previous versions of VIC were limited to a minimum timestep of one hour.  The units of the VIC timestep have been changed from hours to seconds and the minimum timestep is now one second. If you intend on running VIC at a timestep less that one hour, we suggest significant testing.

7. Calendar Support ([GH#188](https://github.com/UW-Hydro/VIC/pull/188))

	Earlier versions of VIC used the standard Gregorian calendar.  Because many modern climate models use non-standard calendars, we have implemented all [CF compliant calendars](http://www.cgd.ucar.edu/cms/eaton/netcdf/CF-20010629.htm#cal). The standard calendar remains the VIC default.  See the documentation for individual drivers for how to set the calendar option.

8. Sample Datasets

9. Tests Datasets

#### Backwards Incompatible Changes:

1.  Classic Driver I/O Formatting ([GH#227](https://github.com/UW-Hydro/VIC/pull/227) and ?)

	The format of ASCII forcing and output files has changed in VIC 5. These changes were motivated by the desire to improve simulation metadata tracking and reproducibility of VIC simulations.

	- Forcing files now require date stamps for each timestep and a header specifies the names of the forcing variables.   
	- Output files now include a header with simulation metadata and variable names. The `PRT_HEADER` option has been deprecated.

2.  Classic Driver Global Parameter Options:

	A number of global parameter options have changed for the Classic Driver, relative to VIC 4.

	- `TIME_STEP` (int, units: hours) has been changed to `MODEL_STEPS_PER_DAY` (int)
	- `SNOW_STEP` (int, units: hours) has been changed to `SNOW_STEPS_PER_DAY` (int)
	- `OUT_DT` (int, units: hours) has been changed to `OUTPUT_STEPS_PER_DAY` (int)
	- `FORCE_DT` (int, units: hours) has been changed to `FORCE_STEPS_PER_DAY` (int)

3.  Classic Driver Output Variables ([GH#352](https://github.com/UW-Hydro/VIC/pull/352))

	Computation of potential evapotranspiration (PET) has been simplified, reducing the number of output variables from 6 to 1.  The following output variables have been removed:

    - `OUT_PET_SATSOIL` (potential evap from saturated bare soil)
    - `OUT_PET_H2OSURF` (potential evap from open water)
    - `OUT_PET_SHORT` (potential evap (transpiration only) from short reference crop (grass))
    - `OUT_PET_TALL` (potential evap (transpiration only) from tall reference crop (alfalfa))
    - `OUT_PET_NATVEG` (potential evap (transpiration only) from current vegetation and current canopy resistance)
    - `OUT_PET_VEGNOCR` (potential evap (transpiration only) from current vegetation and 0 canopy resistance)

    These have been replaced by:

    - `OUT_PET` (potential evapotranspiration, which = area-weighted sum of potential transpiration and potential soil evaporation; potential transpiration is computed using the Penman-Monteith eqn with architectural resistance and LAI of the current veg cover)

#### Deprecated Features:

1.  Removed unused global parameter option `MEASURE_H` ([GH#284](https://github.com/UW-Hydro/VIC/pull/284).)
2.  Removed MTCLIM ([GH#288](https://github.com/UW-Hydro/VIC/pull/288)).

	Previous versions of VIC used MTCLIM to generate missing forcing variables required to run VIC.  This led to confusion by many users and considerably more complex code in the Classic Driver. VIC forcings are now required to be provided at the same time frequency as the model will be run at (`SNOW_STEPS_PER_DAY` or `MODEL_STEPS_PER_DAY`). The following options have been removed from the Classic Driver:

	- `LW_TYPE`
	- `LW_CLOUD`
	- `MTCLIM_SWE_CORR`
	- `VP_INTERP`
	- `VP_ITER`
	- `OUTPUT_FORCE`

	We are providing a stand-alone version of MTCLIM that produces subdaily VIC meteorological forcings.  That tool is available [here](http://mtclim.readthedocs.org).
3. Removed `LONGWAVE` and `SHORTWAVE` forcing types ([GH#379](https://github.com/UW-Hydro/VIC/pull/379)).

	Previous versions of VIC allowed users to specify either `LONGWAVE` or `LWDOWN` to denote the incoming longwave radiation flux and `SHORTWAVE` or `SWDOWN` to denote the incoming shorwave radiation flux. We have removed these duplicate options, standardizing on the more descriptive `LWDOWN` and `SWDOWN`.

	Similarly, output variables `OUT_NET_LONG` and `OUT_NET_SHORT` have been replaced with `OUT_LWNET` and `OUT_SWNET`, respectively.
<<<<<<< HEAD
=======

3.  Changed the name of the variable VEGCOVER to FCANOPY, since this more accurately captures the meaning of the term (i.e., the fractional area of the plant canopy within the veg tile).  Similarly changed OUT_VEGCOVER to OUT_FCANOPY.

    Similarly, changed the names of the following global parameter file options:
        - VEGLIB_VEGCOVER
        - VEGPARAM_VEGCOVER
        - VEGCOVER_SRC
    to:
        - VEGLIB_FCAN
        - VEGPARAM_FCAN
        - FCAN_SRC
>>>>>>> b48f8dcc

#### Bug Fixes:

------------------------------

## VIC 4.2.c [![DOI](https://zenodo.org/badge/doi/10.5281/zenodo.35302.svg)](http://dx.doi.org/10.5281/zenodo.35302)

Source code is available here: [![VIC.4.2.c](https://img.shields.io/badge/VIC-4.2.c-blue.svg)](https://github.com/UW-Hydro/VIC/releases/tag/VIC.4.2.c)

**Release date: (December 12, 2015)**

This is a bugfix update from 4.2.b.

!!! Note "Note: Final Release of VIC 4 Development Track"
	This is the last release of the VIC Version 4 development track.  The next release will be VIC.5.0 and will include backward incompatible changes.

#### Bug Fixes:

1.  Documented how VIC 4.2 needs user to specify veg_lib and veg_param files when OUTPUT_FORCE = TRUE. ([GH#305](https://github.com/UW-Hydro/VIC/issues/305))

	Prior to release 4.2, a user could run VIC in OUTPUT_FORCE mode with only a soil parameter file and forcing files.  This functionality is now broken as of release 4.2 and will not be fixed.  Users must either supply veg_lib and veg_parameter files (which the user is likely to have anyway) or use the standalone forcing disaggregator under cevelopment for use with release 5.0.  The documentation was updated to describe this issue as of release 4.2.c.

2. Added architectural resistance of 100 s/m for soil evaporation. ([GH#306](https://github.com/UW-Hydro/VIC/issues/306))

	Testing at approx. 60 eddy covariance towers ([Bohn and Vivoni, 2016](../Documentation/References.md#other-historical-references)) has indicated that soil evaporation is too high with the prior architectural resistance of 0 s/m and too low with a value of 200 s/m.  Further refinement would be ideal but this is a good ballpark figure.

3. Compute aerodynamic conductance of each veg tile as area-weighted average of conductances of vegetated and exposed soil fractions of the tile. ([GH#306](https://github.com/UW-Hydro/VIC/issues/306))

	The prior formulation was not the final version used in [Bohn and Vivoni (2016)](../Documentation/References.md#other-historical-references), but was mistakenly added to the codebase instead of the formulation used here.  This fixes the mistake.

4. Fix overwriting of veg_lib structure with values of current cell in veg_param file. ([GH#319](https://github.com/UW-Hydro/VIC/issues/319))

	Previously, VIC overwrote the LAI, albedo, and vegcover values in the copy of the veg library stored in memory (which is supposed to be constant reference values that apply to all grid cells) with those from the veg_parameter file pertaining to the current grid cell.  Values for veg classes not present in the current grid cell therefore were those of the last grid cell that contained those veg classes.  This did not affect performance but interfered with diagnostics while debugging.

5. Lake parameter validation. ([GH#308](https://github.com/UW-Hydro/VIC/issues/308))

	Previously, there were minimal checks performed on the values of the depth-area relationship.  This allowed unphysical values to be specified, leading to all manner of unphysical behaviors.  This has been fixed.

6. Fix lake water balance errors. ([GH#308](https://github.com/UW-Hydro/VIC/issues/308) and [GH#316](https://github.com/UW-Hydro/VIC/issues/316))

	Previously, precipitation over the lake was scaled by the lake area fraction twice, resulting in water balance errors.  This has been fixed.

------------------------------

## VIC 4.2.b [![DOI](https://zenodo.org/badge/doi/10.5281/zenodo.22307.svg)](http://dx.doi.org/10.5281/zenodo.22307)

Source code is available here: [![VIC.4.2.b](https://img.shields.io/badge/VIC-4.2.b-blue.svg)](https://github.com/UW-Hydro/VIC/releases/tag/VIC.4.2.b)

**Release date: (January 22, 2015)**

This is a bugfix update from 4.2.a.

#### Bug Fixes:

1.  Fixed memory error in `initialize_atmos` when OUTPUT_FORCE = TRUE. ([GH#201](https://github.com/UW-Hydro/VIC/issues/201))

	Previously, access to unitialized elements of the veg_con and veg_hist structure was attempted when OUTPUT_FORCE = TRUE, causing a memory error and the model to crash.  This fix sets these elements inside a `if (!options.OUTPUT_FORCE)` block allowing the OUTPUT_FORCE option to work as expected.

------------------------------

## VIC 4.2.a

Source code is available here: [![VIC.4.2.a](https://img.shields.io/badge/VIC-4.2.a-blue.svg)](https://github.com/UW-Hydro/VIC/releases/tag/VIC.4.2.a)

**Release date: (December 21, 2014)**

This is a bugfix update from 4.2.

#### Bug Fixes:

1.  Fixed uninitialized bare soil albedo. ([GH#178](https://github.com/UW-Hydro/VIC/issues/178))

	Previously, bare_albedo was unset for the bare soil case (`iveg!=Nveg`). This fix sets the bare_albedo to the global variable value of `BARE_SOIL_ALBEDO`.

2.  Cleanup of frozen soil option constraints.

	Removed hardcoded, behind the scenes checks for the `EXP_TRANS` and `NO_FLUX` global parameter values for case of `QUICK_SOLVE=TRUE` in `calc_surf_energy_bal`.

------------------------------

## VIC 4.2

Source code is available here: [![VIC.4.2](https://img.shields.io/badge/VIC-4.2-blue.svg)](https://github.com/UW-Hydro/VIC/releases/tag/VIC.4.2)

**Release date: (November 19, 2014)**

This is a minor release from 4.1.2.  It includes several new features, bug fixes, and a few backwards incompatible changes.

#### New Features:

1.  Added partial vegetation cover (within each tile).

	Added a time-varying (non-climatological) partial vegcover fraction within vegetated tiles.  Previously, vegetation was assumed to cover 100% of the land surface in a vegetated tile (i.e., "big leaf" scheme).  This assumption is not valid in general, and in particular becomes very inaccurate in arid environments (e.g., open shrublands), or as LAI decreases to near 0.  In such cases, evaporation from bare soil between the plants becomes a major (or dominant) component of total evapotranspiration.

	This partial veg cover fraction ("vegcover") is treated the same way as LAI and albedo: new options (`VEGCOVER_SRC` and `VEGPARAM_VEGCOVER`) tell VIC whether the veg param file contains 12 climatological vegcover values and whether to use those or the ones in the veg library.  A new forcing variable ("VEGCOVER") can be included in forcing files along with LAI and albedo, and must be specified in the global parameter file in the same way.  There is an additional option controlling whether `VEGCOVER` values appear in the veg library file: VEGLIB_`VEGCOVER`.  `FALSE` by default, if TRUE it tells VIC to expect 12 monthly `VEGCOVER` values in each veg class, after the 12 LAI and before the 12 albedo values.

	Internally, VIC uses the partial vegcover fraction to divide each veg tile into the area covered by plants and the area in between the plants.  LAI and canopy moisture and snow storage are rescaled by 1/vegcover to get plant-specific values before canopy evap, transpiration, and canopy snow dynamics are computed (vegcover is not allowed to go below the value `MIN_VEGCOVER` in `vicNl_def.h`).  Bare soil evap is computed for the bare soil component of the tile.  Total evapotranspiration is computed as the area-weighted sum of canopy evap and transpiration from the vegetated fraction and bare soil evap from the bare soil fraction.  Finally, LAI and canopy moisture storage are rescaled back to the tile-area-average values before output.

2.  Added non-climatological time-varying veg parameters.

	Added ability to read timeseries of LAI and albedo as forcing variables.  In addition, climatological albedo values can now be given in the veg parameter file in a similar manner to LAI.

	These changes involved adding a new veg_hist data structure to contain the timeseries of LAI, Wdmax, and albedo, as well as adding LAI, Wdmax, and albedo variables to the veg_var structure to store the current values of these variables.

	To allow for climatological albedo values to be specified in the veg parameter file (similar to LAI), a new option has been introduced: ALB_SRC.  The constants LAI_FROM_VEGPARAM and LAI_FROM_VEGLIB have changed name to FROM_VEGPARAM and FROM_VEGLIB so that they can be used to specify the source of either variable.

	VIC now handles LAI and albedo as follows:
		1. If specified as a variable in one of the forcing files, the values from the forcing file will be used in the simulation instead of the values in the veg parameter or veg library files.
		2. If not specified as a variable in one of the forcing files, values will be taken from the veg parameter file if a) they are listed there and b) `LAI_SRC` (for LAI) and/or `ALB_SRC` (for albedo) are set to `FROM_VEGPARAM`.
		3. If not supplied as a forcing and [EITHER not listed in the veg parameter file OR listed there but LAI_SRC or ALB_SRC is set to FROM_VEGLIB], values will be taken from the veg library.


3.  New forcing variables for carbon cycle.

	Added the following new input forcing variables (used for simulations of carbon cycle processes):

	- `CATM`: Atmospheric CO2 mixing ratio [ppm]
	- `FDIR`: Fraction of incoming shortwave that is direct [fraction]
	- `PAR`:  Photosynthetically active radiation [W/m2]

	These variables are optional; if not supplied as forcings, VIC will use default values for them, as follows:

	- `CATM`: Value of CatmCurrent defined in `vicNl_def.h`
	- `FDIR`: Value computed by MTCLIM module
	- `PAR`:  `SHORTWAVE*SW2PAR`, with `SW2PAR` defined in `vicNl_def.h`

	Similarly, added the following new output variables:

	- `OUT_CATM`:   (equals CATM)
	- `OUT_COSZEN`: Cosine of the solar zenith angle, computed by MTCLIM module
	- `OUT_FDIR`:   (equals FDIR)
	- `OUT_PAR`:    (equals PAR)

4.  Added simulation of photosynthesis.

	Added simulation of photosynthesis.  The photosynthesis formulation was taken from the BETHY model (Knorr, 2000), which in turn used the Farquhar model for C3 plants and the Collatz model for C4 plants.  In addition, inhibition of photosynthesis under saturated conditions (as described by Frolking et al, 2002) is allowed for.

	This feature requires several new veg parameters to be in the veg library file:

	- `Ctype`:          Photosynthetic pathway; can be C3 or C4
	- `MaxCarboxRate`:  Maximum carboxlyation rate at 25 deg C (mol(CO2)/m2s)
	- `MaxETransport`:  Maximum electron transport rate at 25 deg C (mol(CO2)/m2s) (C3 plants)
	- `CO2Specificity`: CO2 specificity at 25 deg C (mol(CO2)/m2s) (C4 plants)
	- `LightUseEff`:    Light-use efficiency (mol(CO2)/mol(photons))
	- `NscaleFlag`:     TRUE = nitrogen-scaling factors are applicable to this veg class
	- `Wnpp_inhib`:     Moisture level (fraction of maximum moisture) above which photosynthesis experiencing saturation inhibition, i.e. too wet for optimal photosynthesis; only applies to top soil layer
	- `NPPfactor_sat`:  Photosynthesis multiplier (fraction of maximum) when top soil layer is saturated

	There are several new output variables associated with this feature:

	- `OUT_GPP`:  Gross primary productivity [g C/m2d]
	- `OUT_RAUT`: Autotrophic respiration [g C/m2d]
	- `OUT_NPP`:  Net primary productivity [g C/m2d]
	- `OUT_APAR`: Absorbed PAR [W/m2]

	By default, this feature is turned off.  To turn this feature on, set `CARBON` to `TRUE` in the global parameter file.

	When this feature is turned on, you can choose to compute stomatal resistance via the Jarvis formulation (the formulation used by all previous versions of VIC) or as a function of photosynthetic demand. This is determined by the setting of `RC_MODE` in the global parameter file.  A value of `RC_JARVIS` (which is the default) selects the Jarvis formulation.  A value of `RC_PHOTO` selects the photosynthetic demand formulation.

5. Added simulation of soil carbon storage and fluxes.

	Added simulation of soil carbon storage and fluxes.  This formulation was taken mostly from the LPJ model (Sitch, 2003), which in turn used a Lloyd-Taylor model for the dependence of soil respiration on soil temperature.  The dependence of soil respiration on soil moisture was based on the formulation of Yi et al (2012) but modified to allow a small respiration rate under saturated conditions.

	At this point, we do not simulate the storage of carbon in living biomass. Therefore, the flux of carbon into the soil (litterfall) is set equal to the total NPP of the previous calendar year, spread evenly over the current year.  As in the LPJ model, soil carbon is stored in 3 pools: litter (fast), intermediate, and slow; with associated turnover times of 2.86 y, 33.3 y, and 1,000 y, respectively.  Litterfall enters the litter pool.  Carbon exits the litter pool through respiration (RhLitter).  A fraction (fAir) of this respired carbon is in the form of CO2 and is vented directly to the atmosphere (RhLitter2Atm).  The remainder is sent to the intermediate and slow pools in the proportions fInter and (1-fInter), respectively.  These pools also respire carbon, which is assumed to be in the form of CO2 and vented directly to the atmosphere.

	There are several new output variables associated with this feature:
	- `OUT_RHET`: Total heterotrophic respiration vented to the atmosphere (= RhLitter2Atm+RhInter+RhSlow)  [g C/m2d]
	- `OUT_NEE`:  Net Ecosystem Exchange (= NPP-RHET) [g C/m2d]
	- `OUT_LITTERFALL`: Flux of carbon from living biomass into litter pool [g C/m2d]
	- `OUT_CLITTER`: Carbon density in the litter pool [g C/m2]
	- `OUT_CINTER`: Carbon density in the intermediate pool [g C/m2]
	- `OUT_CSLOW`: Carbon density in the slow pool [g C/m2]

	This feature is part of the carbon cycle, controlled by the setting of the `CARBON` option in the global parameter file.

6. Added soil moisture content for half-space below bottom soil layer

 	VIC's soil thermal profile can extend well below its soil hydrologic layers.  Previously, the moisture content of these soil thermal nodes was set to that of the bottom soil layer.  Now, the moisture content can be set to a user-specified value, SLAB_MOIST_FRACT, defined in `vicNl_def.h`.

#### Deprecated Features:

1.  Removed the `DIST_PRCP` option.

	Removed the `DIST_PRCP` option and all functions and variables associated with it.  Removed the `dist` array dimension from the cell and veg_var data structures.  Renamed the `dist_prcp` data structure to `all_vars`.

#### Bug Fixes:

1.  Fixed division by 0 and nans in output when there is no liquid water available to satisfy evaporative demand

	Previously, runoff() scaled estimated evaporation for each frost subarea by that subarea's portion of available liquid moisture, via summing available liquid moisture over all subareas and computing the ratio of each subarea's moisture to the sum.  There was no check on whether the sum > 0, resulting in the possibility of division by 0 when no liquid moisture is available.  This has been fixed (a check was added).  In addition, the apportionment of evaporation to subareas originally included a check on whether all of the evaporative demand was met, with a warning statement if not.  This check and warning have been removed, since the evaporation values are subsequently modified to reflect what actually evaporated (i.e. it's ok for the initial estimate to exceed available moisture without affecting the water balance).

2.  Fixed negative liquid soil moisture for bare soil conditions

	Previously, runoff() only checked whether total (liquid+ice) soilmoisture was > residual moisture, but not whether liquid soil moisturewas positive.  In some cases, in the bare soil tile, liquid soilmoisture could occasionally go negative.  This has been fixed by addinga check on liquid soil moisture to runoff().

3.  Fixed incorrect handling of case of a mix of cells with and without lakes.

	VIC was neither reading the lake parameter file correctly nor initializing the lake data structures correctly for the case of a mix of cells with and without lakes within a single lake parameter file.  This has been fixed.

4.  Fixed use of tmp_moist array without initialization.

	Fixed use of tmp_moist array without initialization.

5. Fix for crash when FROZEN_SOIL, EXP_TRANS and IMPLICIT all == TRUE

	Extended the "cold nose" hack to the "warm nose" condition, and also extended to cover the IMPLICIT scheme.

	This will be superceded by a more bug-free soil temperature scheme in the next major release of the model.

6.  Fixed incorrect assignment of input forcing variables that are moisture fluxes (all forms of precipitation and channel inflow) when ALMA_INPUT is TRUE.

	When ALMA_INPUT was TRUE, VIC was not rescaling moisture fluxes such as precipitation to an hourly time step correctly in initialize_atmos. This led to incorrect assignment of these fluxes to the atmos array. This has been fixed.

7.  Fixed selection of starting point in forcing file when starting in the middle of a day

	For the case of STARTHOUR not equal to 0, VIC was not finding the correct starting record in the forcing file, due to its missing a check on the hour of the forcing record.  This has been fixed.

8. Fixed incorrect handling of case of a mix of cells with and without lakes.

	VIC was neither reading the lake parameter file correctly nor initializing the lake data structures correctly for the case of a mix of cells with and without lakes within a single lake parameter file.  This has been fixed.

9.  Fixed use of tmp_moist array without initialization.

10. Fixed use of uninitialized soil moisture values on first time step.

	The tmp_moist array, used in initialize_model_state() as an input to compute_runoff_and_asat(), was initialized within an if statement that caused it to be sent to compute_runoff_and_asat() without initialization in some cases.  This has been fixed by moving the initialization of tmp_moist outside the if statement.

11. Fixed errors in forcing disaggregation under certain input cases.

	Fixed bugs in the following cases:

	1. User supplied daily incoming shortwave (not sub-daily)
	2. User supplied daily specific or relative humidity without supplying average daily pressure or temperature, respectively (with which to convert these to daily vapor pressure).

12. Fixed bug in root zone calculation.

	Fixed infinite loop that was occurring when the total  of root zone depths exceeded the total soil depth and one of the root zone boundaries coincided with a soil layer boundary.

13. Fixed error in passing `SensibleHeat` to `func_atmos_energy_bal`.

	Replaced (`*SensibleHeat`) with `SensibleHeat` in argument lists of `root_brent`, `error_print_atmos_energy_bal` and `solve_atmos_energy_bal`.

14. Fixed use of uninitialized variable in cold nose fix for frozen soil

	Fixed use of uninitialized variable in cold nose fix for frozen soil.  Code was attempting to check all nodes for a cold nose, but this check requires accessing the value of the next node, which is undefined when we check the bottom node. Now the code does not check the bottom node (which is unlikely to experience a cold nose anyway).

15. Fixed bug in converting from ALMA_INPUT moisture flux units

	Fixed bug in converting from ALMA_INPUT moisture flux units to traditional units (was multiplying by number of seconds in model step when should have been multiplying by number of seconds in forcing step).

16. Fixed incorrect reporting of canopy energy balance terms.

	VIC was not summing under- and over-story energy fluxes correctly for the case of a forest canopy with snow.  This only affected the reporting of energy balance terms in VIC's output; internal calculations were fine.

	In addition, a bug (sign error in flux summation) in VIC's calculation of the surface energy balance (for output only) was fixed.  This reduces the vast majority of the energy balance errors reported during the course of a typical energy balance simulation.

17. Fixed incorrect summing of rain and snow components of precipitation over grid cell

	The amounts of rainfall and snowfall over the lake (or inundated wetland) were being omitted from the grid cell totals.  This has been fixed.

18. Vapor pressure incorrect if user supplies (QAIR or REL_HUMID) + PRESSURE as input forcings instead of vapor pressure.

	For the cases of the combination of (QAIR or REL_HUMID) plus PRESSURE supplied as input forcings instead of VP, the logic distinguishing between daily and sub-daily supplied PRESSURE was flawed, resulting in incorrect values in both cases.  This has been fixed.

19. Incorrect handling of user-supplied `tskc` (cloud fraction) for `LW_CLOUD==LW_CLOUD_DEARDORFF`

	Previous versions of VIC (before 4.1.2) used a full-sky longwave formulation taken from two formulas in the Bras hydrology text.  For the new Deardorff full-sky longwave formulation, the dependence on cloud fraction is different from the old Bras formulation.   In 4.1.2 (and 4.1.2.a-b), the new Deardorff formulation did not account for the possibility of user-supplied cloud fraction; if the user supplied cloud fraction as an input forcing, the resulting longwave was wrong.  This has been fixed.

20. Changed default settings of `MTCLIM_SWE_CORR` and `LW_TYPE` to reflect best general settings

	In light of the findings of Bohn et al. (2012), we have changed the default setting of `MTCLIM_SWE_CORR` to `FALSE` and of `LW_TYPE` to `LW_PRATA`.  These settings give forcing estimates that are less biased in general.

21. Vapor pressure set to 0 if user supplies (`QAIR` or `REL_HUMID`) + `PRESSURE` as input forcings instead of vapor pressure.

	For the cases of the combination of (QAIR or REL_HUMID) plus PRESSURE supplied as input forcings instead of VP, VIC was supposed to compute VP from (QAIR or REL_HUMID) and PRESSURE, then transfer the computed VP to the atmos data structure.  This transfer was being skipped, and vapor pressure was consequently set to 0 during the simulation.  This has been fixed.

22. Computed longwave sometimes is extremely large at high latitudes.

	Previously (VIC 4.1.2, 4.1.2.a, and 4.1.2.b only), when SHORTWAVE and VP were supplied to VIC as input forcings (and LONGWAVE was NOT supplied as a forcing), the incoming longwave radiation computed by VIC would in rare cases become extremely large.  This happens only at high latitudes in winter when the theoretical clear-sky potential solar radiation is very small.  If the supplied VP was large enough, it could cause the internal variable t_tmax (clear-sky transmittance) to go negative.  This in turn would cause the internal variable t_fmax (cloud transmittance) to go negative as well.  This, finally, would cause computed LONGWAVE values to become extremely large, if the LW_CLOUD method was set to DEARDORFF.  This has been fixed.

23. VIC was unnecessarily requiring WIND to be supplied as an input forcing.

	VIC was requiring `WIND` (or the zonal and meridional components of wind, `WIND_E` and `WIND_N`) to be supplied as an input forcing.  Now VIC allows WIND to be omitted.  If `WIND` is not supplied as an input forcing, VIC will supply a default wind speed, defined in `vicNl_def.h` as `DEFAULT_WIND_SPEED` and currently set to 3.0 m/s.

24. Cloud fraction tskc was not accounting for the case in which observed incoming shortwave is supplied as a forcing.

	In the absence of observations, VIC's estimate of cloud fraction, tskc, is a function of some intermediate quantities that are computed within the MTCLIM algorithm (in mtclim_vic.c).  These intermediate terms can be computed from either observed daily shortwave radiation (if available) or simulated daily shortwave radiation.  The computation of tskc was previously taking place in a part of the code where only the simulated daily shortwave radiation was available.  Thus, tskc would not reflect the actual amount of incident shortwave, even if observed incident shortwave was supplied as a forcing.

	This has been fixed.  The tskc computation has been moved to another location in the code where the observed daily shortwave can be accessed (if supplied by the user as a forcing).

25. Incorrect timing of disaggregated radiation and air temperature when daily forcings are supplied and off_gmt is 0.

	VIC was double-shifting the timeseries of subdaily radiation and temperature in cases in which VIC was *not* given sub-daily incoming shortwave as an input forcing *and* soil parameter "off_gmt" was not set to the local time zone offset (i.e. not set to `longitude*24/360`). This caused incorrect timing of the diurnal cycle of radiation and air temperature.

26. Disaggregated radiation is constant throughout the day when daily incoming shortwave radiation is supplied as an input forcing.

	When VIC was supplied with *daily* incoming shortwave as an input forcing variable, VIC would fail to disaggregate this correctly to sub-daily time steps; it would simply repeat the daily average for every sub-daily time step.  This has been fixed.  Now VIC will compute a diurnal cycle whose daily average matches the supplied daily average.

#### Miscellaneous:

1. Better out-of-box behavior for soil temperature scheme

	Added constraints to help ensure efficient, physically reasonable simulation of the soil temperature profile:

	1. Set default values of IMPLICIT and EXP_TRANS to TRUE.

	2. Made "cold" (no-spinup) initial soil temperatures more consistent with air temperature and bottom boundary temperature.

	3. Added validation of option.Nnodes for EXP_TRANS=TRUE to guarantee that, for the given soil temperature bottom boundary depth "dp" (also known as the damping depth), there are at least 3 nodes within the top 50 cm of the soil column.  This is to constrain errors to a reasonable size.  To satisfy this condition, the following relationship must hold: `Nnodes >= 5*ln(dp+1)+1`

	Some examples:

	| dp(m) | minimum Nnodes |
	|-------|----------------|
	| 4     | 9              |
	| 7     | 12             |
	| 10    | 14             |
	| 25    | 18             |
	| 50    | 21             |

	VIC will exit with an error message to this effect if Nnodes is too small for the given value of dp.

2. Cleanup of compile-time options

	Cleanup of `user_def.h,` either by removing options/settings or moving them to `vicNl_def.h` (becoming run-time options if appropriate). user_def.h has been removed.

	The following options were removed:

	- `NO_REWIND`.  All parameter files must contain the same grid cells in
	  the same order.
	- `QUICK_FS`.
	- `EXCESS_ICE`.
	- `OUTPUT_FORCE_STATS`.
	- `LWAVE_COR`.  If the user wishes to correct any of the forcing
	  variables, the user can do this externally to VIC.

	The following options were moved from compile-time to run-time (in the `options_struct` in `vicNl_def.h`):

	- `LOW_RES_MOIST` (renamed to `LOG_MATRIC`)
	- `OUTPUT_FORCE`
	- `CLOSE_ENERGY`
	- `SPATIAL_SNOW`
	- `SPATIAL_FROST`

	The following terms were moved to `vicNl_def.h` without modification:

	- `VERBOSE` (still a compile-time option)
	- Max array dimensions such as `MAX_VEG`, `MAX_LAYERS`, etc.
	- Constants such as `MAXIT_FE` and `LAI_WATER_FACTOR`

------------------------------

## VIC 4.1.2 and earlier

Changes prior to VIC 4.2 are archived in the VIC Git repository. The change log, prior to VIC.5 is archived [here](https://github.com/UW-Hydro/VIC/blob/VIC.4.2.b/src/ChangeLog).<|MERGE_RESOLUTION|>--- conflicted
+++ resolved
@@ -107,10 +107,8 @@
 	Previous versions of VIC allowed users to specify either `LONGWAVE` or `LWDOWN` to denote the incoming longwave radiation flux and `SHORTWAVE` or `SWDOWN` to denote the incoming shorwave radiation flux. We have removed these duplicate options, standardizing on the more descriptive `LWDOWN` and `SWDOWN`.
 
 	Similarly, output variables `OUT_NET_LONG` and `OUT_NET_SHORT` have been replaced with `OUT_LWNET` and `OUT_SWNET`, respectively.
-<<<<<<< HEAD
-=======
-
-3.  Changed the name of the variable VEGCOVER to FCANOPY, since this more accurately captures the meaning of the term (i.e., the fractional area of the plant canopy within the veg tile).  Similarly changed OUT_VEGCOVER to OUT_FCANOPY.
+
+4.  Changed the name of the variable VEGCOVER to FCANOPY, since this more accurately captures the meaning of the term (i.e., the fractional area of the plant canopy within the veg tile).  Similarly changed OUT_VEGCOVER to OUT_FCANOPY.
 
     Similarly, changed the names of the following global parameter file options:
         - VEGLIB_VEGCOVER
@@ -120,7 +118,6 @@
         - VEGLIB_FCAN
         - VEGPARAM_FCAN
         - FCAN_SRC
->>>>>>> b48f8dcc
 
 #### Bug Fixes:
 
