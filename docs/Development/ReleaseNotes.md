# Release Notes

This is the list of changes to VIC between each release.  For full details, see the commit logs at [https://github.com/UW-Hydro/VIC](https://github.com/UW-Hydro/VIC).

### Known Issues in Current Release

For a list of known issues and their fixes (in bug-fix updates), visit the VIC GitHub [Issues](https://github.com/UW-Hydro/VIC/issues) page.

### Version Check

To check which release of VIC you are running:

- For VIC 4, type `vicNl -v`
- For VIC 5 and later, type `vic_{classic,image}.exe -v`

------------------------------

<<<<<<< HEAD
## VIC 5.0.1

**Release date: (Unreleased)**


=======
## VIC 5.1.0

**Release date: (Unreleased)**

#### Model enhancement:

1. Improved calculation of drainage between soil layers ([GH#656](https://github.com/UW-Hydro/VIC/pull/656))

	Drainage from upper layer to adjacent lower layer is calculated according to Brook & Corey curve (where drainage rate is a function of upper-layer soil moisture). In previous versions, a simple numerical solution is applied which uses the timestep-beginning upper-layer soil moisture to calculate drainage rate, and assume this constant rate over the entire timestep. This can cause unreasonably large drainage if the curve has a steep shape and when soil moisture is high. Now, the current version uses exact integral (instead of numerical solution) for layer drainage calculation.

2. Fixes for the CESM driver ([GH#642](https://github.com/UW-Hydro/VIC/pull/642))

	1. Using correct fill value datatypes in MPI Gather steps 
	2. Updated state file name time step to be period-ending rather than period-beginning
	3. Set the state file name to the RASM case ID
	4. Removed decimal point for missing values for unsigned integers
	5. Create dummy forcings when initializing the model (so that there is forcing data for the first time step)
	6. Changed pressure units from kPa to Pa
	7. Fixed bug that prevented using the correct local domain grid cells in `cesm_put_data.c`
	8. Changed reference temperature units from Celsius to Kelvin in `cesm_put_data.c`

------------------------------

## VIC 5.0.1

**Release date: (February 1, 2017)**

#### Bug Fixes:

1. Fixed image driver history file name timestamp ([GH#635](https://github.com/UW-Hydro/VIC/pull/635))

	After the fix, the timestamp appeared in the image driver output history filename is the beginning time of the time period in the file.

2. Fixed forceskip rounding bug ([GH#639](https://github.com/UW-Hydro/VIC/pull/639))

	After the fix, the `forceskip` variable in the global parameter structure (i.e., the number of timesteps to skip in the forcing data for the simulatin period) is rounded correctly (before the fix, rounding error might cause 1-timestep offset in the simulation results).

3. Fixed a problem with image restarts when using multiple processors ([GH#638](https://github.com/UW-Hydro/VIC/pull/638))
	
	After the fix, only the master node is assigned the task of validating state file dimensions and coordinate variables. Multiprocessing was also added to the VIC testing framework.

4. Ensured that the mask variable in the input domain file must be integer type; otherwise an error is raised. ([GH#645](https://github.com/UW-Hydro/VIC/pull/645))

5. Fixed a bug related to `make_lastday` function ([GH#647](https://github.com/UW-Hydro/VIC/pull/647))

	Before the fix, the input arguments to function `make_lastday` are sometimes in a wrong order. The bug caused error when trying to write state file on a leap day.

6. Fixed a bug related to writing two-dimensional lat/lon variables to a state file ([GH#652](https://github.com/UW-Hydro/VIC/pull/652))

	Before the bug fix, two-dimensional lat/lon variables were not populated correctly and were written as fill values to a state file. Now two-dimensional lat/lon variables are correctly populated and written. 
 
7. Fixed a bug related to `dz_node` and `node_depth` variables in image driver output state file ([GH#657](https://github.com/UW-Hydro/VIC/pull/657))

	Before the fix, `dz_node` and `node_depth` in image driver output state file were not spatially distributed, which was wrong. Now these two variables are spatially distributed in the output state file.

8. Fixed a bug related to `run_cell` and `mask` variables in image driver inputs ([GH#662](https://github.com/UW-Hydro/VIC/pull/662))

	Before the fix, active cell was controlled by `mask` variable in the domain file in image driver, and `run_cell` variable in the parameter file was not actually used. Now `run_cell` variable in the parameter file controls active cells (`run_cell` must be within the mask defined by the domain file).

9. Fixed a time precision bug for long simulations ([GH#668](https://github.com/UW-Hydro/VIC/pull/668))

	Before the fix, the timestamps of long VIC runs were incorrect in some cases due to precision issue in timestamp generation. This resulted in incorrect output timestamps after running for a long period of time, or output termination. Please refer to [GH#668](https://github.com/UW-Hydro/VIC/pull/668) for details on this bug fix.

10. Fixed a bug related to forcing and simulation start time ([GH#671](https://github.com/UW-Hydro/VIC/pull/671))

	Before the fix, there would be an error if the simulation start time is later than the forcing start time that year AND the simulation spans multiple years. Fixed this bug.

 
>>>>>>> dc47e5ae
------------------------------

## VIC 5.0.0 [![DOI](https://zenodo.org/badge/doi/10.5281/zenodo.61422.svg)](http://dx.doi.org/10.5281/zenodo.61422)

**Release date: (September 2, 2016)**

Source code is available here: [![VIC.5.0.0](https://img.shields.io/badge/VIC-5.0.0-blue.svg)](https://github.com/UW-Hydro/VIC/releases/tag/VIC.5.0.0)

This is a major update from VIC 4. The VIC 5.0.0 release aims to have nearly identical physics as VIC 4.2 while providing a clean, refactored code base supporting multiple drivers. There are a number of new features, bug fixes, and backward incompatible changes. See the VIC Github page for more details on the changes included in this release.

#### New Features:

1. "vic_run" ([GH#7](https://github.com/UW-Hydro/VIC/issues/7))

	Although the physics and model behavior of VIC 5.0.0 should be nearly identical to VIC 4.2, the source code has undergone a major cleanup and reorganization. We have separated the physical core ("vic_run") from the driver source code. This work has improved the extensibility and readability of the model.


2. Classic Driver ([GH#7](https://github.com/UW-Hydro/VIC/issues/7))

	The Classic Driver provides similar functionality as VIC 4, including ASCII and binary I/O, and a time-before-space evaluation loop order. The Classic Driver is maintained for two main reasons:

	1. to provide some level of backward compatibility for existing VIC users that wish to continue using VIC using a traditional approach, and,
	2. to allow VIC to be run at individual grid cells, without requiring the infrastructure needed by the Image Driver. Documentation for the Classic Driver can be found [here](../Documentation/Drivers/Classic/ClassicDriver/).


3. Image Driver ([GH#7](https://github.com/UW-Hydro/VIC/issues/7))

	The Image Driver adds a number of features to the user interface of the VIC model. Most notably, it uses a space-before-time evaluation loop order, netCDF I/O, and parallelization using MPI.  Image Driver specific documentation can be found [here](../Documentation/Drivers/Image/ImageDriver/).


4. Constants File ([GH#192](https://github.com/UW-Hydro/VIC/pull/173))

	Earlier versions of VIC included many hard-coded parameters and constants.  We have consolidated these constants into a single structure and developed an input file that allows users to modify parameters at run-time.  See [here](../Documentation/Constants/) for more information.


5. Logging ([GH#173](https://github.com/UW-Hydro/VIC/pull/173))

	A set of logging Macros have been added to all drivers and `vic_run`. The logging level can be set in the driver `Makefile` via the `LOG_LVL` variable. The logging Macros provide the filename and line number in the source code to aid in debugging.  Additionally, when compiler support is available, a traceback is printed when VIC exits during runtime. When the `LOG_DIR` variable is provided in the global parameter file, VIC will write its log(s) to log files instead of printing to stdout.


6. Sub-hourly Timestep ([GH#188](https://github.com/UW-Hydro/VIC/pull/188))

	Previous versions of VIC were limited to a minimum timestep of one hour. The units of the VIC timestep have been changed from hours to seconds and the minimum timestep is now one second. If you intend on running VIC at a timestep of less than one hour, we suggest extensive testing.


7. Calendar Support ([GH#188](https://github.com/UW-Hydro/VIC/pull/188))

	Earlier versions of VIC used the standard Gregorian calendar.  Because many modern climate models use non-standard calendars, we have implemented all [CF compliant calendars](http://www.cgd.ucar.edu/cms/eaton/netcdf/CF-20010629.htm#cal). The standard Gregorian calendar remains the VIC default. See the documentation for individual drivers for how to set the calendar option (e.g. [classic](../Documentation/Drivers/Classic/GlobalParam/#main-simulation-parameters)).


8. Sample Datasets ([GH#387](https://github.com/UW-Hydro/VIC/pull/387))

	The [VIC_sample_data](https://github.com/UW-hydro/VIC_sample_data) repository contains the necessary input datasets (forcings and parameters) to run short simulations of the VIC model for both the classic and image driver.


9. Tests Datasets ([GH#79](https://github.com/UW-Hydro/VIC/issues/79))

	See https://github.com/UW-Hydro/VIC/issues/79 for more information. A temporary location of the test data is here: ftp://ftp.hydro.washington.edu/pub/gergel/VIC5_test_data/


10. Testing and Continuous Integration ([GH#190](https://github.com/UW-Hydro/VIC/pull/190))

	A comprehensive testing platform has been implemented and is available for public use along with the VIC model. A small subset of the test platform is run on [Travis-CI](https://travis-ci.org/UW-Hydro/VIC), which facilitates continuous integration of the VIC test platform. More information on the test platform is [here](Testing.md).


11. Run-time profiling and timing ([GH#442](https://github.com/UW-Hydro/VIC/pull/442))

	A timing module has been added to VIC in order to assess the computational cost and throughput of the VIC model. New output variables (`OUT_TIME_VICRUN_WALL` and `OUT_TIME_VICRUN_CPU`) document the time spent in `vic_run` for each variable. Additionally, a timing table is printed to `LOG_DEST` at the end of each simulation.

#### Backwards Incompatible Changes:

1.  Classic Driver I/O Formatting ([GH#18](https://github.com/UW-Hydro/VIC/issues/18), [GH#204](https://github.com/UW-Hydro/VIC/issues/204), [GH#227](https://github.com/UW-Hydro/VIC/pull/227))

	The format of ASCII forcing and output files has changed in VIC 5. These changes were motivated by the desire to improve simulation metadata tracking and reproducibility of VIC simulations.

	- Output files now include a header with simulation metadata and variable names. The `PRT_HEADER` option has been deprecated.

2.  Classic Driver Global Parameter Options

	A number of global parameter options have changed for the Classic Driver, relative to VIC 4.

	- `TIME_STEP` (int, units: hours) has been changed to `MODEL_STEPS_PER_DAY` (int)
	- `SNOW_STEP` (int, units: hours) has been changed to `SNOW_STEPS_PER_DAY` (int)
	- `OUT_DT` (int, units: hours) has been changed to `OUTPUT_STEPS_PER_DAY` (int)
	- `FORCE_DT` (int, units: hours) has been changed to `FORCE_STEPS_PER_DAY` (int)
	- `BINARY_STATE_FILE` (TRUE or FALSE) has been changed to `STATE_FORMAT` (BINARY or ASCII)
	- `BINARY_OUTPUT` (TRUE or FALSE) has been changed to `OUT_FORMAT` (BINARY or ASCII)

3.  State files now include seconds ([GH#464](https://github.com/UW-Hydro/VIC/pull/464))

	- There is a new global parameter option, `STATESEC`.  This specifies the time step at the end of which state will be saved, in units of seconds.  In other words, if you have an hourly time step (3600 sec) and you want to save state at the end of the final time step of the day (which is 86400 seconds long), subtract 3600 from 86400 to get a STATESEC of 82800.  This corresponds to the first second of the final time step.  State will be saved at the end of that time step.  
	- When the state save date is appended to state filenames, STATESEC will be included so that the date will have the format YYYYMMDD_SSSSS.

4.  Classic Driver Output Variables ([GH#352](https://github.com/UW-Hydro/VIC/pull/352))

	Computation of potential evapotranspiration (PET) has been simplified, reducing the number of output variables from 6 to 1.  The following output variables have been removed:

    - `OUT_PET_SATSOIL` (potential evapotranspiration from saturated bare soil)
    - `OUT_PET_H2OSURF` (potential evapotranspiration from open water)
    - `OUT_PET_SHORT` (potential evapotranspiration (transpiration only) from short reference crop (grass))
    - `OUT_PET_TALL` (potential evapotranspiration (transpiration only) from tall reference crop (alfalfa))
    - `OUT_PET_NATVEG` (potential evapotranspiration (transpiration only) from current vegetation and current canopy resistance)
    - `OUT_PET_VEGNOCR` (potential evapotranspiration (transpiration only) from current vegetation and 0 canopy resistance)

    These have been replaced by:

    - `OUT_PET` (potential evapotranspiration, which = area-weighted sum of potential transpiration and potential soil evaporation; potential transpiration is computed using the Penman-Monteith equation with architectural resistance and LAI of the current veg cover)

#### Deprecated Features:

1.  Removed unused global parameter option `MEASURE_H` ([GH#284](https://github.com/UW-Hydro/VIC/pull/284))
2.  Removed MTCLIM ([GH#288](https://github.com/UW-Hydro/VIC/pull/288))

	Previous versions of VIC used MTCLIM to generate missing forcing variables required to run VIC. This led to confusion by many users and considerably more complex code in the Classic Driver. VIC forcings are now required to be provided at the same time frequency as the model will be run at (`SNOW_STEPS_PER_DAY`).

	As part of this change, the following options have been removed from the Classic Driver:

	- `LW_TYPE`
	- `LW_CLOUD`
	- `MTCLIM_SWE_CORR`
	- `VP_INTERP`
	- `VP_ITER`
	- `OUTPUT_FORCE`

	As part of this change, the following output variables have been removed from the Classic Driver:

	- `OUT_COSZEN`
	- `OUT_TSKC`

	In the future, we would like to provide a stand-alone version of MTCLIM that produces subdaily meteorological forcings. We are looking for community support for this feature ([GH#17](https://github.com/UW-Hydro/VIC/issues/17))

3. Removed `LONGWAVE` and `SHORTWAVE` forcing types ([GH#379](https://github.com/UW-Hydro/VIC/pull/379)).

	Previous versions of VIC allowed users to specify either `LONGWAVE` or `LWDOWN` to denote the incoming longwave radiation flux and `SHORTWAVE` or `SWDOWN` to denote the incoming shortwave radiation flux. We have removed these duplicate options, standardizing on the more descriptive `LWDOWN` and `SWDOWN`.

	Similarly, output variables `OUT_NET_LONG` and `OUT_NET_SHORT` have been replaced with `OUT_LWNET` and `OUT_SWNET`, respectively.

4.  Changed the name of the variable `VEGCOVER` to `FCANOPY`, since this more accurately captures the meaning of the term (i.e., the fractional area of the plant canopy within the veg tile). Similarly changed `OUT_VEGCOVER` to `OUT_FCANOPY`.

    Similarly, changed the names of the following global parameter file options:

    - `VEGLIB_VEGCOVER` --> `VEGLIB_FCAN`
    - `VEGPARAM_VEGCOVER` --> `VEGPARAM_FCAN`
    - `VEGCOVER_SRC` --> `FCAN_SRC`

#### Bug Fixes:

1. Miscellaneous fixes to lake module ([GH#425](https://github.com/UW-Hydro/VIC/pull/425))

	Several lake processes (aerodynamic resistance, albedo, latent/sensible heat fluxes, net radiation, etc) were reported incorrectly or not at all in output files. This has been fixed. In addition, in the absence of an initial state file, lake temperatures were initialized to unrealistic temperatures (the air temperature of the first simulation time step). To fix this, we now initialize the lake temperature to annual average soil temperature.

2. Fix for computation of soil layer temperatures when soil thermal nodes do not reach the bottom of the soil column. ([GH#467](https://github.com/UW-Hydro/VIC/pull/467))

	Previously, if the soil thermal damping depth was shallower than the bottom of the deepest soil layer, and `FROZEN_SOIL==TRUE`, VIC would abort when estimating layer ice contents because it could not estimate a layer temperature if the thermal nodes did not completely span the layer.  Now, a layer temperature is estimated even when thermal nodes do not completely span the layer, and the error no longer occurs.

3. Fix related to exact restart ([GH#481](https://github.com/UW-Hydro/VIC/pull/481), [GH#507](https://github.com/UW-Hydro/VIC/pull/507), [GH#509](https://github.com/UW-Hydro/VIC/pull/509))

	Previously, VIC did not produce the same results (fluxes and states) if a simulation was separated into multiple shorter-period runs by saving the state variables and restarting. This was due to:

	1. The MTCLIM algorithm resulted in slightly different sub-daily meteorological variable values for different lengths of forcings (MTCLIM is deprecated in the current version)

	2. A few bugs resulting in inexact restart. The following bugs have been fixed:

		- The prognostic state variable `energy.Tfoliage` (foliage temperature) is now saved to the state file
		- Two flux variables `energy.LongUnderOut` and `energy.snow_flux` are now saved to the state file.

			!!!Note
					This is a temporary solution to ensure exact restart. A better way of handling these two flux variables needs to be done in the future (see [GH#479](https://github.com/UW-Hydro/VIC/issues/479))

4. Fix for binary state file I/O ([GH#487](https://github.com/UW-Hydro/VIC/pull/487))

	Fixed a bug so that the binary format state file I/O works correctly.

5. Fix for a physical constant (water heat capacity) ([GH#574](https://github.com/UW-Hydro/VIC/pull/574))

	Fixed a bug where volumetric heat capacity of water should be used in `func_canopy_energy_bal` (previously specific heat capacity was used).

<<<<<<< HEAD
6. Fixes for the CESM driver ([GH#642](https://github.com/UW-Hydro/VIC/pull/642))

	1. Using correct fill value datatypes in MPI Gather steps 
	2. Updated state file name time step to be period-ending rather than period-beginning
	3. Set the state file name to the RASM case ID
	4. Removed decimal point for missing values for unsigned integers
	5. Create dummy forcings when initializing the model (so that there is forcing data for the first time step)
	6. Changed pressure units from kPa to Pa
	7. Fixed bug that prevented using the correct local domain grid cells in `cesm_put_data.c`
	8. Changed reference temperature units from Celsius to Kelvin in `cesm_put_data.c`
=======

>>>>>>> dc47e5ae
------------------------------

## VIC 4.2.d [![DOI](https://zenodo.org/badge/doi/10.5281/zenodo.56058.svg)](http://dx.doi.org/10.5281/zenodo.56058)

!!! Note "Note: Final Release of VIC 4 Development Track"
	This is the last release of the VIC Version 4 development track.  The next release will be VIC.5.0 and will include backward incompatible changes. Future updates the VIC 4 development track will be made on the `support/VIC.4.2.d`.

Source code is available here: [![VIC.4.2.d](https://img.shields.io/badge/VIC-4.2.d-blue.svg)](https://github.com/UW-Hydro/VIC/releases/tag/VIC.4.2.d)

**Release date: (June 20, 2015)**

This is a bugfix update from 4.2.c.

#### Bug Fixes

1. Fixed uninitialized `dmy_struct` when `OUTPUT_FORCE==TRUE` and `BINARY_OUTPUT==TRUE` ([GH#393](https://github.com/UW-Hydro/VIC/issues/393))

1. Fixed uninitialized vegetation parameters when `VEGPARAM_LAI==FALSE` ([GH#455](https://github.com/UW-Hydro/VIC/issues/455))

------------------------------

## VIC 4.2.c [![DOI](https://zenodo.org/badge/doi/10.5281/zenodo.35302.svg)](http://dx.doi.org/10.5281/zenodo.35302)

Source code is available here: [![VIC.4.2.c](https://img.shields.io/badge/VIC-4.2.c-blue.svg)](https://github.com/UW-Hydro/VIC/releases/tag/VIC.4.2.c)

**Release date: (December 12, 2015)**

This is a bugfix update from 4.2.b.

#### Bug Fixes:

1.  Documented how VIC 4.2 needs user to specify veg_lib and veg_param files when OUTPUT_FORCE = TRUE. ([GH#305](https://github.com/UW-Hydro/VIC/issues/305))

	Prior to release 4.2, a user could run VIC in OUTPUT_FORCE mode with only a soil parameter file and forcing files.  This functionality is now broken as of release 4.2 and will not be fixed.  Users must either supply veg_lib and veg_parameter files (which the user is likely to have anyway) or use the standalone forcing disaggregator under cevelopment for use with release 5.0.  The documentation was updated to describe this issue as of release 4.2.c.

2. Added architectural resistance of 100 s/m for soil evaporation. ([GH#306](https://github.com/UW-Hydro/VIC/issues/306))

	Testing at approx. 60 eddy covariance towers ([Bohn and Vivoni, 2016](../Documentation/References.md#other-historical-references)) has indicated that soil evaporation is too high with the prior architectural resistance of 0 s/m and too low with a value of 200 s/m.  Further refinement would be ideal but this is a good ballpark figure.

3. Compute aerodynamic conductance of each veg tile as area-weighted average of conductances of vegetated and exposed soil fractions of the tile. ([GH#306](https://github.com/UW-Hydro/VIC/issues/306))

	The prior formulation was not the final version used in [Bohn and Vivoni (2016)](../Documentation/References.md#other-historical-references), but was mistakenly added to the codebase instead of the formulation used here.  This fixes the mistake.

4. Fix overwriting of veg_lib structure with values of current cell in veg_param file. ([GH#319](https://github.com/UW-Hydro/VIC/issues/319))

	Previously, VIC overwrote the LAI, albedo, and vegcover values in the copy of the veg library stored in memory (which is supposed to be constant reference values that apply to all grid cells) with those from the veg_parameter file pertaining to the current grid cell.  Values for veg classes not present in the current grid cell therefore were those of the last grid cell that contained those veg classes.  This did not affect performance but interfered with diagnostics while debugging.

5. Lake parameter validation. ([GH#308](https://github.com/UW-Hydro/VIC/issues/308))

	Previously, there were minimal checks performed on the values of the depth-area relationship.  This allowed unphysical values to be specified, leading to all manner of unphysical behaviors.  This has been fixed.

6. Fix lake water balance errors. ([GH#308](https://github.com/UW-Hydro/VIC/issues/308) and [GH#316](https://github.com/UW-Hydro/VIC/issues/316))

	Previously, precipitation over the lake was scaled by the lake area fraction twice, resulting in water balance errors.  This has been fixed.

------------------------------

## VIC 4.2.b [![DOI](https://zenodo.org/badge/doi/10.5281/zenodo.22307.svg)](http://dx.doi.org/10.5281/zenodo.22307)

Source code is available here: [![VIC.4.2.b](https://img.shields.io/badge/VIC-4.2.b-blue.svg)](https://github.com/UW-Hydro/VIC/releases/tag/VIC.4.2.b)

**Release date: (January 22, 2015)**

This is a bugfix update from 4.2.a.

#### Bug Fixes:

1.  Fixed memory error in `initialize_atmos` when OUTPUT_FORCE = TRUE. ([GH#201](https://github.com/UW-Hydro/VIC/issues/201))

	Previously, access to unitialized elements of the veg_con and veg_hist structure was attempted when OUTPUT_FORCE = TRUE, causing a memory error and the model to crash.  This fix sets these elements inside a `if (!options.OUTPUT_FORCE)` block allowing the OUTPUT_FORCE option to work as expected.

------------------------------

## VIC 4.2.a

Source code is available here: [![VIC.4.2.a](https://img.shields.io/badge/VIC-4.2.a-blue.svg)](https://github.com/UW-Hydro/VIC/releases/tag/VIC.4.2.a)

**Release date: (December 21, 2014)**

This is a bugfix update from 4.2.

#### Bug Fixes:

1.  Fixed uninitialized bare soil albedo. ([GH#178](https://github.com/UW-Hydro/VIC/issues/178))

	Previously, bare_albedo was unset for the bare soil case (`iveg!=Nveg`). This fix sets the bare_albedo to the global variable value of `BARE_SOIL_ALBEDO`.

2.  Cleanup of frozen soil option constraints.

	Removed hardcoded, behind the scenes checks for the `EXP_TRANS` and `NO_FLUX` global parameter values for case of `QUICK_SOLVE=TRUE` in `calc_surf_energy_bal`.

------------------------------

## VIC 4.2

Source code is available here: [![VIC.4.2](https://img.shields.io/badge/VIC-4.2-blue.svg)](https://github.com/UW-Hydro/VIC/releases/tag/VIC.4.2)

**Release date: (November 19, 2014)**

This is a minor release from 4.1.2.  It includes several new features, bug fixes, and a few backwards incompatible changes.

#### New Features:

1.  Added partial vegetation cover (within each tile).

	Added a time-varying (non-climatological) partial vegcover fraction within vegetated tiles.  Previously, vegetation was assumed to cover 100% of the land surface in a vegetated tile (i.e., "big leaf" scheme).  This assumption is not valid in general, and in particular becomes very inaccurate in arid environments (e.g., open shrublands), or as LAI decreases to near 0.  In such cases, evaporation from bare soil between the plants becomes a major (or dominant) component of total evapotranspiration.

	This partial veg cover fraction ("vegcover") is treated the same way as LAI and albedo: new options (`VEGCOVER_SRC` and `VEGPARAM_VEGCOVER`) tell VIC whether the veg param file contains 12 climatological vegcover values and whether to use those or the ones in the veg library.  A new forcing variable ("VEGCOVER") can be included in forcing files along with LAI and albedo, and must be specified in the global parameter file in the same way.  There is an additional option controlling whether `VEGCOVER` values appear in the veg library file: VEGLIB_`VEGCOVER`.  `FALSE` by default, if TRUE it tells VIC to expect 12 monthly `VEGCOVER` values in each veg class, after the 12 LAI and before the 12 albedo values.

	Internally, VIC uses the partial vegcover fraction to divide each veg tile into the area covered by plants and the area in between the plants.  LAI and canopy moisture and snow storage are rescaled by 1/vegcover to get plant-specific values before canopy evap, transpiration, and canopy snow dynamics are computed (vegcover is not allowed to go below the value `MIN_VEGCOVER` in `vicNl_def.h`).  Bare soil evap is computed for the bare soil component of the tile.  Total evapotranspiration is computed as the area-weighted sum of canopy evap and transpiration from the vegetated fraction and bare soil evap from the bare soil fraction.  Finally, LAI and canopy moisture storage are rescaled back to the tile-area-average values before output.

2.  Added non-climatological time-varying veg parameters.

	Added ability to read timeseries of LAI and albedo as forcing variables.  In addition, climatological albedo values can now be given in the veg parameter file in a similar manner to LAI.

	These changes involved adding a new veg_hist data structure to contain the timeseries of LAI, Wdmax, and albedo, as well as adding LAI, Wdmax, and albedo variables to the veg_var structure to store the current values of these variables.

	To allow for climatological albedo values to be specified in the veg parameter file (similar to LAI), a new option has been introduced: ALB_SRC.  The constants LAI_FROM_VEGPARAM and LAI_FROM_VEGLIB have changed name to FROM_VEGPARAM and FROM_VEGLIB so that they can be used to specify the source of either variable.

	VIC now handles LAI and albedo as follows:
		1. If specified as a variable in one of the forcing files, the values from the forcing file will be used in the simulation instead of the values in the veg parameter or veg library files.
		2. If not specified as a variable in one of the forcing files, values will be taken from the veg parameter file if a) they are listed there and b) `LAI_SRC` (for LAI) and/or `ALB_SRC` (for albedo) are set to `FROM_VEGPARAM`.
		3. If not supplied as a forcing and [EITHER not listed in the veg parameter file OR listed there but LAI_SRC or ALB_SRC is set to FROM_VEGLIB], values will be taken from the veg library.


3.  New forcing variables for carbon cycle.

	Added the following new input forcing variables (used for simulations of carbon cycle processes):

	- `CATM`: Atmospheric CO2 mixing ratio [ppm]
	- `FDIR`: Fraction of incoming shortwave that is direct [fraction]
	- `PAR`:  Photosynthetically active radiation [W/m2]

	These variables are optional; if not supplied as forcings, VIC will use default values for them, as follows:

	- `CATM`: Value of CatmCurrent defined in `vicNl_def.h`
	- `FDIR`: Value computed by MTCLIM module
	- `PAR`:  `SHORTWAVE*SW2PAR`, with `SW2PAR` defined in `vicNl_def.h`

	Similarly, added the following new output variables:

	- `OUT_CATM`:   (equals CATM)
	- `OUT_COSZEN`: Cosine of the solar zenith angle, computed by MTCLIM module
	- `OUT_FDIR`:   (equals FDIR)
	- `OUT_PAR`:    (equals PAR)

4.  Added simulation of photosynthesis.

	Added simulation of photosynthesis.  The photosynthesis formulation was taken from the BETHY model (Knorr, 2000), which in turn used the Farquhar model for C3 plants and the Collatz model for C4 plants.  In addition, inhibition of photosynthesis under saturated conditions (as described by Frolking et al, 2002) is allowed for.

	This feature requires several new veg parameters to be in the veg library file:

	- `Ctype`:          Photosynthetic pathway; can be C3 or C4
	- `MaxCarboxRate`:  Maximum carboxlyation rate at 25 deg C (mol(CO2)/m2s)
	- `MaxETransport`:  Maximum electron transport rate at 25 deg C (mol(CO2)/m2s) (C3 plants)
	- `CO2Specificity`: CO2 specificity at 25 deg C (mol(CO2)/m2s) (C4 plants)
	- `LightUseEff`:    Light-use efficiency (mol(CO2)/mol(photons))
	- `NscaleFlag`:     TRUE = nitrogen-scaling factors are applicable to this veg class
	- `Wnpp_inhib`:     Moisture level (fraction of maximum moisture) above which photosynthesis experiencing saturation inhibition, i.e. too wet for optimal photosynthesis; only applies to top soil layer
	- `NPPfactor_sat`:  Photosynthesis multiplier (fraction of maximum) when top soil layer is saturated

	There are several new output variables associated with this feature:

	- `OUT_GPP`:  Gross primary productivity [g C/m2d]
	- `OUT_RAUT`: Autotrophic respiration [g C/m2d]
	- `OUT_NPP`:  Net primary productivity [g C/m2d]
	- `OUT_APAR`: Absorbed PAR [W/m2]

	By default, this feature is turned off.  To turn this feature on, set `CARBON` to `TRUE` in the global parameter file.

	When this feature is turned on, you can choose to compute stomatal resistance via the Jarvis formulation (the formulation used by all previous versions of VIC) or as a function of photosynthetic demand. This is determined by the setting of `RC_MODE` in the global parameter file.  A value of `RC_JARVIS` (which is the default) selects the Jarvis formulation.  A value of `RC_PHOTO` selects the photosynthetic demand formulation.

5. Added simulation of soil carbon storage and fluxes.

	Added simulation of soil carbon storage and fluxes.  This formulation was taken mostly from the LPJ model (Sitch, 2003), which in turn used a Lloyd-Taylor model for the dependence of soil respiration on soil temperature.  The dependence of soil respiration on soil moisture was based on the formulation of Yi et al (2012) but modified to allow a small respiration rate under saturated conditions.

	At this point, we do not simulate the storage of carbon in living biomass. Therefore, the flux of carbon into the soil (litterfall) is set equal to the total NPP of the previous calendar year, spread evenly over the current year.  As in the LPJ model, soil carbon is stored in 3 pools: litter (fast), intermediate, and slow; with associated turnover times of 2.86 y, 33.3 y, and 1,000 y, respectively.  Litterfall enters the litter pool.  Carbon exits the litter pool through respiration (RhLitter).  A fraction (fAir) of this respired carbon is in the form of CO2 and is vented directly to the atmosphere (RhLitter2Atm).  The remainder is sent to the intermediate and slow pools in the proportions fInter and (1-fInter), respectively.  These pools also respire carbon, which is assumed to be in the form of CO2 and vented directly to the atmosphere.

	There are several new output variables associated with this feature:
	- `OUT_RHET`: Total heterotrophic respiration vented to the atmosphere (= RhLitter2Atm+RhInter+RhSlow)  [g C/m2d]
	- `OUT_NEE`:  Net Ecosystem Exchange (= NPP-RHET) [g C/m2d]
	- `OUT_LITTERFALL`: Flux of carbon from living biomass into litter pool [g C/m2d]
	- `OUT_CLITTER`: Carbon density in the litter pool [g C/m2]
	- `OUT_CINTER`: Carbon density in the intermediate pool [g C/m2]
	- `OUT_CSLOW`: Carbon density in the slow pool [g C/m2]

	This feature is part of the carbon cycle, controlled by the setting of the `CARBON` option in the global parameter file.

6. Added soil moisture content for half-space below bottom soil layer

 	VIC's soil thermal profile can extend well below its soil hydrologic layers.  Previously, the moisture content of these soil thermal nodes was set to that of the bottom soil layer.  Now, the moisture content can be set to a user-specified value, SLAB_MOIST_FRACT, defined in `vicNl_def.h`.

#### Deprecated Features:

1.  Removed the `DIST_PRCP` option.

	Removed the `DIST_PRCP` option and all functions and variables associated with it.  Removed the `dist` array dimension from the cell and veg_var data structures.  Renamed the `dist_prcp` data structure to `all_vars`.

#### Bug Fixes:

1.  Fixed division by 0 and nans in output when there is no liquid water available to satisfy evaporative demand

	Previously, runoff() scaled estimated evaporation for each frost subarea by that subarea's portion of available liquid moisture, via summing available liquid moisture over all subareas and computing the ratio of each subarea's moisture to the sum.  There was no check on whether the sum > 0, resulting in the possibility of division by 0 when no liquid moisture is available.  This has been fixed (a check was added).  In addition, the apportionment of evaporation to subareas originally included a check on whether all of the evaporative demand was met, with a warning statement if not.  This check and warning have been removed, since the evaporation values are subsequently modified to reflect what actually evaporated (i.e. it's ok for the initial estimate to exceed available moisture without affecting the water balance).

2.  Fixed negative liquid soil moisture for bare soil conditions

	Previously, runoff() only checked whether total (liquid+ice) soilmoisture was > residual moisture, but not whether liquid soil moisturewas positive.  In some cases, in the bare soil tile, liquid soilmoisture could occasionally go negative.  This has been fixed by addinga check on liquid soil moisture to runoff().

3.  Fixed incorrect handling of case of a mix of cells with and without lakes.

	VIC was neither reading the lake parameter file correctly nor initializing the lake data structures correctly for the case of a mix of cells with and without lakes within a single lake parameter file.  This has been fixed.

4.  Fixed use of tmp_moist array without initialization.

	Fixed use of tmp_moist array without initialization.

5. Fix for crash when FROZEN_SOIL, EXP_TRANS and IMPLICIT all == TRUE

	Extended the "cold nose" hack to the "warm nose" condition, and also extended to cover the IMPLICIT scheme.

	This will be superceded by a more bug-free soil temperature scheme in the next major release of the model.

6.  Fixed incorrect assignment of input forcing variables that are moisture fluxes (all forms of precipitation and channel inflow) when ALMA_INPUT is TRUE.

	When ALMA_INPUT was TRUE, VIC was not rescaling moisture fluxes such as precipitation to an hourly time step correctly in initialize_atmos. This led to incorrect assignment of these fluxes to the atmos array. This has been fixed.

7.  Fixed selection of starting point in forcing file when starting in the middle of a day

	For the case of STARTHOUR not equal to 0, VIC was not finding the correct starting record in the forcing file, due to its missing a check on the hour of the forcing record.  This has been fixed.

8. Fixed incorrect handling of case of a mix of cells with and without lakes.

	VIC was neither reading the lake parameter file correctly nor initializing the lake data structures correctly for the case of a mix of cells with and without lakes within a single lake parameter file.  This has been fixed.

9.  Fixed use of tmp_moist array without initialization.

10. Fixed use of uninitialized soil moisture values on first time step.

	The tmp_moist array, used in initialize_model_state() as an input to compute_runoff_and_asat(), was initialized within an if statement that caused it to be sent to compute_runoff_and_asat() without initialization in some cases.  This has been fixed by moving the initialization of tmp_moist outside the if statement.

11. Fixed errors in forcing disaggregation under certain input cases.

	Fixed bugs in the following cases:

	1. User supplied daily incoming shortwave (not sub-daily)
	2. User supplied daily specific or relative humidity without supplying average daily pressure or temperature, respectively (with which to convert these to daily vapor pressure).

12. Fixed bug in root zone calculation.

	Fixed infinite loop that was occurring when the total  of root zone depths exceeded the total soil depth and one of the root zone boundaries coincided with a soil layer boundary.

13. Fixed error in passing `SensibleHeat` to `func_atmos_energy_bal`.

	Replaced (`*SensibleHeat`) with `SensibleHeat` in argument lists of `root_brent`, `error_print_atmos_energy_bal` and `solve_atmos_energy_bal`.

14. Fixed use of uninitialized variable in cold nose fix for frozen soil

	Fixed use of uninitialized variable in cold nose fix for frozen soil.  Code was attempting to check all nodes for a cold nose, but this check requires accessing the value of the next node, which is undefined when we check the bottom node. Now the code does not check the bottom node (which is unlikely to experience a cold nose anyway).

15. Fixed bug in converting from ALMA_INPUT moisture flux units

	Fixed bug in converting from ALMA_INPUT moisture flux units to traditional units (was multiplying by number of seconds in model step when should have been multiplying by number of seconds in forcing step).

16. Fixed incorrect reporting of canopy energy balance terms.

	VIC was not summing under- and over-story energy fluxes correctly for the case of a forest canopy with snow.  This only affected the reporting of energy balance terms in VIC's output; internal calculations were fine.

	In addition, a bug (sign error in flux summation) in VIC's calculation of the surface energy balance (for output only) was fixed.  This reduces the vast majority of the energy balance errors reported during the course of a typical energy balance simulation.

17. Fixed incorrect summing of rain and snow components of precipitation over grid cell

	The amounts of rainfall and snowfall over the lake (or inundated wetland) were being omitted from the grid cell totals.  This has been fixed.

18. Vapor pressure incorrect if user supplies (QAIR or REL_HUMID) + PRESSURE as input forcings instead of vapor pressure.

	For the cases of the combination of (QAIR or REL_HUMID) plus PRESSURE supplied as input forcings instead of VP, the logic distinguishing between daily and sub-daily supplied PRESSURE was flawed, resulting in incorrect values in both cases.  This has been fixed.

19. Incorrect handling of user-supplied `tskc` (cloud fraction) for `LW_CLOUD==LW_CLOUD_DEARDORFF`

	Previous versions of VIC (before 4.1.2) used a full-sky longwave formulation taken from two formulas in the Bras hydrology text.  For the new Deardorff full-sky longwave formulation, the dependence on cloud fraction is different from the old Bras formulation.   In 4.1.2 (and 4.1.2.a-b), the new Deardorff formulation did not account for the possibility of user-supplied cloud fraction; if the user supplied cloud fraction as an input forcing, the resulting longwave was wrong.  This has been fixed.

20. Changed default settings of `MTCLIM_SWE_CORR` and `LW_TYPE` to reflect best general settings

	In light of the findings of Bohn et al. (2012), we have changed the default setting of `MTCLIM_SWE_CORR` to `FALSE` and of `LW_TYPE` to `LW_PRATA`.  These settings give forcing estimates that are less biased in general.

21. Vapor pressure set to 0 if user supplies (`QAIR` or `REL_HUMID`) + `PRESSURE` as input forcings instead of vapor pressure.

	For the cases of the combination of (QAIR or REL_HUMID) plus PRESSURE supplied as input forcings instead of VP, VIC was supposed to compute VP from (QAIR or REL_HUMID) and PRESSURE, then transfer the computed VP to the atmos data structure.  This transfer was being skipped, and vapor pressure was consequently set to 0 during the simulation.  This has been fixed.

22. Computed longwave sometimes is extremely large at high latitudes.

	Previously (VIC 4.1.2, 4.1.2.a, and 4.1.2.b only), when SHORTWAVE and VP were supplied to VIC as input forcings (and LONGWAVE was NOT supplied as a forcing), the incoming longwave radiation computed by VIC would in rare cases become extremely large.  This happens only at high latitudes in winter when the theoretical clear-sky potential solar radiation is very small.  If the supplied VP was large enough, it could cause the internal variable t_tmax (clear-sky transmittance) to go negative.  This in turn would cause the internal variable t_fmax (cloud transmittance) to go negative as well.  This, finally, would cause computed LONGWAVE values to become extremely large, if the LW_CLOUD method was set to DEARDORFF.  This has been fixed.

23. VIC was unnecessarily requiring WIND to be supplied as an input forcing.

	VIC was requiring `WIND` (or the zonal and meridional components of wind, `WIND_E` and `WIND_N`) to be supplied as an input forcing.  Now VIC allows WIND to be omitted.  If `WIND` is not supplied as an input forcing, VIC will supply a default wind speed, defined in `vicNl_def.h` as `DEFAULT_WIND_SPEED` and currently set to 3.0 m/s.

24. Cloud fraction tskc was not accounting for the case in which observed incoming shortwave is supplied as a forcing.

	In the absence of observations, VIC's estimate of cloud fraction, tskc, is a function of some intermediate quantities that are computed within the MTCLIM algorithm (in mtclim_vic.c).  These intermediate terms can be computed from either observed daily shortwave radiation (if available) or simulated daily shortwave radiation.  The computation of tskc was previously taking place in a part of the code where only the simulated daily shortwave radiation was available.  Thus, tskc would not reflect the actual amount of incident shortwave, even if observed incident shortwave was supplied as a forcing.

	This has been fixed.  The tskc computation has been moved to another location in the code where the observed daily shortwave can be accessed (if supplied by the user as a forcing).

25. Incorrect timing of disaggregated radiation and air temperature when daily forcings are supplied and off_gmt is 0.

	VIC was double-shifting the timeseries of subdaily radiation and temperature in cases in which VIC was *not* given sub-daily incoming shortwave as an input forcing *and* soil parameter "off_gmt" was not set to the local time zone offset (i.e. not set to `longitude*24/360`). This caused incorrect timing of the diurnal cycle of radiation and air temperature.

26. Disaggregated radiation is constant throughout the day when daily incoming shortwave radiation is supplied as an input forcing.

	When VIC was supplied with *daily* incoming shortwave as an input forcing variable, VIC would fail to disaggregate this correctly to sub-daily time steps; it would simply repeat the daily average for every sub-daily time step.  This has been fixed.  Now VIC will compute a diurnal cycle whose daily average matches the supplied daily average.

#### Miscellaneous:

1. Better out-of-box behavior for soil temperature scheme

	Added constraints to help ensure efficient, physically reasonable simulation of the soil temperature profile:

	1. Set default values of IMPLICIT and EXP_TRANS to TRUE.

	2. Made "cold" (no-spinup) initial soil temperatures more consistent with air temperature and bottom boundary temperature.

	3. Added validation of option.Nnodes for EXP_TRANS=TRUE to guarantee that, for the given soil temperature bottom boundary depth "dp" (also known as the damping depth), there are at least 3 nodes within the top 50 cm of the soil column.  This is to constrain errors to a reasonable size.  To satisfy this condition, the following relationship must hold: `Nnodes >= 5*ln(dp+1)+1`

	Some examples:

	| dp(m) | minimum Nnodes |
	|-------|----------------|
	| 4     | 9              |
	| 7     | 12             |
	| 10    | 14             |
	| 25    | 18             |
	| 50    | 21             |

	VIC will exit with an error message to this effect if Nnodes is too small for the given value of dp.

2. Cleanup of compile-time options

	Cleanup of `user_def.h,` either by removing options/settings or moving them to `vicNl_def.h` (becoming run-time options if appropriate). user_def.h has been removed.

	The following options were removed:

	- `NO_REWIND`.  All parameter files must contain the same grid cells in
	  the same order.
	- `QUICK_FS`.
	- `EXCESS_ICE`.
	- `OUTPUT_FORCE_STATS`.
	- `LWAVE_COR`.  If the user wishes to correct any of the forcing
	  variables, the user can do this externally to VIC.

	The following options were moved from compile-time to run-time (in the `options_struct` in `vicNl_def.h`):

	- `LOW_RES_MOIST` (renamed to `LOG_MATRIC`)
	- `OUTPUT_FORCE`
	- `CLOSE_ENERGY`
	- `SPATIAL_SNOW`
	- `SPATIAL_FROST`

	The following terms were moved to `vicNl_def.h` without modification:

	- `VERBOSE` (still a compile-time option)
	- Max array dimensions such as `MAX_VEG`, `MAX_LAYERS`, etc.
	- Constants such as `MAXIT_FE` and `LAI_WATER_FACTOR`

------------------------------

## VIC 4.1.2 and earlier

Changes prior to VIC 4.2 are archived in the VIC Git repository. The change log, prior to VIC.5 is archived [here](https://github.com/UW-Hydro/VIC/blob/VIC.4.2.b/src/ChangeLog).<|MERGE_RESOLUTION|>--- conflicted
+++ resolved
@@ -15,13 +15,6 @@
 
 ------------------------------
 
-<<<<<<< HEAD
-## VIC 5.0.1
-
-**Release date: (Unreleased)**
-
-
-=======
 ## VIC 5.1.0
 
 **Release date: (Unreleased)**
@@ -90,7 +83,6 @@
 	Before the fix, there would be an error if the simulation start time is later than the forcing start time that year AND the simulation spans multiple years. Fixed this bug.
 
  
->>>>>>> dc47e5ae
 ------------------------------
 
 ## VIC 5.0.0 [![DOI](https://zenodo.org/badge/doi/10.5281/zenodo.61422.svg)](http://dx.doi.org/10.5281/zenodo.61422)
@@ -268,7 +260,6 @@
 
 	Fixed a bug where volumetric heat capacity of water should be used in `func_canopy_energy_bal` (previously specific heat capacity was used).
 
-<<<<<<< HEAD
 6. Fixes for the CESM driver ([GH#642](https://github.com/UW-Hydro/VIC/pull/642))
 
 	1. Using correct fill value datatypes in MPI Gather steps 
@@ -279,9 +270,6 @@
 	6. Changed pressure units from kPa to Pa
 	7. Fixed bug that prevented using the correct local domain grid cells in `cesm_put_data.c`
 	8. Changed reference temperature units from Celsius to Kelvin in `cesm_put_data.c`
-=======
-
->>>>>>> dc47e5ae
 ------------------------------
 
 ## VIC 4.2.d [![DOI](https://zenodo.org/badge/doi/10.5281/zenodo.56058.svg)](http://dx.doi.org/10.5281/zenodo.56058)
