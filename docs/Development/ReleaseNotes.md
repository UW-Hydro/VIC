# Release Notes

This is the list of changes to VIC between each release.  For full details, see the commit logs at [https://github.com/UW-Hydro/VIC](https://github.com/UW-Hydro/VIC).

### Known Issues in Current Release

For a list of known issues and their fixes (in bug-fix updates), visit the VIC GitHub [Issues](https://github.com/UW-Hydro/VIC/issues) page.

### Version Check

To check which release of VIC you are running:

- For VIC 4, type `vicNl -v`
- For VIC 5 and later, type `vic_{classic,image}.exe -v`

------------------------------

## VIC 5.1.0

**Release date: (Unreleased)**

#### Model enhancement:

1. Improved calculation of drainage between soil layers ([GH#656](https://github.com/UW-Hydro/VIC/pull/656))

	Drainage from upper layer to adjacent lower layer is calculated according to Brook & Corey curve (where drainage rate is a function of upper-layer soil moisture). In previous versions, a simple numerical solution is applied which uses the timestep-beginning upper-layer soil moisture to calculate drainage rate, and assume this constant rate over the entire timestep. This can cause unreasonably large drainage if the curve has a steep shape and when soil moisture is high. Now, the current version uses exact integral (instead of numerical solution) for layer drainage calculation.

2. Fixes for the CESM driver

	[GH#642](https://github.com/UW-Hydro/VIC/pull/642)

	    1. Using correct fill value datatypes in MPI Gather steps
	    2. Updated state file name time step to be period-ending rather than period-beginning
	    3. Set the state file name to the RASM case ID
	    4. Removed decimal point for missing values for unsigned integers
	    5. Create dummy forcings when initializing the model (so that there is forcing data for the first time step)
	    6. Changed pressure units from kPa to Pa
	    7. Fixed bug that prevented using the correct local domain grid cells in `cesm_put_data.c`
	    8. Changed reference temperature units from Celsius to Kelvin in `cesm_put_data.c`

	[GH#695](https://github.com/UW-Hydro/VIC/pull/695)

	    1. Fix sign for latent heat fluxes passed from VIC to the coupler
	    2. Fix sign for longwave radiation passed from VIC to the coupler

	[GH#696](https://github.com/UW-Hydro/VIC/pull/696)

	    Changes names of CESM driver functions `trim` and `advance_time` to `trimstr` and `advance_vic_time`, respectively, to avoid conflicts with WRF functions with the same names when compiling RFR case.

    [GH#702](https://github.com/UW-Hydro/VIC/pull/702)

        Fixes Julian day for the first timestep in the dmy struct for the CESM driver.

    [GH#710](https://github.com/UW-Hydro/VIC/pull/710)

	    Refactor the cesm_put_data.c routine in the CESM driver to use values from out_data directly, rather than computing them separately in cesm_put_data.c.

    [GH#716](https://github.com/UW-Hydro/VIC/pull/716)

        Fixes initialization of coupler fields and calculates temperature and upwelling longwave to pass to WRF during initialization.

    [GH#718](https://github.com/UW-Hydro/VIC/pull/718)

        Updates the cesm_put_data.c routine in the CESM driver to pass gridcell-averaged albedo to the coupler.

    [GH#726](https://github.com/UW-Hydro/VIC/pull/726)

        Updates the cesm_put_data.c routine in the CESM driver to include the correct units for evap passed to the coupler.

    [GH#732](https://github.com/UW-Hydro/VIC/pull/732)

        Updates the cesm_put_data.c routine in the CESM driver to include the correct units for sensible heat flux and updates the rofliq calculation to be correct (previously only OUT_BASEFLOW was being divided by global_param.dt).

    [GH#734](https://github.com/UW-Hydro/VIC/pull/734)

        Updates the cesm_put_data.c routine in the CESM driver to include the correct signs for turbulent heat fluxes and evaporation. Previously we had switched the signs to agree with the image driver and they should instead be in accordance with the sign conventions for coupled models, which differ from those of land surface models. Also, eliminate populating the `l2x_Sl_ram1` field with aero_resist to agree with the VIC 4 implementation in RASM.

    [GH#739](https://github.com/UW-Hydro/VIC/pull/739)

        Updates the cesm_put_data.c routine in the CESM driver to include the correct signs for the wind stresses and fixes a bug in calculating friction velocity (previously it was missing a square root).

    [GH#744](https://github.com/UW-Hydro/VIC/pull/744)

        Updates the cesm_interface_c.c routine to include missing timers and the VIC RUN timer in the CESM driver.

    [GH#746](https://github.com/UW-Hydro/VIC/pull/746)

        Updates the cesm_interface_c.c routine in the CESM driver to populate the nrecs, endyear, endmonth and endday fields in the global_param struct to make them available to vic_finalize for timing tables (specifically the secs/day columns).  

3. Speed up NetCDF operations in the image/CESM drivers ([GH#684](https://github.com/UW-Hydro/VIC/pull/684))

    These changes speed up image driver initialization, forcing reads, and history writes by only opening and closing each input netCDF file once.

4. Added two new timers to measure time in I/O operations ([GH#703](https://github.com/UW-Hydro/VIC/pull/703))

    These two timers count the CPU and WALL time spent in ``vic_force`` and ``vic_write``. The accumulated time from these timers is printed out at the end of each simulation in the timing table. See also [GH#442](https://github.com/UW-Hydro/VIC/pull/442).

5. Added gridcell-averaged albedo (STATE_AVG_ALBEDO) as a state file variable ([GH#712](https://github.com/UW-Hydro/VIC/pull/712))

    This is for use in the CESM driver for VIC to pass to WRF, but has been implemented in the core structure of VIC (in vic_run) for consistency with the classic and image drivers. Running VIC from a cold start now also includes calculation of gridcell-averaged albedo.

6. Cleanup of the initialization sections of the ``image`` and ``cesm`` drivers ([GH#701](https://github.com/UW-Hydro/VIC/pull/701))

    Codified behavior in the initialization of the ``image`` and `cesm` drivers that requires the parameter variables `AreaFract`, `Pfactor`, `zone_fract`, and `Cv` must sum exactly to 1.0. If using the `SNOW_BAND` option, the area weighted `elevation` must match the mean grid cell elevation (`elev`). VIC will print *warnings* if any of these criteria are violated.  

7. Added thread parallelization using OPENMP ([GH#712](https://github.com/UW-Hydro/VIC/pull/712))

    The VIC image and CESM drivers now may be optionally compiled with OPENMP to enable shared memory thread parallelization. This option should improve the parallel scaling of these drivers by reducing the number of MPI messages and increasing message size.

8. Added streamflow routing extensions ROUT_STUB and ROUT_RVIC for the VIC image driver ([GH#231](https://github.com/UW-Hydro/VIC/pull/231))

    The VIC image driver can be optionally compiled with ROUT_RVIC to enable routing in image mode (ROUT_STUB is the default extension which means no routing). With ROUT_RVIC enabled, the output variable ``OUT_DISCHARGE`` is available, and there will also be an extra state variable ``STATE_ROUT_RING`` stored in the state file.

<<<<<<< HEAD
9. Miscellaneous clean-up:
=======
9. Moved MAX_ITER_GRND_CANOPY, which controls the maximum number of ground-canopy iterations in CLOSE_ENERGY mode for vegetation types with an overstory, to the parameters struct ([GH#771](https://github.com/UW-Hydro/VIC/pull/771))

    Previously this was set in the surface_fluxes.c numerics routine for ground-canopy iterations, which meant that that routine had to be altered to change the maximum number of iterations. It has now been moved to the parameters struct so that it can be overriden in the constants file. 

10. Miscellaneous clean-up:
>>>>>>> df5d1d25

    [GH#723](https://github.com/UW-Hydro/VIC/pull/723)

        1. Added support for veg_hist forcings (non-climatological) in image mode
        2. Fixed erroneous allocation of extra veg tile in image mode
        3. Simplified looping over veg tiles and bands in vic_run() and prepare_full_energy()
        4. Replaced lengthy data structures with local pointers in vic_run()
        5. Simplified out_prec, out_rain, and Melt arrays
        6. Updated names of variables and options for LAI and FCANOPY in documentation to match their new names in the code
        7. Removed constants MAX_VEG and MAX_BANDS from code; all arrays that were declared with those lengths were replaced with dynamic allocations.  This allowed for specification of veg libraries containing more classes without recompiling the code, and more efficient memory usage.

<<<<<<< HEAD
=======
    [GH#766](https://github.com/UW-Hydro/VIC/pull/766)

        1. Improved logic in computing soil evaporation (esoil), primarily in func_surf_energy_bal(), by creating explicit terms for transpiration (transp) and esoil in the layer data structure.

>>>>>>> df5d1d25
#### Bug Fixes:

1. Renamed "fcov" to "fcan" in image driver to better match variable code name ([GH#673](https://github.com/UW-Hydro/VIC/pull/673))

1. NetCDF forcing files are now closed at the last timestep in stead of after the last timestep. ([GH#774](https://github.com/UW-Hydro/VIC/pull/774))

------------------------------

## VIC 5.0.1

**Release date: (February 1, 2017)**

#### Bug Fixes:

1. Fixed image driver history file name timestamp ([GH#635](https://github.com/UW-Hydro/VIC/pull/635))

	After the fix, the timestamp appeared in the image driver output history filename is the beginning time of the time period in the file.

2. Fixed forceskip rounding bug ([GH#639](https://github.com/UW-Hydro/VIC/pull/639))

	After the fix, the `forceskip` variable in the global parameter structure (i.e., the number of timesteps to skip in the forcing data for the simulation period) is rounded correctly (before the fix, rounding error might cause 1-timestep offset in the simulation results).

3. Fixed a problem with image restarts when using multiple processors ([GH#638](https://github.com/UW-Hydro/VIC/pull/638))

	After the fix, only the master node is assigned the task of validating state file dimensions and coordinate variables. Multiprocessing was also added to the VIC testing framework.

4. Ensured that the mask variable in the input domain file must be integer type; otherwise an error is raised. ([GH#645](https://github.com/UW-Hydro/VIC/pull/645))

5. Fixed a bug related to `make_lastday` function ([GH#647](https://github.com/UW-Hydro/VIC/pull/647))

	Before the fix, the input arguments to function `make_lastday` are sometimes in a wrong order. The bug caused error when trying to write state file on a leap day.

6. Fixed a bug related to writing two-dimensional lat/lon variables to a state file ([GH#652](https://github.com/UW-Hydro/VIC/pull/652))

	Before the bug fix, two-dimensional lat/lon variables were not populated correctly and were written as fill values to a state file. Now two-dimensional lat/lon variables are correctly populated and written.

7. Fixed a bug related to `dz_node` and `node_depth` variables in image driver output state file ([GH#657](https://github.com/UW-Hydro/VIC/pull/657))

	Before the fix, `dz_node` and `node_depth` in image driver output state file were not spatially distributed, which was wrong. Now these two variables are spatially distributed in the output state file.

8. Fixed a bug related to `run_cell` and `mask` variables in image driver inputs ([GH#662](https://github.com/UW-Hydro/VIC/pull/662))

	Before the fix, active cell was controlled by `mask` variable in the domain file in image driver, and `run_cell` variable in the parameter file was not actually used. Now `run_cell` variable in the parameter file controls active cells (`run_cell` must be within the mask defined by the domain file).

9. Fixed a time precision bug for long simulations ([GH#668](https://github.com/UW-Hydro/VIC/pull/668))

	Before the fix, the timestamps of long VIC runs were incorrect in some cases due to precision issue in timestamp generation. This resulted in incorrect output timestamps after running for a long period of time, or output termination. Please refer to [GH#668](https://github.com/UW-Hydro/VIC/pull/668) for details on this bug fix.

10. Fixed a bug related to forcing and simulation start time ([GH#671](https://github.com/UW-Hydro/VIC/pull/671))

	Before the fix, there would be an error if the simulation start time is later than the forcing start time that year AND the simulation spans multiple years. Fixed this bug.

------------------------------

## VIC 5.0.0 [![DOI](https://zenodo.org/badge/doi/10.5281/zenodo.61422.svg)](http://dx.doi.org/10.5281/zenodo.61422)

**Release date: (September 2, 2016)**

Source code is available here: [![VIC.5.0.0](https://img.shields.io/badge/VIC-5.0.0-blue.svg)](https://github.com/UW-Hydro/VIC/releases/tag/VIC.5.0.0)

This is a major update from VIC 4. The VIC 5.0.0 release aims to have nearly identical physics as VIC 4.2 while providing a clean, refactored code base supporting multiple drivers. There are a number of new features, bug fixes, and backward incompatible changes. See the VIC Github page for more details on the changes included in this release.

#### New Features:

1. "vic_run" ([GH#7](https://github.com/UW-Hydro/VIC/issues/7))

	Although the physics and model behavior of VIC 5.0.0 should be nearly identical to VIC 4.2, the source code has undergone a major cleanup and reorganization. We have separated the physical core ("vic_run") from the driver source code. This work has improved the extensibility and readability of the model.


2. Classic Driver ([GH#7](https://github.com/UW-Hydro/VIC/issues/7))

	The Classic Driver provides similar functionality as VIC 4, including ASCII and binary I/O, and a time-before-space evaluation loop order. The Classic Driver is maintained for two main reasons:

	1. to provide some level of backward compatibility for existing VIC users that wish to continue using VIC using a traditional approach, and,
	2. to allow VIC to be run at individual grid cells, without requiring the infrastructure needed by the Image Driver. Documentation for the Classic Driver can be found [here](../Documentation/Drivers/Classic/ClassicDriver/).


3. Image Driver ([GH#7](https://github.com/UW-Hydro/VIC/issues/7))

	The Image Driver adds a number of features to the user interface of the VIC model. Most notably, it uses a space-before-time evaluation loop order, netCDF I/O, and parallelization using MPI.  Image Driver specific documentation can be found [here](../Documentation/Drivers/Image/ImageDriver/).


4. Constants File ([GH#192](https://github.com/UW-Hydro/VIC/pull/173))

	Earlier versions of VIC included many hard-coded parameters and constants.  We have consolidated these constants into a single structure and developed an input file that allows users to modify parameters at run-time.  See [here](../Documentation/Constants/) for more information.


5. Logging ([GH#173](https://github.com/UW-Hydro/VIC/pull/173))

	A set of logging Macros have been added to all drivers and `vic_run`. The logging level can be set in the driver `Makefile` via the `LOG_LVL` variable. The logging Macros provide the filename and line number in the source code to aid in debugging.  Additionally, when compiler support is available, a traceback is printed when VIC exits during runtime. When the `LOG_DIR` variable is provided in the global parameter file, VIC will write its log(s) to log files instead of printing to stdout.


6. Sub-hourly Timestep ([GH#188](https://github.com/UW-Hydro/VIC/pull/188))

	Previous versions of VIC were limited to a minimum timestep of one hour. The units of the VIC timestep have been changed from hours to seconds and the minimum timestep is now one second. If you intend on running VIC at a timestep of less than one hour, we suggest extensive testing.


7. Calendar Support ([GH#188](https://github.com/UW-Hydro/VIC/pull/188))

	Earlier versions of VIC used the standard Gregorian calendar.  Because many modern climate models use non-standard calendars, we have implemented all [CF compliant calendars](http://www.cgd.ucar.edu/cms/eaton/netcdf/CF-20010629.htm#cal). The standard Gregorian calendar remains the VIC default. See the documentation for individual drivers for how to set the calendar option (e.g. [classic](../Documentation/Drivers/Classic/GlobalParam/#main-simulation-parameters)).


8. Sample Datasets ([GH#387](https://github.com/UW-Hydro/VIC/pull/387))

	The [VIC_sample_data](https://github.com/UW-hydro/VIC_sample_data) repository contains the necessary input datasets (forcings and parameters) to run short simulations of the VIC model for both the classic and image driver.


9. Tests Datasets ([GH#79](https://github.com/UW-Hydro/VIC/issues/79))

	See https://github.com/UW-Hydro/VIC/issues/79 for more information. A temporary location of the test data is here: ftp://ftp.hydro.washington.edu/pub/gergel/VIC5_test_data/


10. Testing and Continuous Integration ([GH#190](https://github.com/UW-Hydro/VIC/pull/190))

	A comprehensive testing platform has been implemented and is available for public use along with the VIC model. A small subset of the test platform is run on [Travis-CI](https://travis-ci.org/UW-Hydro/VIC), which facilitates continuous integration of the VIC test platform. More information on the test platform is [here](Testing.md).


11. Run-time profiling and timing ([GH#442](https://github.com/UW-Hydro/VIC/pull/442))

	A timing module has been added to VIC in order to assess the computational cost and throughput of the VIC model. New output variables (`OUT_TIME_VICRUN_WALL` and `OUT_TIME_VICRUN_CPU`) document the time spent in `vic_run` for each variable. Additionally, a timing table is printed to `LOG_DEST` at the end of each simulation.

#### Backwards Incompatible Changes:

1.  Classic Driver I/O Formatting ([GH#18](https://github.com/UW-Hydro/VIC/issues/18), [GH#204](https://github.com/UW-Hydro/VIC/issues/204), [GH#227](https://github.com/UW-Hydro/VIC/pull/227))

	The format of ASCII forcing and output files has changed in VIC 5. These changes were motivated by the desire to improve simulation metadata tracking and reproducibility of VIC simulations.

	- Output files now include a header with simulation metadata and variable names. The `PRT_HEADER` option has been deprecated.

2.  Classic Driver Global Parameter Options

	A number of global parameter options have changed for the Classic Driver, relative to VIC 4.

	- `TIME_STEP` (int, units: hours) has been changed to `MODEL_STEPS_PER_DAY` (int)
	- `SNOW_STEP` (int, units: hours) has been changed to `SNOW_STEPS_PER_DAY` (int)
	- `OUT_DT` (int, units: hours) has been changed to `OUTPUT_STEPS_PER_DAY` (int)
	- `FORCE_DT` (int, units: hours) has been changed to `FORCE_STEPS_PER_DAY` (int)
	- `BINARY_STATE_FILE` (TRUE or FALSE) has been changed to `STATE_FORMAT` (BINARY or ASCII)
	- `BINARY_OUTPUT` (TRUE or FALSE) has been changed to `OUT_FORMAT` (BINARY or ASCII)

3.  State files now include seconds ([GH#464](https://github.com/UW-Hydro/VIC/pull/464))

	- There is a new global parameter option, `STATESEC`.  This specifies the time step at the end of which state will be saved, in units of seconds.  In other words, if you have an hourly time step (3600 sec) and you want to save state at the end of the final time step of the day (which is 86400 seconds long), subtract 3600 from 86400 to get a STATESEC of 82800.  This corresponds to the first second of the final time step.  State will be saved at the end of that time step.  
	- When the state save date is appended to state filenames, STATESEC will be included so that the date will have the format YYYYMMDD_SSSSS.

4.  Classic Driver Output Variables ([GH#352](https://github.com/UW-Hydro/VIC/pull/352))

	Computation of potential evapotranspiration (PET) has been simplified, reducing the number of output variables from 6 to 1.  The following output variables have been removed:

    - `OUT_PET_SATSOIL` (potential evapotranspiration from saturated bare soil)
    - `OUT_PET_H2OSURF` (potential evapotranspiration from open water)
    - `OUT_PET_SHORT` (potential evapotranspiration (transpiration only) from short reference crop (grass))
    - `OUT_PET_TALL` (potential evapotranspiration (transpiration only) from tall reference crop (alfalfa))
    - `OUT_PET_NATVEG` (potential evapotranspiration (transpiration only) from current vegetation and current canopy resistance)
    - `OUT_PET_VEGNOCR` (potential evapotranspiration (transpiration only) from current vegetation and 0 canopy resistance)

    These have been replaced by:

    - `OUT_PET` (potential evapotranspiration, which = area-weighted sum of potential transpiration and potential soil evaporation; potential transpiration is computed using the Penman-Monteith equation with architectural resistance and LAI of the current veg cover)

#### Deprecated Features:

1.  Removed unused global parameter option `MEASURE_H` ([GH#284](https://github.com/UW-Hydro/VIC/pull/284))
2.  Removed MTCLIM ([GH#288](https://github.com/UW-Hydro/VIC/pull/288))

	Previous versions of VIC used MTCLIM to generate missing forcing variables required to run VIC. This led to confusion by many users and considerably more complex code in the Classic Driver. VIC forcings are now required to be provided at the same time frequency as the model will be run at (`SNOW_STEPS_PER_DAY`).

	As part of this change, the following options have been removed from the Classic Driver:

	- `LW_TYPE`
	- `LW_CLOUD`
	- `MTCLIM_SWE_CORR`
	- `VP_INTERP`
	- `VP_ITER`
	- `OUTPUT_FORCE`

	As part of this change, the following output variables have been removed from the Classic Driver:

	- `OUT_COSZEN`
	- `OUT_TSKC`

	In the future, we would like to provide a stand-alone version of MTCLIM that produces subdaily meteorological forcings. We are looking for community support for this feature ([GH#17](https://github.com/UW-Hydro/VIC/issues/17))

3. Removed `LONGWAVE` and `SHORTWAVE` forcing types ([GH#379](https://github.com/UW-Hydro/VIC/pull/379)).

	Previous versions of VIC allowed users to specify either `LONGWAVE` or `LWDOWN` to denote the incoming longwave radiation flux and `SHORTWAVE` or `SWDOWN` to denote the incoming shortwave radiation flux. We have removed these duplicate options, standardizing on the more descriptive `LWDOWN` and `SWDOWN`.

	Similarly, output variables `OUT_NET_LONG` and `OUT_NET_SHORT` have been replaced with `OUT_LWNET` and `OUT_SWNET`, respectively.

4.  Changed the name of the variable `VEGCOVER` to `FCANOPY`, since this more accurately captures the meaning of the term (i.e., the fractional area of the plant canopy within the veg tile). Similarly changed `OUT_VEGCOVER` to `OUT_FCANOPY`.

    Similarly, changed the names of the following global parameter file options:

    - `VEGLIB_VEGCOVER` --> `VEGLIB_FCAN`
    - `VEGPARAM_VEGCOVER` --> `VEGPARAM_FCAN`
    - `VEGCOVER_SRC` --> `FCAN_SRC`

#### Bug Fixes:

1. Miscellaneous fixes to lake module ([GH#425](https://github.com/UW-Hydro/VIC/pull/425))

	Several lake processes (aerodynamic resistance, albedo, latent/sensible heat fluxes, net radiation, etc) were reported incorrectly or not at all in output files. This has been fixed. In addition, in the absence of an initial state file, lake temperatures were initialized to unrealistic temperatures (the air temperature of the first simulation time step). To fix this, we now initialize the lake temperature to annual average soil temperature.

2. Fix for computation of soil layer temperatures when soil thermal nodes do not reach the bottom of the soil column. ([GH#467](https://github.com/UW-Hydro/VIC/pull/467))

	Previously, if the soil thermal damping depth was shallower than the bottom of the deepest soil layer, and `FROZEN_SOIL==TRUE`, VIC would abort when estimating layer ice contents because it could not estimate a layer temperature if the thermal nodes did not completely span the layer.  Now, a layer temperature is estimated even when thermal nodes do not completely span the layer, and the error no longer occurs.

3. Fix related to exact restart ([GH#481](https://github.com/UW-Hydro/VIC/pull/481), [GH#507](https://github.com/UW-Hydro/VIC/pull/507), [GH#509](https://github.com/UW-Hydro/VIC/pull/509))

	Previously, VIC did not produce the same results (fluxes and states) if a simulation was separated into multiple shorter-period runs by saving the state variables and restarting. This was due to:

	1. The MTCLIM algorithm resulted in slightly different sub-daily meteorological variable values for different lengths of forcings (MTCLIM is deprecated in the current version)

	2. A few bugs resulting in inexact restart. The following bugs have been fixed:

		- The prognostic state variable `energy.Tfoliage` (foliage temperature) is now saved to the state file
		- Two flux variables `energy.LongUnderOut` and `energy.snow_flux` are now saved to the state file.

			!!!Note
					This is a temporary solution to ensure exact restart. A better way of handling these two flux variables needs to be done in the future (see [GH#479](https://github.com/UW-Hydro/VIC/issues/479))

4. Fix for binary state file I/O ([GH#487](https://github.com/UW-Hydro/VIC/pull/487))

	Fixed a bug so that the binary format state file I/O works correctly.

5. Fix for a physical constant (water heat capacity) ([GH#574](https://github.com/UW-Hydro/VIC/pull/574))

	Fixed a bug where volumetric heat capacity of water should be used in `func_canopy_energy_bal` (previously specific heat capacity was used).

------------------------------

## VIC 4.2.d [![DOI](https://zenodo.org/badge/doi/10.5281/zenodo.56058.svg)](http://dx.doi.org/10.5281/zenodo.56058)

!!! Note "Note: Final Release of VIC 4 Development Track"
	This is the last release of the VIC Version 4 development track.  The next release will be VIC.5.0 and will include backward incompatible changes. Future updates the VIC 4 development track will be made on the `support/VIC.4.2.d`.

Source code is available here: [![VIC.4.2.d](https://img.shields.io/badge/VIC-4.2.d-blue.svg)](https://github.com/UW-Hydro/VIC/releases/tag/VIC.4.2.d)

**Release date: (June 20, 2015)**

This is a bugfix update from 4.2.c.

#### Bug Fixes

1. Fixed uninitialized `dmy_struct` when `OUTPUT_FORCE==TRUE` and `BINARY_OUTPUT==TRUE` ([GH#393](https://github.com/UW-Hydro/VIC/issues/393))

1. Fixed uninitialized vegetation parameters when `VEGPARAM_LAI==FALSE` ([GH#455](https://github.com/UW-Hydro/VIC/issues/455))

------------------------------

## VIC 4.2.c [![DOI](https://zenodo.org/badge/doi/10.5281/zenodo.35302.svg)](http://dx.doi.org/10.5281/zenodo.35302)

Source code is available here: [![VIC.4.2.c](https://img.shields.io/badge/VIC-4.2.c-blue.svg)](https://github.com/UW-Hydro/VIC/releases/tag/VIC.4.2.c)

**Release date: (December 12, 2015)**

This is a bugfix update from 4.2.b.

#### Bug Fixes:

1.  Documented how VIC 4.2 needs user to specify veg_lib and veg_param files when OUTPUT_FORCE = TRUE. ([GH#305](https://github.com/UW-Hydro/VIC/issues/305))

	Prior to release 4.2, a user could run VIC in OUTPUT_FORCE mode with only a soil parameter file and forcing files.  This functionality is now broken as of release 4.2 and will not be fixed.  Users must either supply veg_lib and veg_parameter files (which the user is likely to have anyway) or use the standalone forcing disaggregator under cevelopment for use with release 5.0.  The documentation was updated to describe this issue as of release 4.2.c.

2. Added architectural resistance of 100 s/m for soil evaporation. ([GH#306](https://github.com/UW-Hydro/VIC/issues/306))

	Testing at approx. 60 eddy covariance towers ([Bohn and Vivoni, 2016](../Documentation/References.md#other-historical-references)) has indicated that soil evaporation is too high with the prior architectural resistance of 0 s/m and too low with a value of 200 s/m.  Further refinement would be ideal but this is a good ballpark figure.

3. Compute aerodynamic conductance of each veg tile as area-weighted average of conductances of vegetated and exposed soil fractions of the tile. ([GH#306](https://github.com/UW-Hydro/VIC/issues/306))

	The prior formulation was not the final version used in [Bohn and Vivoni (2016)](../Documentation/References.md#other-historical-references), but was mistakenly added to the codebase instead of the formulation used here.  This fixes the mistake.

4. Fix overwriting of veg_lib structure with values of current cell in veg_param file. ([GH#319](https://github.com/UW-Hydro/VIC/issues/319))

	Previously, VIC overwrote the LAI, albedo, and vegcover values in the copy of the veg library stored in memory (which is supposed to be constant reference values that apply to all grid cells) with those from the veg_parameter file pertaining to the current grid cell.  Values for veg classes not present in the current grid cell therefore were those of the last grid cell that contained those veg classes.  This did not affect performance but interfered with diagnostics while debugging.

5. Lake parameter validation. ([GH#308](https://github.com/UW-Hydro/VIC/issues/308))

	Previously, there were minimal checks performed on the values of the depth-area relationship.  This allowed unphysical values to be specified, leading to all manner of unphysical behaviors.  This has been fixed.

6. Fix lake water balance errors. ([GH#308](https://github.com/UW-Hydro/VIC/issues/308) and [GH#316](https://github.com/UW-Hydro/VIC/issues/316))

	Previously, precipitation over the lake was scaled by the lake area fraction twice, resulting in water balance errors.  This has been fixed.

------------------------------

## VIC 4.2.b [![DOI](https://zenodo.org/badge/doi/10.5281/zenodo.22307.svg)](http://dx.doi.org/10.5281/zenodo.22307)

Source code is available here: [![VIC.4.2.b](https://img.shields.io/badge/VIC-4.2.b-blue.svg)](https://github.com/UW-Hydro/VIC/releases/tag/VIC.4.2.b)

**Release date: (January 22, 2015)**

This is a bugfix update from 4.2.a.

#### Bug Fixes:

1.  Fixed memory error in `initialize_atmos` when OUTPUT_FORCE = TRUE. ([GH#201](https://github.com/UW-Hydro/VIC/issues/201))

	Previously, access to unitialized elements of the veg_con and veg_hist structure was attempted when OUTPUT_FORCE = TRUE, causing a memory error and the model to crash.  This fix sets these elements inside a `if (!options.OUTPUT_FORCE)` block allowing the OUTPUT_FORCE option to work as expected.

------------------------------

## VIC 4.2.a

Source code is available here: [![VIC.4.2.a](https://img.shields.io/badge/VIC-4.2.a-blue.svg)](https://github.com/UW-Hydro/VIC/releases/tag/VIC.4.2.a)

**Release date: (December 21, 2014)**

This is a bugfix update from 4.2.

#### Bug Fixes:

1.  Fixed uninitialized bare soil albedo. ([GH#178](https://github.com/UW-Hydro/VIC/issues/178))

	Previously, bare_albedo was unset for the bare soil case (`iveg!=Nveg`). This fix sets the bare_albedo to the global variable value of `BARE_SOIL_ALBEDO`.

2.  Cleanup of frozen soil option constraints.

	Removed hardcoded, behind the scenes checks for the `EXP_TRANS` and `NO_FLUX` global parameter values for case of `QUICK_SOLVE=TRUE` in `calc_surf_energy_bal`.

------------------------------

## VIC 4.2

Source code is available here: [![VIC.4.2](https://img.shields.io/badge/VIC-4.2-blue.svg)](https://github.com/UW-Hydro/VIC/releases/tag/VIC.4.2)

**Release date: (November 19, 2014)**

This is a minor release from 4.1.2.  It includes several new features, bug fixes, and a few backwards incompatible changes.

#### New Features:

1.  Added partial vegetation cover (within each tile).

	Added a time-varying (non-climatological) partial vegcover fraction within vegetated tiles.  Previously, vegetation was assumed to cover 100% of the land surface in a vegetated tile (i.e., "big leaf" scheme).  This assumption is not valid in general, and in particular becomes very inaccurate in arid environments (e.g., open shrublands), or as LAI decreases to near 0.  In such cases, evaporation from bare soil between the plants becomes a major (or dominant) component of total evapotranspiration.

	This partial veg cover fraction ("vegcover") is treated the same way as LAI and albedo: new options (`VEGCOVER_SRC` and `VEGPARAM_VEGCOVER`) tell VIC whether the veg param file contains 12 climatological vegcover values and whether to use those or the ones in the veg library.  A new forcing variable ("VEGCOVER") can be included in forcing files along with LAI and albedo, and must be specified in the global parameter file in the same way.  There is an additional option controlling whether `VEGCOVER` values appear in the veg library file: VEGLIB_`VEGCOVER`.  `FALSE` by default, if TRUE it tells VIC to expect 12 monthly `VEGCOVER` values in each veg class, after the 12 LAI and before the 12 albedo values.

	Internally, VIC uses the partial vegcover fraction to divide each veg tile into the area covered by plants and the area in between the plants.  LAI and canopy moisture and snow storage are rescaled by 1/vegcover to get plant-specific values before canopy evap, transpiration, and canopy snow dynamics are computed (vegcover is not allowed to go below the value `MIN_VEGCOVER` in `vicNl_def.h`).  Bare soil evap is computed for the bare soil component of the tile.  Total evapotranspiration is computed as the area-weighted sum of canopy evap and transpiration from the vegetated fraction and bare soil evap from the bare soil fraction.  Finally, LAI and canopy moisture storage are rescaled back to the tile-area-average values before output.

2.  Added non-climatological time-varying veg parameters.

	Added ability to read timeseries of LAI and albedo as forcing variables.  In addition, climatological albedo values can now be given in the veg parameter file in a similar manner to LAI.

	These changes involved adding a new veg_hist data structure to contain the timeseries of LAI, Wdmax, and albedo, as well as adding LAI, Wdmax, and albedo variables to the veg_var structure to store the current values of these variables.

	To allow for climatological albedo values to be specified in the veg parameter file (similar to LAI), a new option has been introduced: ALB_SRC.  The constants LAI_FROM_VEGPARAM and LAI_FROM_VEGLIB have changed name to FROM_VEGPARAM and FROM_VEGLIB so that they can be used to specify the source of either variable.

	VIC now handles LAI and albedo as follows:
		1. If specified as a variable in one of the forcing files, the values from the forcing file will be used in the simulation instead of the values in the veg parameter or veg library files.
		2. If not specified as a variable in one of the forcing files, values will be taken from the veg parameter file if a) they are listed there and b) `LAI_SRC` (for LAI) and/or `ALB_SRC` (for albedo) are set to `FROM_VEGPARAM`.
		3. If not supplied as a forcing and [EITHER not listed in the veg parameter file OR listed there but LAI_SRC or ALB_SRC is set to FROM_VEGLIB], values will be taken from the veg library.


3.  New forcing variables for carbon cycle.

	Added the following new input forcing variables (used for simulations of carbon cycle processes):

	- `CATM`: Atmospheric CO2 mixing ratio [ppm]
	- `FDIR`: Fraction of incoming shortwave that is direct [fraction]
	- `PAR`:  Photosynthetically active radiation [W/m2]

	These variables are optional; if not supplied as forcings, VIC will use default values for them, as follows:

	- `CATM`: Value of CatmCurrent defined in `vicNl_def.h`
	- `FDIR`: Value computed by MTCLIM module
	- `PAR`:  `SHORTWAVE*SW2PAR`, with `SW2PAR` defined in `vicNl_def.h`

	Similarly, added the following new output variables:

	- `OUT_CATM`:   (equals CATM)
	- `OUT_COSZEN`: Cosine of the solar zenith angle, computed by MTCLIM module
	- `OUT_FDIR`:   (equals FDIR)
	- `OUT_PAR`:    (equals PAR)

4.  Added simulation of photosynthesis.

	Added simulation of photosynthesis.  The photosynthesis formulation was taken from the BETHY model (Knorr, 2000), which in turn used the Farquhar model for C3 plants and the Collatz model for C4 plants.  In addition, inhibition of photosynthesis under saturated conditions (as described by Frolking et al, 2002) is allowed for.

	This feature requires several new veg parameters to be in the veg library file:

	- `Ctype`:          Photosynthetic pathway; can be C3 or C4
	- `MaxCarboxRate`:  Maximum carboxlyation rate at 25 deg C (mol(CO2)/m2s)
	- `MaxETransport`:  Maximum electron transport rate at 25 deg C (mol(CO2)/m2s) (C3 plants)
	- `CO2Specificity`: CO2 specificity at 25 deg C (mol(CO2)/m2s) (C4 plants)
	- `LightUseEff`:    Light-use efficiency (mol(CO2)/mol(photons))
	- `NscaleFlag`:     TRUE = nitrogen-scaling factors are applicable to this veg class
	- `Wnpp_inhib`:     Moisture level (fraction of maximum moisture) above which photosynthesis experiencing saturation inhibition, i.e. too wet for optimal photosynthesis; only applies to top soil layer
	- `NPPfactor_sat`:  Photosynthesis multiplier (fraction of maximum) when top soil layer is saturated

	There are several new output variables associated with this feature:

	- `OUT_GPP`:  Gross primary productivity [g C/m2d]
	- `OUT_RAUT`: Autotrophic respiration [g C/m2d]
	- `OUT_NPP`:  Net primary productivity [g C/m2d]
	- `OUT_APAR`: Absorbed PAR [W/m2]

	By default, this feature is turned off.  To turn this feature on, set `CARBON` to `TRUE` in the global parameter file.

	When this feature is turned on, you can choose to compute stomatal resistance via the Jarvis formulation (the formulation used by all previous versions of VIC) or as a function of photosynthetic demand. This is determined by the setting of `RC_MODE` in the global parameter file.  A value of `RC_JARVIS` (which is the default) selects the Jarvis formulation.  A value of `RC_PHOTO` selects the photosynthetic demand formulation.

5. Added simulation of soil carbon storage and fluxes.

	Added simulation of soil carbon storage and fluxes.  This formulation was taken mostly from the LPJ model (Sitch, 2003), which in turn used a Lloyd-Taylor model for the dependence of soil respiration on soil temperature.  The dependence of soil respiration on soil moisture was based on the formulation of Yi et al (2012) but modified to allow a small respiration rate under saturated conditions.

	At this point, we do not simulate the storage of carbon in living biomass. Therefore, the flux of carbon into the soil (litterfall) is set equal to the total NPP of the previous calendar year, spread evenly over the current year.  As in the LPJ model, soil carbon is stored in 3 pools: litter (fast), intermediate, and slow; with associated turnover times of 2.86 y, 33.3 y, and 1,000 y, respectively.  Litterfall enters the litter pool.  Carbon exits the litter pool through respiration (RhLitter).  A fraction (fAir) of this respired carbon is in the form of CO2 and is vented directly to the atmosphere (RhLitter2Atm).  The remainder is sent to the intermediate and slow pools in the proportions fInter and (1-fInter), respectively.  These pools also respire carbon, which is assumed to be in the form of CO2 and vented directly to the atmosphere.

	There are several new output variables associated with this feature:
	- `OUT_RHET`: Total heterotrophic respiration vented to the atmosphere (= RhLitter2Atm+RhInter+RhSlow)  [g C/m2d]
	- `OUT_NEE`:  Net Ecosystem Exchange (= NPP-RHET) [g C/m2d]
	- `OUT_LITTERFALL`: Flux of carbon from living biomass into litter pool [g C/m2d]
	- `OUT_CLITTER`: Carbon density in the litter pool [g C/m2]
	- `OUT_CINTER`: Carbon density in the intermediate pool [g C/m2]
	- `OUT_CSLOW`: Carbon density in the slow pool [g C/m2]

	This feature is part of the carbon cycle, controlled by the setting of the `CARBON` option in the global parameter file.

6. Added soil moisture content for half-space below bottom soil layer

 	VIC's soil thermal profile can extend well below its soil hydrologic layers.  Previously, the moisture content of these soil thermal nodes was set to that of the bottom soil layer.  Now, the moisture content can be set to a user-specified value, SLAB_MOIST_FRACT, defined in `vicNl_def.h`.

#### Deprecated Features:

1.  Removed the `DIST_PRCP` option.

	Removed the `DIST_PRCP` option and all functions and variables associated with it.  Removed the `dist` array dimension from the cell and veg_var data structures.  Renamed the `dist_prcp` data structure to `all_vars`.

#### Bug Fixes:

1.  Fixed division by 0 and nans in output when there is no liquid water available to satisfy evaporative demand

	Previously, runoff() scaled estimated evaporation for each frost subarea by that subarea's portion of available liquid moisture, via summing available liquid moisture over all subareas and computing the ratio of each subarea's moisture to the sum.  There was no check on whether the sum > 0, resulting in the possibility of division by 0 when no liquid moisture is available.  This has been fixed (a check was added).  In addition, the apportionment of evaporation to subareas originally included a check on whether all of the evaporative demand was met, with a warning statement if not.  This check and warning have been removed, since the evaporation values are subsequently modified to reflect what actually evaporated (i.e. it's ok for the initial estimate to exceed available moisture without affecting the water balance).

2.  Fixed negative liquid soil moisture for bare soil conditions

	Previously, runoff() only checked whether total (liquid+ice) soilmoisture was > residual moisture, but not whether liquid soil moisturewas positive.  In some cases, in the bare soil tile, liquid soilmoisture could occasionally go negative.  This has been fixed by addinga check on liquid soil moisture to runoff().

3.  Fixed incorrect handling of case of a mix of cells with and without lakes.

	VIC was neither reading the lake parameter file correctly nor initializing the lake data structures correctly for the case of a mix of cells with and without lakes within a single lake parameter file.  This has been fixed.

4.  Fixed use of tmp_moist array without initialization.

	Fixed use of tmp_moist array without initialization.

5. Fix for crash when FROZEN_SOIL, EXP_TRANS and IMPLICIT all == TRUE

	Extended the "cold nose" hack to the "warm nose" condition, and also extended to cover the IMPLICIT scheme.

	This will be superceded by a more bug-free soil temperature scheme in the next major release of the model.

6.  Fixed incorrect assignment of input forcing variables that are moisture fluxes (all forms of precipitation and channel inflow) when ALMA_INPUT is TRUE.

	When ALMA_INPUT was TRUE, VIC was not rescaling moisture fluxes such as precipitation to an hourly time step correctly in initialize_atmos. This led to incorrect assignment of these fluxes to the atmos array. This has been fixed.

7.  Fixed selection of starting point in forcing file when starting in the middle of a day

	For the case of STARTHOUR not equal to 0, VIC was not finding the correct starting record in the forcing file, due to its missing a check on the hour of the forcing record.  This has been fixed.

8. Fixed incorrect handling of case of a mix of cells with and without lakes.

	VIC was neither reading the lake parameter file correctly nor initializing the lake data structures correctly for the case of a mix of cells with and without lakes within a single lake parameter file.  This has been fixed.

9.  Fixed use of tmp_moist array without initialization.

10. Fixed use of uninitialized soil moisture values on first time step.

	The tmp_moist array, used in initialize_model_state() as an input to compute_runoff_and_asat(), was initialized within an if statement that caused it to be sent to compute_runoff_and_asat() without initialization in some cases.  This has been fixed by moving the initialization of tmp_moist outside the if statement.

11. Fixed errors in forcing disaggregation under certain input cases.

	Fixed bugs in the following cases:

	1. User supplied daily incoming shortwave (not sub-daily)
	2. User supplied daily specific or relative humidity without supplying average daily pressure or temperature, respectively (with which to convert these to daily vapor pressure).

12. Fixed bug in root zone calculation.

	Fixed infinite loop that was occurring when the total  of root zone depths exceeded the total soil depth and one of the root zone boundaries coincided with a soil layer boundary.

13. Fixed error in passing `SensibleHeat` to `func_atmos_energy_bal`.

	Replaced (`*SensibleHeat`) with `SensibleHeat` in argument lists of `root_brent`, `error_print_atmos_energy_bal` and `solve_atmos_energy_bal`.

14. Fixed use of uninitialized variable in cold nose fix for frozen soil

	Fixed use of uninitialized variable in cold nose fix for frozen soil.  Code was attempting to check all nodes for a cold nose, but this check requires accessing the value of the next node, which is undefined when we check the bottom node. Now the code does not check the bottom node (which is unlikely to experience a cold nose anyway).

15. Fixed bug in converting from ALMA_INPUT moisture flux units

	Fixed bug in converting from ALMA_INPUT moisture flux units to traditional units (was multiplying by number of seconds in model step when should have been multiplying by number of seconds in forcing step).

16. Fixed incorrect reporting of canopy energy balance terms.

	VIC was not summing under- and over-story energy fluxes correctly for the case of a forest canopy with snow.  This only affected the reporting of energy balance terms in VIC's output; internal calculations were fine.

	In addition, a bug (sign error in flux summation) in VIC's calculation of the surface energy balance (for output only) was fixed.  This reduces the vast majority of the energy balance errors reported during the course of a typical energy balance simulation.

17. Fixed incorrect summing of rain and snow components of precipitation over grid cell

	The amounts of rainfall and snowfall over the lake (or inundated wetland) were being omitted from the grid cell totals.  This has been fixed.

18. Vapor pressure incorrect if user supplies (QAIR or REL_HUMID) + PRESSURE as input forcings instead of vapor pressure.

	For the cases of the combination of (QAIR or REL_HUMID) plus PRESSURE supplied as input forcings instead of VP, the logic distinguishing between daily and sub-daily supplied PRESSURE was flawed, resulting in incorrect values in both cases.  This has been fixed.

19. Incorrect handling of user-supplied `tskc` (cloud fraction) for `LW_CLOUD==LW_CLOUD_DEARDORFF`

	Previous versions of VIC (before 4.1.2) used a full-sky longwave formulation taken from two formulas in the Bras hydrology text.  For the new Deardorff full-sky longwave formulation, the dependence on cloud fraction is different from the old Bras formulation.   In 4.1.2 (and 4.1.2.a-b), the new Deardorff formulation did not account for the possibility of user-supplied cloud fraction; if the user supplied cloud fraction as an input forcing, the resulting longwave was wrong.  This has been fixed.

20. Changed default settings of `MTCLIM_SWE_CORR` and `LW_TYPE` to reflect best general settings

	In light of the findings of Bohn et al. (2012), we have changed the default setting of `MTCLIM_SWE_CORR` to `FALSE` and of `LW_TYPE` to `LW_PRATA`.  These settings give forcing estimates that are less biased in general.

21. Vapor pressure set to 0 if user supplies (`QAIR` or `REL_HUMID`) + `PRESSURE` as input forcings instead of vapor pressure.

	For the cases of the combination of (QAIR or REL_HUMID) plus PRESSURE supplied as input forcings instead of VP, VIC was supposed to compute VP from (QAIR or REL_HUMID) and PRESSURE, then transfer the computed VP to the atmos data structure.  This transfer was being skipped, and vapor pressure was consequently set to 0 during the simulation.  This has been fixed.

22. Computed longwave sometimes is extremely large at high latitudes.

	Previously (VIC 4.1.2, 4.1.2.a, and 4.1.2.b only), when SHORTWAVE and VP were supplied to VIC as input forcings (and LONGWAVE was NOT supplied as a forcing), the incoming longwave radiation computed by VIC would in rare cases become extremely large.  This happens only at high latitudes in winter when the theoretical clear-sky potential solar radiation is very small.  If the supplied VP was large enough, it could cause the internal variable t_tmax (clear-sky transmittance) to go negative.  This in turn would cause the internal variable t_fmax (cloud transmittance) to go negative as well.  This, finally, would cause computed LONGWAVE values to become extremely large, if the LW_CLOUD method was set to DEARDORFF.  This has been fixed.

23. VIC was unnecessarily requiring WIND to be supplied as an input forcing.

	VIC was requiring `WIND` (or the zonal and meridional components of wind, `WIND_E` and `WIND_N`) to be supplied as an input forcing.  Now VIC allows WIND to be omitted.  If `WIND` is not supplied as an input forcing, VIC will supply a default wind speed, defined in `vicNl_def.h` as `DEFAULT_WIND_SPEED` and currently set to 3.0 m/s.

24. Cloud fraction tskc was not accounting for the case in which observed incoming shortwave is supplied as a forcing.

	In the absence of observations, VIC's estimate of cloud fraction, tskc, is a function of some intermediate quantities that are computed within the MTCLIM algorithm (in mtclim_vic.c).  These intermediate terms can be computed from either observed daily shortwave radiation (if available) or simulated daily shortwave radiation.  The computation of tskc was previously taking place in a part of the code where only the simulated daily shortwave radiation was available.  Thus, tskc would not reflect the actual amount of incident shortwave, even if observed incident shortwave was supplied as a forcing.

	This has been fixed.  The tskc computation has been moved to another location in the code where the observed daily shortwave can be accessed (if supplied by the user as a forcing).

25. Incorrect timing of disaggregated radiation and air temperature when daily forcings are supplied and off_gmt is 0.

	VIC was double-shifting the timeseries of subdaily radiation and temperature in cases in which VIC was *not* given sub-daily incoming shortwave as an input forcing *and* soil parameter "off_gmt" was not set to the local time zone offset (i.e. not set to `longitude*24/360`). This caused incorrect timing of the diurnal cycle of radiation and air temperature.

26. Disaggregated radiation is constant throughout the day when daily incoming shortwave radiation is supplied as an input forcing.

	When VIC was supplied with *daily* incoming shortwave as an input forcing variable, VIC would fail to disaggregate this correctly to sub-daily time steps; it would simply repeat the daily average for every sub-daily time step.  This has been fixed.  Now VIC will compute a diurnal cycle whose daily average matches the supplied daily average.

#### Miscellaneous:

1. Better out-of-box behavior for soil temperature scheme

	Added constraints to help ensure efficient, physically reasonable simulation of the soil temperature profile:

	1. Set default values of IMPLICIT and EXP_TRANS to TRUE.

	2. Made "cold" (no-spinup) initial soil temperatures more consistent with air temperature and bottom boundary temperature.

	3. Added validation of option.Nnodes for EXP_TRANS=TRUE to guarantee that, for the given soil temperature bottom boundary depth "dp" (also known as the damping depth), there are at least 3 nodes within the top 50 cm of the soil column.  This is to constrain errors to a reasonable size.  To satisfy this condition, the following relationship must hold: `Nnodes >= 5*ln(dp+1)+1`

	Some examples:

	| dp(m) | minimum Nnodes |
	|-------|----------------|
	| 4     | 9              |
	| 7     | 12             |
	| 10    | 14             |
	| 25    | 18             |
	| 50    | 21             |

	VIC will exit with an error message to this effect if Nnodes is too small for the given value of dp.

2. Cleanup of compile-time options

	Cleanup of `user_def.h,` either by removing options/settings or moving them to `vicNl_def.h` (becoming run-time options if appropriate). user_def.h has been removed.

	The following options were removed:

	- `NO_REWIND`.  All parameter files must contain the same grid cells in
	  the same order.
	- `QUICK_FS`.
	- `EXCESS_ICE`.
	- `OUTPUT_FORCE_STATS`.
	- `LWAVE_COR`.  If the user wishes to correct any of the forcing
	  variables, the user can do this externally to VIC.

	The following options were moved from compile-time to run-time (in the `options_struct` in `vicNl_def.h`):

	- `LOW_RES_MOIST` (renamed to `LOG_MATRIC`)
	- `OUTPUT_FORCE`
	- `CLOSE_ENERGY`
	- `SPATIAL_SNOW`
	- `SPATIAL_FROST`

	The following terms were moved to `vicNl_def.h` without modification:

	- `VERBOSE` (still a compile-time option)
	- Max array dimensions such as `MAX_VEG`, `MAX_LAYERS`, etc.
	- Constants such as `MAXIT_FE` and `LAI_WATER_FACTOR`

------------------------------

## VIC 4.1.2 and earlier

Changes prior to VIC 4.2 are archived in the VIC Git repository. The change log, prior to VIC.5 is archived [here](https://github.com/UW-Hydro/VIC/blob/VIC.4.2.b/src/ChangeLog).<|MERGE_RESOLUTION|>--- conflicted
+++ resolved
@@ -111,15 +111,11 @@
 
     The VIC image driver can be optionally compiled with ROUT_RVIC to enable routing in image mode (ROUT_STUB is the default extension which means no routing). With ROUT_RVIC enabled, the output variable ``OUT_DISCHARGE`` is available, and there will also be an extra state variable ``STATE_ROUT_RING`` stored in the state file.
 
-<<<<<<< HEAD
-9. Miscellaneous clean-up:
-=======
 9. Moved MAX_ITER_GRND_CANOPY, which controls the maximum number of ground-canopy iterations in CLOSE_ENERGY mode for vegetation types with an overstory, to the parameters struct ([GH#771](https://github.com/UW-Hydro/VIC/pull/771))
 
     Previously this was set in the surface_fluxes.c numerics routine for ground-canopy iterations, which meant that that routine had to be altered to change the maximum number of iterations. It has now been moved to the parameters struct so that it can be overriden in the constants file. 
 
 10. Miscellaneous clean-up:
->>>>>>> df5d1d25
 
     [GH#723](https://github.com/UW-Hydro/VIC/pull/723)
 
@@ -131,18 +127,11 @@
         6. Updated names of variables and options for LAI and FCANOPY in documentation to match their new names in the code
         7. Removed constants MAX_VEG and MAX_BANDS from code; all arrays that were declared with those lengths were replaced with dynamic allocations.  This allowed for specification of veg libraries containing more classes without recompiling the code, and more efficient memory usage.
 
-<<<<<<< HEAD
-=======
-    [GH#766](https://github.com/UW-Hydro/VIC/pull/766)
-
-        1. Improved logic in computing soil evaporation (esoil), primarily in func_surf_energy_bal(), by creating explicit terms for transpiration (transp) and esoil in the layer data structure.
-
->>>>>>> df5d1d25
 #### Bug Fixes:
 
-1. Renamed "fcov" to "fcan" in image driver to better match variable code name ([GH#673](https://github.com/UW-Hydro/VIC/pull/673))
-
 1. NetCDF forcing files are now closed at the last timestep in stead of after the last timestep. ([GH#774](https://github.com/UW-Hydro/VIC/pull/774))
+
+2. Renamed "fcov" to "fcan" in image driver to better match variable code name ([GH#673](https://github.com/UW-Hydro/VIC/pull/673))
 
 ------------------------------
 
