--- conflicted
+++ resolved
@@ -111,12 +111,11 @@
 
     The VIC image driver can be optionally compiled with ROUT_RVIC to enable routing in image mode (ROUT_STUB is the default extension which means no routing). With ROUT_RVIC enabled, the output variable ``OUT_DISCHARGE`` is available, and there will also be an extra state variable ``STATE_ROUT_RING`` stored in the state file.
 
-<<<<<<< HEAD
 9. Moved MAX_ITER_GRND_CANOPY, which controls the maximum number of ground-canopy iterations in CLOSE_ENERGY mode for vegetation types with an overstory, to the parameters struct
 
     Previously this was set in the surface_fluxes.c numerics routine for ground-canopy iterations, which meant that that routine had to be altered to change the maximum number of iterations. It has now been moved to the parameters struct so that it can be overriden in the constants file. 
-=======
-9. Miscellaneous clean-up:
+
+10. Miscellaneous clean-up:
 
     [GH#723](https://github.com/UW-Hydro/VIC/pull/723)
 
@@ -131,7 +130,6 @@
     [GH#766](https://github.com/UW-Hydro/VIC/pull/766)
 
         1. Improved logic in computing soil evaporation (esoil), primarily in func_surf_energy_bal(), by creating explicit terms for transpiration (transp) and esoil in the layer data structure.
->>>>>>> f2b519ec
 
 #### Bug Fixes:
 
