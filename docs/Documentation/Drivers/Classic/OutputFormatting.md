# VIC Model Output Formatting

## Specifying Output Files and Variables

VIC allows the user to specify exactly which output files to create and which variables to store in each file. This way, users can save space by only writing those variables that are useful, and will be less likely to need to maintain a private version of the code to do this.

**Main points:**

1.  Output file names and contents can be specified in the [global parameter file](GlobalParam.md) (see below).
2.  If you do not specify file names and contents in the [global parameter file](GlobalParam.md), VIC will produce the same set of output files that it has produced in earlier versions, namely `fluxes_` and `snow_` files, plus `fdepth_` files if `FROZEN_SOIL` is TRUE. These files will have the same contents and format as in earlier versions.

**To specify file names and contents in the [global parameter file](GlobalParam.md):**

1.  Find the names of the desired variables in the [output variable list](../../OutputVarList.md)
2.  Decide how many output files you would like, what to name them, and which output variables will appear in each of these output files
3.  Add this information to the [global parameter file](GlobalParam.md) in the following format:

```
# Output File Contents
OUTFILE	_prefix_
<<<<<<< HEAD
AGGFREQ         _freq_            _value_
COMPRESS        _compress_
OUT_FORMAT      _file_format_
OUTVAR	_varname_	[_format_	[_type_	[_multiplier_ [_aggtype_]]]]
OUTVAR	_varname_	[_format_	[_type_	[_multiplier_ [_aggtype_]]]]
OUTVAR	_varname_	[_format_	[_type_	[_multiplier_ [_aggtype_]]]]

OUTFILE	_prefix_
OUTVAR	_varname_	[_format_	[_type_	[_multiplier_ [_aggtype_]]]]
OUTVAR	_varname_	[_format_	[_type_	[_multiplier_ [_aggtype_]]]]
OUTVAR	_varname_	[_format_	[_type_	[_multiplier_ [_aggtype_]]]]
```
where

```
 _prefix_     = name of the output file, NOT including latitude
                and longitude
 _freq_       = Describes aggregation frequency for output stream. Valid
                options for frequency are:
                  NEVER     = never write to history file
                  NSTEPS    = write to history every _value_ steps
                  NSECONDS  = write to history every _value_ seconds
                  NMINUTES  = write to history every _value_ minutes
                  NHOURS    = write to history every _value_ hours
                  NDAYS     = write to history every _value_ days
                  NMONTHS   = write to history every _value_ months
                  NYEARS    = write to history every _value_ years
                  DATE      = write to history on the date: _value_
                  END       = write to history at the end of the simulation
 _value_      = integer describing the number of _freq_ intervals to pass
                before writing to the history file.
 _compress_   = gzip compression option.  TRUE, FALSE, or integer between 1-9.
 _varname_    = name of the variable (this must be one of the
                output variable names listed in vic_driver_shared_all.h.)
 _format_     = (for ascii output files) fprintf format string,
                e.g.
                  %.4f = floating point with 4 decimal places
                  %.7e = scientific notation w/ 7 decimal places
                  *    = use the default format for this variable

 _format_, _type_, and _multiplier_ are optional.  For a given
 variable, you can specify either NONE of these, or ALL of
 these.  If these are omitted, the default values will be used.

 _type_       = (for binary output files) data type code.
                Must be one of:
                  OUT_TYPE_DOUBLE = double-precision floating point
                  OUT_TYPE_FLOAT  = single-precision floating point
                  OUT_TYPE_INT    = integer
                  OUT_TYPE_USINT  = unsigned short integer
                  OUT_TYPE_SINT   = short integer
                  OUT_TYPE_CHAR   = char
                  *               = use the default type
 _multiplier_ = (for binary output files) factor to multiply
                the data by before writing, to increase precision.
                  *    = use the default multiplier for this variable
 _aggtype_    = Aggregation method to use for temporal aggregation. Valid
                options for aggtype are:
                  AGG_TYPE_DEFAULT = default aggregation type for variable
                  AGG_TYPE_AVG     = average over aggregation window
                  AGG_TYPE_BEG     = beginning of aggregation window
                  AGG_TYPE_END     = end of aggregation window
                  AGG_TYPE_MAX     = maximum in aggregation window
                  AGG_TYPE_MIN     = minimum in aggregation window
                  AGG_TYPE_SUM     = sum over aggregation window
```
=======
OUTVAR	_varname_	[_format_	_type_	_multiplier_ [_aggtype_]]
OUTVAR	_varname_	[_format_	_type_	_multiplier_ [_aggtype_]]
OUTVAR	_varname_	[_format_	_type_	_multiplier_ [_aggtype_]]

OUTFILE	_prefix_
OUTVAR	_varname_	[_format_	_type_	_multiplier_ [_aggtype_]]
OUTVAR	_varname_	[_format_	_type_	_multiplier_ [_aggtype_]]
OUTVAR	_varname_	[_format_	_type_	_multiplier_ [_aggtype_]]
```
where

&nbsp;&nbsp;&nbsp;&nbsp;&nbsp;&nbsp;&nbsp;&nbsp; _prefix_ = name of the output file, NOT including latitude and longitude

&nbsp;&nbsp;&nbsp;&nbsp;&nbsp;&nbsp;&nbsp;&nbsp; _varname_ = name of the variable (this must be one of the output variable names listed in `vic_driver_shared.h`.)

&nbsp;&nbsp;&nbsp;&nbsp;&nbsp;&nbsp;&nbsp;&nbsp; _format_, _type_, and _multiplier_ are optional.  For a given variable,
you can specify either NONE of these, or ALL of these.  If these
are omitted, the default values will be used.

&nbsp;&nbsp;&nbsp;&nbsp;&nbsp;&nbsp;&nbsp;&nbsp; _format_ = (for ascii output files) `fprintf` format string, e.g. <br />
  &nbsp;&nbsp;&nbsp;&nbsp;&nbsp;&nbsp;&nbsp;&nbsp;&nbsp;&nbsp;&nbsp;&nbsp;&nbsp;&nbsp;&nbsp;&nbsp; `%.4f` = floating point with 4 decimal places <br />
  &nbsp;&nbsp;&nbsp;&nbsp;&nbsp;&nbsp;&nbsp;&nbsp;&nbsp;&nbsp;&nbsp;&nbsp;&nbsp;&nbsp;&nbsp;&nbsp; `%.7e` = scientific notation w/ 7 decimal places <br />
  &nbsp;&nbsp;&nbsp;&nbsp;&nbsp;&nbsp;&nbsp;&nbsp;&nbsp;&nbsp;&nbsp;&nbsp;&nbsp;&nbsp;&nbsp;&nbsp; `*` = use the default format for this variable <br />

&nbsp;&nbsp;&nbsp;&nbsp;&nbsp;&nbsp;&nbsp;&nbsp; _type_ = (for `BINARY` output files) data type code. Must be one of: <br />
  &nbsp;&nbsp;&nbsp;&nbsp;&nbsp;&nbsp;&nbsp;&nbsp;&nbsp;&nbsp;&nbsp;&nbsp;&nbsp;&nbsp;&nbsp;&nbsp; `OUT_TYPE_DOUBLE` = double-precision floating  point <br />
  &nbsp;&nbsp;&nbsp;&nbsp;&nbsp;&nbsp;&nbsp;&nbsp;&nbsp;&nbsp;&nbsp;&nbsp;&nbsp;&nbsp;&nbsp;&nbsp; `OUT_TYPE_FLOAT` = single-precision floating point <br />
  &nbsp;&nbsp;&nbsp;&nbsp;&nbsp;&nbsp;&nbsp;&nbsp;&nbsp;&nbsp;&nbsp;&nbsp;&nbsp;&nbsp;&nbsp;&nbsp; `OUT_TYPE_INT` = integer <br />
  &nbsp;&nbsp;&nbsp;&nbsp;&nbsp;&nbsp;&nbsp;&nbsp;&nbsp;&nbsp;&nbsp;&nbsp;&nbsp;&nbsp;&nbsp;&nbsp; `OUT_TYPE_USINT` = unsigned short integer <br />
  &nbsp;&nbsp;&nbsp;&nbsp;&nbsp;&nbsp;&nbsp;&nbsp;&nbsp;&nbsp;&nbsp;&nbsp;&nbsp;&nbsp;&nbsp;&nbsp; `OUT_TYPE_SINT` = short integer <br />
  &nbsp;&nbsp;&nbsp;&nbsp;&nbsp;&nbsp;&nbsp;&nbsp;&nbsp;&nbsp;&nbsp;&nbsp;&nbsp;&nbsp;&nbsp;&nbsp; `OUT_TYPE_CHAR` = char <br />
  &nbsp;&nbsp;&nbsp;&nbsp;&nbsp;&nbsp;&nbsp;&nbsp;&nbsp;&nbsp;&nbsp;&nbsp;&nbsp;&nbsp;&nbsp;&nbsp; `*` = use the default type <br />

&nbsp;&nbsp;&nbsp;&nbsp;&nbsp;&nbsp;&nbsp;&nbsp; _multiplier_ = (for `BINARY` output files) factor to multiply the data by before writing, to increase precision compared to not using the multiplier. <br />
  &nbsp;&nbsp;&nbsp;&nbsp;&nbsp;&nbsp;&nbsp;&nbsp;&nbsp;&nbsp;&nbsp;&nbsp;&nbsp;&nbsp;&nbsp;&nbsp; `*` = use the default multiplier for this variable

  &nbsp;&nbsp;&nbsp;&nbsp;&nbsp;&nbsp;&nbsp;&nbsp;  _aggtype_ = Aggregation method to use for temporal aggregation. Valid options for aggtype are: <br />
    &nbsp;&nbsp;&nbsp;&nbsp;&nbsp;&nbsp;&nbsp;&nbsp;&nbsp;&nbsp;&nbsp;&nbsp;&nbsp;&nbsp;&nbsp;&nbsp; `AGG_TYPE_DEFAULT` = default aggregation type for variable <br />
    &nbsp;&nbsp;&nbsp;&nbsp;&nbsp;&nbsp;&nbsp;&nbsp;&nbsp;&nbsp;&nbsp;&nbsp;&nbsp;&nbsp;&nbsp;&nbsp; `AGG_TYPE_AVG` = average over aggregation window <br />
    &nbsp;&nbsp;&nbsp;&nbsp;&nbsp;&nbsp;&nbsp;&nbsp;&nbsp;&nbsp;&nbsp;&nbsp;&nbsp;&nbsp;&nbsp;&nbsp; `AGG_TYPE_BEG` = beginning of aggregation window <br />
    &nbsp;&nbsp;&nbsp;&nbsp;&nbsp;&nbsp;&nbsp;&nbsp;&nbsp;&nbsp;&nbsp;&nbsp;&nbsp;&nbsp;&nbsp;&nbsp; `AGG_TYPE_END` = end of aggregation window <br />
    &nbsp;&nbsp;&nbsp;&nbsp;&nbsp;&nbsp;&nbsp;&nbsp;&nbsp;&nbsp;&nbsp;&nbsp;&nbsp;&nbsp;&nbsp;&nbsp; `AGG_TYPE_MAX` = maximum in aggregation window <br />
    &nbsp;&nbsp;&nbsp;&nbsp;&nbsp;&nbsp;&nbsp;&nbsp;&nbsp;&nbsp;&nbsp;&nbsp;&nbsp;&nbsp;&nbsp;&nbsp; `AGG_TYPE_MIN` = minimum in aggregation window <br />
    &nbsp;&nbsp;&nbsp;&nbsp;&nbsp;&nbsp;&nbsp;&nbsp;&nbsp;&nbsp;&nbsp;&nbsp;&nbsp;&nbsp;&nbsp;&nbsp; `AGG_TYPE_SUM` = sum over aggregation window <br />
>>>>>>> 772b6896

Here's an example. To specify 2 output files, named `wbal` and `ebal`, and containing water balance and energy balance terms, respectively, you could do something like this:

```
OUTFILE	wbal
AGGFREQ         NDAYS           1
COMPRESS        FALSE
OUT_FORMAT      ASCII
OUTVAR	OUT_PREC        %.7g * * AGG_TYPE_AVG
OUTVAR	OUT_EVAP        %.7g * * AGG_TYPE_AVG
OUTVAR	OUT_RUNOFF      %.7g * * AGG_TYPE_AVG
OUTVAR	OUT_BASEFLOW    %.7g * * AGG_TYPE_AVG
OUTVAR	OUT_SWE         %.7g * * AGG_TYPE_END
OUTVAR	OUT_SOIL_MOIST  %.7g * * AGG_TYPE_AVG

OUTFILE	ebal
AGGFREQ         NHOURS           3
COMPRESS        TRUE
OUT_FORMAT      BINARY
OUTVAR	OUT_NET_SHORT
OUTVAR	OUT_NET_LONG
OUTVAR	OUT_LATENT
OUTVAR	OUT_SENSIBLE
OUTVAR	OUT_GRND_FLUX
OUTVAR	OUT_SNOW_FLUX
OUTVAR	OUT_ALBEDO
```

In the second file, none of the _format_, _type, _multiplier_, or _aggtype_ parameters were specified for any variables, VIC will use the default _format_, _type, _multiplier_, or _aggtype_ for the variables.

For example, to specify scientific notation with 10 significant digits, you could do the following:

```OUTVAR	OUT_ALBEDO	%.9e```

Note that even if you only want to specify the format, you must supply a value in the type and multiplier columns as well. This can be `*` to indicate the default value. Similarly, if you only want to specify the type (e.g. as a double), you would need to do something like:

```OUTVAR	OUT_ALBEDO	*	OUT_TYPE_DOUBLE	*```

**Date variables:**

For typical output files, the date is always written at the beginning of each record. This will consist of the following columns:

year month day seconds

For daily output timestep, "seconds" is not written.

If OUT_FORMAT is BINARY, these will all be written as type int (OUT_TYPE_INT).

**Multiple-valued variables:**

Since variables like SOIL_MOIST have 1 value per soil layer, these variables will be written to multiple columns in the output file, one column per soil layer. Other multiple-valued variables are treated similarly.

**Snow band output:**

To specify writing the values of variables in each snow band, append "BAND" to the variable name (this only works for some variables - see the list in `vic_driver_shared_all.h`). If you specify these variables, the value of the variable in each band will be written, one band per column. For example, for a cell having 2 snow bands:

```
OUTVAR	OUT_SWE_BAND
OUTVAR	OUT_ALBEDO_BAND
```

will result in an output file containing:

```year month day (seconds) swe[0] swe[1] albedo[0] albedo[1]```

## Specifying Output Time Step

VIC can now aggregate the output variables to a user-defined output interval, via the `OUTFREQ` setting in the [global parameter file](GlobalParam.md). When  `OUTFREQ` is set, it describes aggregation frequency for an output stream. Valid options for frequency are: NEVER, NSTEPS, NSECONDS, NMINUTES, NHOURS, NDAYS, NMONTHS, NYEARS, DATE, END. Count may be a positive integer or a string with date format YYYY-MM-DD[-SSSSS] in the case of DATE. Default `frequency` is `NDAYS`. Default `count` is 1.

## Optional Output File Headers

Now VIC provides an option to insert descriptive headers into its output files, via the PRT_HEADER option in the [global parameter file](GlobalParam.md). If this is set to TRUE, VIC will insert a short header into its output files, describing the time step, start date/time, variables and units included in the file.

For ascii files, the output header has the following format:

```
# SIMULATION: (OUTFILE prefix)
# MODEL_VERSION: (Version String)
VARNAME    VARNAME   VARNAME   ...
```
where

- SIMULATION: OUTFILE prefix from global parameter file
- MODEL_VERSION: VIC Version String

For binary files, the output header has the following format:

```
// Data        Stored As           Comment
//
// Identifier  (unsigned short)*4  0xFFFF, repeated 4 times
// Nbytes      (unsigned short)*1  Number of bytes in the header,
//                                 INCLUDING THE IDENTIFIER
//
// Part 1: Global Attributes
// Nbytes1     (unsigned short)*1  Number of bytes in part 1
// nrecs       (int)*1             Number of records in the file
// dt          (int)*1             Time step length in hours
// startyear   (int)*1             Year of first record
// startmonth  (int)*1             Month of first record
// startday    (int)*1             Day of first record
// starthour   (int)*1             Hour of first record
// Nvars       (char)*1            Number of variables in the file,
// including date fields
//
// Part 2: Variables
// Nbytes2     (unsigned short)*1  Number of bytes in part 2
// For each variable, the following fields: { len varname type mult }
//   len       (char)*1            Number of characters in varname
//   varname   (char)*len          Variable name
//   type      (char)*1            Code identifying variable type
//   mult      (float)*1           Multiplier for variable
```<|MERGE_RESOLUTION|>--- conflicted
+++ resolved
@@ -18,13 +18,9 @@
 ```
 # Output File Contents
 OUTFILE	_prefix_
-<<<<<<< HEAD
-AGGFREQ         _freq_            _value_
-COMPRESS        _compress_
-OUT_FORMAT      _file_format_
-OUTVAR	_varname_	[_format_	[_type_	[_multiplier_ [_aggtype_]]]]
-OUTVAR	_varname_	[_format_	[_type_	[_multiplier_ [_aggtype_]]]]
-OUTVAR	_varname_	[_format_	[_type_	[_multiplier_ [_aggtype_]]]]
+OUTVAR	_varname_	[_format_	_type_	_multiplier_]
+OUTVAR	_varname_	[_format_	_type_	_multiplier_]
+OUTVAR	_varname_	[_format_	_type_	_multiplier_]
 
 OUTFILE	_prefix_
 OUTVAR	_varname_	[_format_	[_type_	[_multiplier_ [_aggtype_]]]]
@@ -85,52 +81,6 @@
                   AGG_TYPE_MIN     = minimum in aggregation window
                   AGG_TYPE_SUM     = sum over aggregation window
 ```
-=======
-OUTVAR	_varname_	[_format_	_type_	_multiplier_ [_aggtype_]]
-OUTVAR	_varname_	[_format_	_type_	_multiplier_ [_aggtype_]]
-OUTVAR	_varname_	[_format_	_type_	_multiplier_ [_aggtype_]]
-
-OUTFILE	_prefix_
-OUTVAR	_varname_	[_format_	_type_	_multiplier_ [_aggtype_]]
-OUTVAR	_varname_	[_format_	_type_	_multiplier_ [_aggtype_]]
-OUTVAR	_varname_	[_format_	_type_	_multiplier_ [_aggtype_]]
-```
-where
-
-&nbsp;&nbsp;&nbsp;&nbsp;&nbsp;&nbsp;&nbsp;&nbsp; _prefix_ = name of the output file, NOT including latitude and longitude
-
-&nbsp;&nbsp;&nbsp;&nbsp;&nbsp;&nbsp;&nbsp;&nbsp; _varname_ = name of the variable (this must be one of the output variable names listed in `vic_driver_shared.h`.)
-
-&nbsp;&nbsp;&nbsp;&nbsp;&nbsp;&nbsp;&nbsp;&nbsp; _format_, _type_, and _multiplier_ are optional.  For a given variable,
-you can specify either NONE of these, or ALL of these.  If these
-are omitted, the default values will be used.
-
-&nbsp;&nbsp;&nbsp;&nbsp;&nbsp;&nbsp;&nbsp;&nbsp; _format_ = (for ascii output files) `fprintf` format string, e.g. <br />
-  &nbsp;&nbsp;&nbsp;&nbsp;&nbsp;&nbsp;&nbsp;&nbsp;&nbsp;&nbsp;&nbsp;&nbsp;&nbsp;&nbsp;&nbsp;&nbsp; `%.4f` = floating point with 4 decimal places <br />
-  &nbsp;&nbsp;&nbsp;&nbsp;&nbsp;&nbsp;&nbsp;&nbsp;&nbsp;&nbsp;&nbsp;&nbsp;&nbsp;&nbsp;&nbsp;&nbsp; `%.7e` = scientific notation w/ 7 decimal places <br />
-  &nbsp;&nbsp;&nbsp;&nbsp;&nbsp;&nbsp;&nbsp;&nbsp;&nbsp;&nbsp;&nbsp;&nbsp;&nbsp;&nbsp;&nbsp;&nbsp; `*` = use the default format for this variable <br />
-
-&nbsp;&nbsp;&nbsp;&nbsp;&nbsp;&nbsp;&nbsp;&nbsp; _type_ = (for `BINARY` output files) data type code. Must be one of: <br />
-  &nbsp;&nbsp;&nbsp;&nbsp;&nbsp;&nbsp;&nbsp;&nbsp;&nbsp;&nbsp;&nbsp;&nbsp;&nbsp;&nbsp;&nbsp;&nbsp; `OUT_TYPE_DOUBLE` = double-precision floating  point <br />
-  &nbsp;&nbsp;&nbsp;&nbsp;&nbsp;&nbsp;&nbsp;&nbsp;&nbsp;&nbsp;&nbsp;&nbsp;&nbsp;&nbsp;&nbsp;&nbsp; `OUT_TYPE_FLOAT` = single-precision floating point <br />
-  &nbsp;&nbsp;&nbsp;&nbsp;&nbsp;&nbsp;&nbsp;&nbsp;&nbsp;&nbsp;&nbsp;&nbsp;&nbsp;&nbsp;&nbsp;&nbsp; `OUT_TYPE_INT` = integer <br />
-  &nbsp;&nbsp;&nbsp;&nbsp;&nbsp;&nbsp;&nbsp;&nbsp;&nbsp;&nbsp;&nbsp;&nbsp;&nbsp;&nbsp;&nbsp;&nbsp; `OUT_TYPE_USINT` = unsigned short integer <br />
-  &nbsp;&nbsp;&nbsp;&nbsp;&nbsp;&nbsp;&nbsp;&nbsp;&nbsp;&nbsp;&nbsp;&nbsp;&nbsp;&nbsp;&nbsp;&nbsp; `OUT_TYPE_SINT` = short integer <br />
-  &nbsp;&nbsp;&nbsp;&nbsp;&nbsp;&nbsp;&nbsp;&nbsp;&nbsp;&nbsp;&nbsp;&nbsp;&nbsp;&nbsp;&nbsp;&nbsp; `OUT_TYPE_CHAR` = char <br />
-  &nbsp;&nbsp;&nbsp;&nbsp;&nbsp;&nbsp;&nbsp;&nbsp;&nbsp;&nbsp;&nbsp;&nbsp;&nbsp;&nbsp;&nbsp;&nbsp; `*` = use the default type <br />
-
-&nbsp;&nbsp;&nbsp;&nbsp;&nbsp;&nbsp;&nbsp;&nbsp; _multiplier_ = (for `BINARY` output files) factor to multiply the data by before writing, to increase precision compared to not using the multiplier. <br />
-  &nbsp;&nbsp;&nbsp;&nbsp;&nbsp;&nbsp;&nbsp;&nbsp;&nbsp;&nbsp;&nbsp;&nbsp;&nbsp;&nbsp;&nbsp;&nbsp; `*` = use the default multiplier for this variable
-
-  &nbsp;&nbsp;&nbsp;&nbsp;&nbsp;&nbsp;&nbsp;&nbsp;  _aggtype_ = Aggregation method to use for temporal aggregation. Valid options for aggtype are: <br />
-    &nbsp;&nbsp;&nbsp;&nbsp;&nbsp;&nbsp;&nbsp;&nbsp;&nbsp;&nbsp;&nbsp;&nbsp;&nbsp;&nbsp;&nbsp;&nbsp; `AGG_TYPE_DEFAULT` = default aggregation type for variable <br />
-    &nbsp;&nbsp;&nbsp;&nbsp;&nbsp;&nbsp;&nbsp;&nbsp;&nbsp;&nbsp;&nbsp;&nbsp;&nbsp;&nbsp;&nbsp;&nbsp; `AGG_TYPE_AVG` = average over aggregation window <br />
-    &nbsp;&nbsp;&nbsp;&nbsp;&nbsp;&nbsp;&nbsp;&nbsp;&nbsp;&nbsp;&nbsp;&nbsp;&nbsp;&nbsp;&nbsp;&nbsp; `AGG_TYPE_BEG` = beginning of aggregation window <br />
-    &nbsp;&nbsp;&nbsp;&nbsp;&nbsp;&nbsp;&nbsp;&nbsp;&nbsp;&nbsp;&nbsp;&nbsp;&nbsp;&nbsp;&nbsp;&nbsp; `AGG_TYPE_END` = end of aggregation window <br />
-    &nbsp;&nbsp;&nbsp;&nbsp;&nbsp;&nbsp;&nbsp;&nbsp;&nbsp;&nbsp;&nbsp;&nbsp;&nbsp;&nbsp;&nbsp;&nbsp; `AGG_TYPE_MAX` = maximum in aggregation window <br />
-    &nbsp;&nbsp;&nbsp;&nbsp;&nbsp;&nbsp;&nbsp;&nbsp;&nbsp;&nbsp;&nbsp;&nbsp;&nbsp;&nbsp;&nbsp;&nbsp; `AGG_TYPE_MIN` = minimum in aggregation window <br />
-    &nbsp;&nbsp;&nbsp;&nbsp;&nbsp;&nbsp;&nbsp;&nbsp;&nbsp;&nbsp;&nbsp;&nbsp;&nbsp;&nbsp;&nbsp;&nbsp; `AGG_TYPE_SUM` = sum over aggregation window <br />
->>>>>>> 772b6896
 
 Here's an example. To specify 2 output files, named `wbal` and `ebal`, and containing water balance and energy balance terms, respectively, you could do something like this:
 
