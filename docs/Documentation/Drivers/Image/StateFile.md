<<<<<<< HEAD
See the [Classic Driver State File](../Classic/StateFile.md). 
=======
# VIC Model State File - Image Driver

VIC can save the hydrologic state from any point in the simulation (usually the final state) to a file for the purpose of re-starting the simulation later (as an initial state file). This is useful for simulations that require lengthy spin-up periods or ensemble methods. The initial state file is not required; if it is not specified, VIC will use a default starting condition, and will take initial soil moisture contents from the values specified in the [soil parameter file](SoilParam.md). An initial state file may be prepared simply by running VIC with the necessary state file options in the [global parameter file](GlobalParam.md#DefineStateFiles).

The model state file contains all information needed by the VIC model to "warm"-start a simulation (i.e. start from "realistic" conditions, or re-start a simulation exactly where the model previously stopped). To read an initial state file, or to save a "final" state file, the appropriate options should be set in the [global parameter file](GlobalParam.md#DefineStateFiles).

The state file in image driver contains the same variables as in [classic driver state file](../Classic/StateFile.md), but is in netCDF format. The following is a detailed description of the dimensions and variables of the netCDF state file.

* * *

## netCDF State File Dimensions

The netCDF state file dimensions include:

| Dimension name | Description                                      |
|----------------|--------------------------------------------------|
| lon            | Number of longitudes                             |
| lat            | Number of latitudes                              |
| nlayer         | Number of soil layers                            |
| soil_node      | Number of soil thermal nodes                     |
| veg_class      | Number of vegetation types (including bare soil) |
| snow_band      | Number of snow bands                             |
| frost_area     | Number of frost areas                            |

* * *

## netCDF State File Variables - Dimensions, soil layers and thermal nodes

The following variables define the basic model information, including grid cell lat and lon, vegetation classes, snow bands, soil layers and thermal nodes and frost area.

| Variable   name | Dimension  | Type   | Description                                                                                                                 |
|-----------------|------------|--------|-----------------------------------------------------------------------------------------------------------------------------|
| lat             | lat        | double | List of latitudes                                                                                                           |
| lon             | lon        | double | List of longitudes                                                                                                          |
| veg_class       | veg_class  | int    | Vegetation class indices                                                                                                    |
| snow_band       | snow_band  | int    | Snow band indices                                                                                                           |
| layer           | nlayer     | int    | Soil layer indices                                                                                                          |
| frost_area      | frost_area | int    | Frost area indices                                                                                                          |
| dz_node         | soil_node  | double | Distances between soil thermal   nodes [m]                                                                                  |
| node_depth      | soil_node  | double | Depth   from surface of each soil thermal node (first node should have a depth of 0m   indicating it is at the surface) [m] |

* * *

## netCDF State File Variables - state variables

The following variables contain information about the storage of moisture and thermal state for each vegetation and snow band tile within each grid cell. If the model is being run with distributed precipitation, the wet and dry fractions are averaged before the model state is stored and the model is always initialized with a mu value of 1.



| State   variable name       | Dimension                                             | Type            | Description                                                                                                                                          |
|-----------------------------|-------------------------------------------------------|-----------------|------------------------------------------------------------------------------------------------------------------------------------------------------|
| STATE_SOIL_MOISTURE         | [veg_class, snow_band, nlayer,   lat, lon]            | double          | Soil   total moisture contents including ice for each soil layer [mm]                                                                                |
| STATE_SOIL_ICE              | [veg_class, snow_band, nlayer,   frost_area, at, lon] | double          | Soil ice   content for each soil layer [mm]                                                                                                          |
| STATE_CANOPY_WATER          | [veg_class, snow_band, nlayer,   lat, lon]            | double          | Amount   of water stored in the vegetation canopy [mm]. Not defined for bare soil                                                                    |
| STATE_SNOW_AGE              | [veg_class, snow_band, nlayer,   lat, lon]            | model_time_step | Number of   model time steps since the last new snow                                                                                                 |
| STATE_SNOW_MELT_STATE       | [veg_class, snow_band, nlayer,   lat, lon]            | int             | flag to   indicate whether snowpack is in accumulation or melting phase (1 melting, 0   not melting)                                                 |
| STATE_SNOW_COVERAGE         | [veg_class, snow_band, nlayer,   lat, lon]            | double          | Fraction   of grid cell area covered by snow [1]                                                                                                        |
| STATE_SNOW_WATER_EQUIVALENT | [veg_class, snow_band, nlayer,   lat, lon]            | double          | Snow   water equivalent [m]                                                                                                                          |
| STATE_SNOW_SURF_TEMP        | [veg_class, snow_band, nlayer,   lat, lon]            | double          | Snow   surface layer temperature [C]                                                                                                                 |
| STATE_SNOW_SURF_WATER       | [veg_class, snow_band, nlayer,   lat, lon]            | double          | Liquid   water content of the snow surface layer [m]                                                                                                 |
| STATE_SNOW_PACK_TEMP        | [veg_class, snow_band, nlayer,   lat, lon]            | double          | Snow pack   layer temperature [C]                                                                                                                    |
| STATE_SNOW_PACK_WATER       | [veg_class, snow_band, nlayer,   lat, lon]            | double          | Liquid   water content of the snow pack layer [m]                                                                                                    |
| STATE_SNOW_DENSITY          | [veg_class, snow_band, nlayer,   lat, lon]            | double          | Snowpack   density [kg/m3]                                                                                                                           |
| STATE_SNOW_COLD_CONTENT     | [veg_class, snow_band, nlayer,   lat, lon]            | double          | Snowpack   cold content [J/m2]                                                                                                                       |
| STATE_SNOW_CANOPY           | [veg_class, snow_band, nlayer,   lat, lon]            | double          | Snow   interception storage in canopy [m]                                                                                                            |
| STATE_SOIL_NODE_TEMP        | [veg_class, snow_band,   soil_node, nlayer, lat, lon] | double          | Soil   temperature of each soil thermal node [C]                                                                                                     |
| STATE_FOLIAGE_TEMPERATURE   | [veg_class, snow_band, nlayer,   lat, lon]            | double          | Overstory vegetaion temperature   [C]                                                                                                                |
| STATE_ENERGY_LONGUNDEROUT   | [veg_class, snow_band, nlayer,   lat, lon]            | double          | Outgoing longwave flux from   understory vegetation [W/m2] (Note: this is a flux variable temporarily saved   in state file to ensure exact restart) |
| STATE_ENERGY_SNOW_FLUX      | [veg_class, snow_band, nlayer,   lat, lon]            | double          | Thermal flux through snowpack   [W/m2] (Note: this is a flux variable temporarily saved in state file to   ensure exact restart)                     |

* * *

## Carbon Information

If `CARBON=TRUE` in the [global parameter file](GlobalParam.md), the following variables will appear in the state file.

| State   variable name | Type   | Description                                   |
|-----------------------|--------|-----------------------------------------------|
| STATE_ANNUALNPP       | double | Running   total annual NPP [gC/m2]            |
| STATE_ANNUALNPPPREV   | double | Total   annual NPP from previous year [gC/m2] |
| STATE_CLITTER         | double | Carbon   storage in litter pool [gC/m2]       |
| STATE_CINTER          | double | Carbon   storage in intermediate pool [gC/m2] |
| STATE_CSLOW           | double | Carbon   storage in slow pool [gC/m2]         |

* * *

## Lake Information (only when LAKES are turned on in the [global parameter file](GlobalParam.md#DefineStateFiles))

| State   variable name            | Type              | Description                                                                                                      |
|----------------------------------|-------------------|------------------------------------------------------------------------------------------------------------------|
| STATE_LAKE_SOIL_MOISTURE         | double            | Soil   moisture below lake [mm]                                                                                  |
| STATE_LAKE_SOIL_ICE              | double            | Soil ice   content below lake [mm]                                                                               |
| STATE_LAKE_CLITTER               | double            | Carbon   storage in litter pool below lake [gC/m2] (Note: this variable only appears   if `CARBON=TRUE`)         |
| STATE_LAKE_CINTER                | double            | Carbon   storage in intermediate pool below lake [gC/m2] (Note: this variable only   appears if `CARBON=TRUE`)   |
| STATE_LAKE_CSLOW                 | double            | Carbon   storage in slow pool below lake [gC/m2] (Note: this variable only appears if   `CARBON=TRUE`)           |
| STATE_LAKE_SNOW_AGE              | model time   step | Number of   model time steps since the last new snow on lake ice                                                 |
| STATE_LAKE_SNOW_MELT_STATE       | int               | Flag to   indicate whether snowpack is in accumulation or melting phase on lake ice (1   melting, 0 not melting) |
| STATE_LAKE_SNOW_COVERAGE         | 1                 | Fraction   of grid cell area covered by snow on lake ice                                                         |
| STATE_LAKE_SNOW_WATER_EQUIVALENT | double            | Lake snow   water equivalent on lake ice [m]                                                                     |
| STATE_LAKE_SNOW_SURF_TEMP        | double            | Snow   surface layer temperature on lake ice [C]                                                                 |
| STATE_LAKE_SNOW_SURF_WATER       | double            | Liquid   water content of the snow surface layer on lake ice [m]                                                 |
| STATE_LAKE_SNOW_PACK_TEMP        | double            | Snow pack   layer temperature on lake ice [C]                                                                    |
| STATE_LAKE_SNOW_PACK_WATER       | double            | Liquid   water content of the snow surface layer on lake ice [m]                                                 |
| STATE_LAKE_SNOW_DENSITY          | double            | Snowpack   density on lake ice [kg/m3]                                                                           |
| STATE_LAKE_SNOW_COLD_CONTENT     | double            | Snowpack   cold content on lake ice [J/m2]                                                                       |
| STATE_LAKE_SNOW_CANOPY           | double            | Snow   interception storage in canopy on lake ice [m]                                                            |
| STATE_LAKE_SOIL_NODE_TEMP        | double            | Soil   temperature of each soil thermal node below lake[C]                                                       |
| STATE_LAKE_ACTIVE_LAYERS         | int               | Number of nodes whose corresponding layers   currently contain water                                             |
| STATE_LAKE_LAYER_DZ              | double            | Vertical   thickness of all horizontal lake water layers below the surface layer [,]                             |
| STATE_LAKE_SURF_LAYER_DZ         | double            | Vertical   thickness of surface water layer in lake [m]                                                          |
| STATE_LAKE_DEPTH                 | double            | distance   from surface to deepest point in lake [m]                                                             |
| STATE_LAKE_LAYER_SURF_AREA       | double            | Surface   area of liquid water in lake at each node [m2]                                                         |
| STATE_LAKE_SURF_AREA             | double            | Surface   area of liquid plus ice water on lake surface [m2]                                                     |
| STATE_LAKE_VOLUME                | double            | Lake   total volume including liquid water equivalent of lake ice [m3]                                           |
| STATE_LAKE_LAYER_TEMP            | double            | Lake   water temperature at each node [C]                                                                        |
| STATE_LAKE_AVERAGE_TEMP          | double            | Average   liquid water temperature of entire lake [C]                                                            |
| STATE_LAKE_ICE_AREA              | double            | Area of   ice coverage on lake at beginning of time step [m2]                                                    |
| STATE_LAKE_ICE_AREA_NEW          | double            | Area of   ice coverage on lake at end of time step [m2]                                                          |
| STATE_LAKE_ICE_WATER_EQUIVALENT  | double            | Liquid   water equivalent volume of lake ice [m3]                                                                |
| STATE_LAKE_ICE_HEIGHT            | double            | Lake ice   height at ghickest point [m]                                                                          |
| STATE_LAKE_ICE_TEMP              | double            | Lake ice   temperature [C]                                                                                       |
| STATE_LAKE_ICE_SWE               | double            | liquid   water equivalent depth of lake snow [m]                                                                 |
| STATE_LAKE_ICE_SNOW_SURF_TEMP    | double            | Temperature   of snow surface layer of lake snow [C]                                                             |
| STATE_LAKE_ICE_SNOW_PACK_TEMP    | double            | Temperature   of snow pack layer of lake snow [C]                                                                |
| STATE_LAKE_ICE_SNOW_COLD_CONTENT | double            | Snowpack   cold content of snow lake [J/m2]                                                                      |
| STATE_LAKE_ICE_SNOW_SURF_WATER   | double            | Liquid   water content of surface snow layer of lake snow [m]                                                    |
| STATE_LAKE_ICE_SNOW_PACK_WATER   | double            | Liquid   water content of pack snow layer of lake snow [m]                                                       |
| STATE_LAKE_ICE_SNOW_ALBEDO       | double            | Albedo of   lake snow [1]                                                                                        |
| STATE_LAKE_ICE_SNOW_DEPTH        | double            | Depth of   snow on lake ice [m]                                                                                  |
>>>>>>> 772b6896
<|MERGE_RESOLUTION|>--- conflicted
+++ resolved
@@ -1,6 +1,3 @@
-<<<<<<< HEAD
-See the [Classic Driver State File](../Classic/StateFile.md). 
-=======
 # VIC Model State File - Image Driver
 
 VIC can save the hydrologic state from any point in the simulation (usually the final state) to a file for the purpose of re-starting the simulation later (as an initial state file). This is useful for simulations that require lengthy spin-up periods or ensemble methods. The initial state file is not required; if it is not specified, VIC will use a default starting condition, and will take initial soil moisture contents from the values specified in the [soil parameter file](SoilParam.md). An initial state file may be prepared simply by running VIC with the necessary state file options in the [global parameter file](GlobalParam.md#DefineStateFiles).
@@ -129,5 +126,4 @@
 | STATE_LAKE_ICE_SNOW_SURF_WATER   | double            | Liquid   water content of surface snow layer of lake snow [m]                                                    |
 | STATE_LAKE_ICE_SNOW_PACK_WATER   | double            | Liquid   water content of pack snow layer of lake snow [m]                                                       |
 | STATE_LAKE_ICE_SNOW_ALBEDO       | double            | Albedo of   lake snow [1]                                                                                        |
-| STATE_LAKE_ICE_SNOW_DEPTH        | double            | Depth of   snow on lake ice [m]                                                                                  |
->>>>>>> 772b6896
+| STATE_LAKE_ICE_SNOW_DEPTH        | double            | Depth of   snow on lake ice [m]                                                                                  |