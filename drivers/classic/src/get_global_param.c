--- conflicted
+++ resolved
@@ -1033,7 +1033,6 @@
     }
 
     // Validate runoff time step
-<<<<<<< HEAD
     if (!options.OUTPUT_FORCE) {
         if (global_param.runoff_steps_per_day == 0) {
             log_err("Runoff time steps per day has not been defined.  Make "
@@ -1072,48 +1071,8 @@
         }
         else {
             global_param.runoff_dt = SEC_PER_DAY /
-                                     (double)global_param.runoff_steps_per_day;
-        }
-=======
-    if (global_param.runoff_steps_per_day == 0) {
-        log_err("Runoff time steps per day has not been defined.  Make "
-                "sure that the global file defines RUNOFF_STEPS_PER_DAY.");
-    }
-    else if (global_param.runoff_steps_per_day <
-             MIN_SUBDAILY_STEPS_PER_DAY) {
-        log_err("The specified number of runoff steps per day (%zu) < "
-                "the minimum number of subdaily steps per day (%d).  Make "
-                "sure that the global file defines RUNOFF_STEPS_PER_DAY of at "
-                "least (%d).", global_param.runoff_steps_per_day,
-                MIN_SUBDAILY_STEPS_PER_DAY,
-                MIN_SUBDAILY_STEPS_PER_DAY);
-    }
-    else if (global_param.runoff_steps_per_day > HOURS_PER_DAY &&
-             global_param.runoff_steps_per_day % HOURS_PER_DAY != 0) {
-        log_err("The specified number of runoff steps per day (%zu) is > "
-                "24 and is not evenly divided by 24.",
-                global_param.runoff_steps_per_day);
-    }
-    else if (global_param.runoff_steps_per_day >
-             MAX_SUBDAILY_STEPS_PER_DAY) {
-        log_err("The specified number of runoff steps per day (%zu) > the "
-                "the maximum number of subdaily steps per day (%d).  Make "
-                "sure that the global file defines RUNOFF_STEPS_PER_DAY of at "
-                "most (%d).", global_param.runoff_steps_per_day,
-                MAX_SUBDAILY_STEPS_PER_DAY,
-                MAX_SUBDAILY_STEPS_PER_DAY);
-    }
-    else if (global_param.runoff_steps_per_day %
-             global_param.model_steps_per_day != 0) {
-        log_err("The specified number of runoff timesteps (%zu) must be "
-                "evenly divisible by the number of model timesteps per day "
-                "(%zu)", global_param.runoff_steps_per_day,
-                global_param.model_steps_per_day);
-    }
-    else {
-        global_param.runoff_dt = SEC_PER_DAY /
-                                 (double) global_param.runoff_steps_per_day;
->>>>>>> 48035a37
+                                     (double) global_param.runoff_steps_per_day;
+        }
     }
     // Validate atmos time step
     if (global_param.atmos_steps_per_day == 0) {
