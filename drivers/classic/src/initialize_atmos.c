/******************************************************************************
 * @section DESCRIPTION
 *
 * This routine initializes atmospheric variables for both the model time step,
 * and the time step used by the snow algorithm (if different). Air temperature
 * is estimated using MTCLIM (see routine for reference), atmospheric moisture
 * is estimated using Kimball's algorithm (see routine for reference), and
 * radiation is estimated using Bras's algorithms (see routines for reference).
 *
 * @section LICENSE
 *
 * The Variable Infiltration Capacity (VIC) macroscale hydrological model
 * Copyright (C) 2014 The Land Surface Hydrology Group, Department of Civil
 * and Environmental Engineering, University of Washington.
 *
 * The VIC model is free software; you can redistribute it and/or
 * modify it under the terms of the GNU General Public License
 * as published by the Free Software Foundation; either version 2
 * of the License, or (at your option) any later version.
 *
 * This program is distributed in the hope that it will be useful,
 * but WITHOUT ANY WARRANTY; without even the implied warranty of
 * MERCHANTABILITY or FITNESS FOR A PARTICULAR PURPOSE.  See the
 * GNU General Public License for more details.
 *
 * You should have received a copy of the GNU General Public License along with
 * this program; if not, write to the Free Software Foundation, Inc.,
 * 51 Franklin Street, Fifth Floor, Boston, MA  02110-1301, USA.
 *****************************************************************************/

#include <vic_def.h>
#include <vic_run.h>
#include <vic_driver_classic.h>

/******************************************************************************
 * @brief    Initialize atmospheric variables for both the model time step.
 *****************************************************************************/
void
initialize_atmos(atmos_data_struct    *atmos,
                 dmy_struct           *dmy,
                 FILE                **infile,
                 veg_lib_struct       *veg_lib,
                 veg_con_struct       *veg_con,
                 veg_hist_struct     **veg_hist,
                 soil_con_struct      *soil_con,
                 out_data_file_struct *out_data_files,
                 out_data_struct      *out_data)
{
    extern option_struct       options;
    extern param_set_struct    param_set;
    extern global_param_struct global_param;
    extern parameters_struct   param;
    extern size_t              NR, NF;

    size_t                     i;
    size_t                     j;
    size_t                     v;
    size_t                     step;
    size_t                     band;
    unsigned short int         day;
    double                     sec;
    size_t                     rec;
    int                        idx;
    size_t                     uidx;
    int                        k;
    double                    *tmaxsec;
    double                    *tminsec;
    double                     cell_area;
    double                     theta_l;
    double                     theta_s;
    double                     sec_offset_solar;
    int                        step_offset_gmt;
    double                     sec_offset_gmt;
    double                     phi;
    double                     elevation;
    double                     slope;
    double                     aspect;
    double                     ehoriz;
    double                     whoriz;
    double                     annual_prec;
    double                     avgJulyAirTemp;
    double                    *Tfactor;
    bool                      *AboveTreeLine;
    double                     min_Tfactor;
    double                    *subdailyrad;
    double                    *fdir;
    double                    *prec;
    double                    *tmax;
    double                    *tmin;
    double                    *tair;
    double                    *tskc;
    double                    *daily_vp;
    double                    *dailyrad;
    size_t                     Ndays;
    double                     sum, sum2;
    double                  ***veg_hist_data;
    double                  ***local_veg_hist_data;
    double                   **forcing_data;
    double                   **local_forcing_data;
    int                        type;
    double                     delta_t_minus;
    double                     delta_t_plus;
    int                        have_dewpt;
    int                        have_shortwave;
    unsigned int               tmp_endsec;
    size_t                     tmp_nrecs;
    size_t                     Ndays_local;
    dmy_struct                *dmy_local;
    dmy_struct                 dmy_tmp;
    size_t                     fstepspday;
    double                     tmp;
    int                        save_prec_supplied;
    int                        save_wind_supplied;
    int                        save_vp_supplied;
    double                     atmos_dt;
    size_t                     atmos_steps_per_day;
    double                     atmos_dt_time_units;
    size_t                     nrecs_local;
    double                     start_num, numdate;
    size_t                     atmos_steps_per_snow_step;

    // Set atmos timestep quantities
    atmos_steps_per_day = global_param.atmos_steps_per_day;
    atmos_dt = global_param.atmos_dt;

    atmos_steps_per_snow_step = atmos_steps_per_day /
                                global_param.snow_steps_per_day;

    dt_seconds_to_time_units(global_param.time_units, atmos_dt,
                             &atmos_dt_time_units);

    theta_l = soil_con->time_zone_lng;
    theta_s = soil_con->lng;
    tmp = (theta_l - theta_s) * (double) (atmos_steps_per_day) / 360;
    step_offset_gmt = round(tmp);
    sec_offset_gmt = (double) step_offset_gmt * atmos_dt;
    sec_offset_solar = (tmp - step_offset_gmt) * atmos_dt;

    phi = soil_con->lat;
    elevation = soil_con->elevation;
    slope = soil_con->slope;
    aspect = soil_con->aspect;
    ehoriz = soil_con->ehoriz;
    whoriz = soil_con->whoriz;
    annual_prec = soil_con->annual_prec;
    cell_area = soil_con->cell_area;
    avgJulyAirTemp = soil_con->avgJulyAirTemp;
    Tfactor = soil_con->Tfactor;
    AboveTreeLine = soil_con->AboveTreeLine;
    save_prec_supplied = param_set.TYPE[PREC].SUPPLIED;
    save_wind_supplied = param_set.TYPE[WIND].SUPPLIED;
    save_vp_supplied = param_set.TYPE[VP].SUPPLIED;

    /* Check on minimum forcing requirements */
    if (!param_set.TYPE[PREC].SUPPLIED &&
        ((!param_set.TYPE[RAINF].SUPPLIED &&
          (!param_set.TYPE[LSRAINF].SUPPLIED ||
           !param_set.TYPE[CRAINF].SUPPLIED)) ||
         ((!param_set.TYPE[SNOWF].SUPPLIED &&
           (!param_set.TYPE[LSSNOWF].SUPPLIED ||
            !param_set.TYPE[CSNOWF].SUPPLIED))))) {
        log_err("Input meteorological forcing files must contain some form of "
                "precipitation (PREC, or { {RAINF or {LSRAINF and CRAINF}} "
                "and {SNOWF or {LSSNOWF and CSNOWF}} }); check input files.");
    }

    if (!(param_set.TYPE[TMAX].SUPPLIED &&
          param_set.FORCE_DT[param_set.TYPE[TMAX].SUPPLIED - 1] ==
          (SEC_PER_DAY) &&
          param_set.TYPE[TMIN].SUPPLIED &&
          param_set.FORCE_DT[param_set.TYPE[TMIN].SUPPLIED - 1] ==
          SEC_PER_DAY) &&
        !(param_set.TYPE[AIR_TEMP].SUPPLIED &&
          param_set.FORCE_DT[param_set.TYPE[AIR_TEMP].SUPPLIED - 1] <
          SEC_PER_DAY)) {
        log_err("Input meteorological forcing files must contain either: a. "
                "Daily TMAX and TMIN (maximum and minimum air temperature) or "
                "b. sub-daily AIR_TEMP (air temperature); check input files.");
    }

    /* Assign N_ELEM for veg-dependent forcings */
    if (!options.OUTPUT_FORCE) {
        param_set.TYPE[LAI_IN].N_ELEM = veg_con[0].vegetat_type_num;
        param_set.TYPE[VEGCOVER].N_ELEM = veg_con[0].vegetat_type_num;
        param_set.TYPE[ALBEDO].N_ELEM = veg_con[0].vegetat_type_num;
    }
    /* compute number of simulation days */
    tmp_endsec = ((double) (SEC_PER_DAY) -global_param.dt);
    tmp_nrecs = global_param.nrecs + (global_param.startsec +
                                      tmp_endsec -
                                      dmy[global_param.nrecs -
                                          1].dayseconds) / atmos_dt;
    Ndays = (tmp_nrecs / global_param.model_steps_per_day);

    /* Compute number of days for MTCLIM (in local time); for sub-daily, we
       must pad start and end with dummy records */
    Ndays_local = Ndays;
    if (step_offset_gmt != 0) {
        Ndays_local = Ndays + 1;
    }
    nrecs_local = Ndays_local * atmos_steps_per_day;

    start_num = date2num(global_param.time_origin_num, &dmy[0], 0.,
                         global_param.calendar, global_param.time_units);

    // Adjust startnum for gmt offset
    dt_seconds_to_time_units(global_param.time_units, sec_offset_gmt, &tmp);
    start_num -= tmp;

    /* compute local version of dmy array */
    dmy_local = (dmy_struct *) calloc(nrecs_local, sizeof(dmy_struct));
    if (dmy_local == NULL) {
        log_err("Memory allocation failure in initialize_atmos()");
    }

    /** Create Date Structure for each Modeled Time Step **/
    for (i = 0, numdate = start_num; i < nrecs_local;
         i++, numdate += atmos_dt_time_units) {
        num2date(global_param.time_origin_num, numdate, 0,
                 global_param.calendar, global_param.time_units, &dmy_local[i]);
    }

    /* mtclim routine memory allocations */
    subdailyrad = (double *) calloc(nrecs_local, sizeof(double));
    prec = (double *) calloc(nrecs_local, sizeof(double));
    tair = (double *) calloc(nrecs_local, sizeof(double));
    tmax = (double *) calloc(Ndays_local, sizeof(double));
    tmaxsec = (double *) calloc(Ndays_local, sizeof(double));
    tmin = (double *) calloc(Ndays_local, sizeof(double));
    tminsec = (double *) calloc(Ndays_local, sizeof(double));
    tskc = (double *) calloc(nrecs_local, sizeof(double));
    daily_vp = (double *) calloc(Ndays_local, sizeof(double));
    dailyrad = (double *) calloc(Ndays_local, sizeof(double));
    fdir = (double *) calloc(nrecs_local, sizeof(double));

    if (subdailyrad == NULL || prec == NULL || tair == NULL || tmax == NULL ||
        tmaxsec == NULL || tmin == NULL || tminsec == NULL || tskc == NULL ||
        daily_vp == NULL || dailyrad == NULL || fdir == NULL) {
        log_err("Memory allocation failure in initialize_atmos()");
    }

    /*******************************
       read in meteorological data
    *******************************/

    forcing_data = read_forcing_data(infile, global_param, &veg_hist_data);

    log_info("Read meteorological forcing file");

    /*************************************************
       Pre-processing
    *************************************************/

    /*************************************************
       Convert units from ALMA to VIC standard, if necessary
    *************************************************/
    if (options.ALMA_INPUT) {
        for (type = 0; type < N_FORCING_TYPES; type++) {
            if (param_set.TYPE[type].SUPPLIED) {
                /* Convert moisture flux rates to accumulated moisture flux
                   per time step */
                if (type == PREC ||
                    type == RAINF ||
                    type == CRAINF ||
                    type == LSRAINF ||
                    type == SNOWF ||
                    type == CSNOWF ||
                    type == LSSNOWF ||
                    type == CHANNEL_IN
                    ) {
                    for (i = 0; i < (global_param.nrecs * NF); i++) {
                        forcing_data[type][i] *=
                            param_set.FORCE_DT[param_set.TYPE[type].SUPPLIED -
                                               1];
                    }
                }
                /* Convert temperatures from K to C */
                else if (type == AIR_TEMP || type == TMIN || type == TMAX) {
                    for (i = 0; i < (global_param.nrecs * NF); i++) {
                        forcing_data[type][i] -= (double) (CONST_TKFRZ);
                    }
                }
            }
        }
    }
    else {
        for (type = 0; type < N_FORCING_TYPES; type++) {
            if (param_set.TYPE[type].SUPPLIED) {
                /* Convert pressures from kPa to Pa */
                if (type == PRESSURE || type == VP) {
                    for (i = 0; i < (global_param.nrecs * NF); i++) {
                        forcing_data[type][i] *= PA_PER_KPA;
                    }
                }
            }
        }
    }

    /*************************************************
       If provided, translate rainfall and snowfall
       into total precipitation
       NOTE: this overwrites any PREC data that was supplied
    *************************************************/

    if (param_set.TYPE[RAINF].SUPPLIED && param_set.TYPE[SNOWF].SUPPLIED) {
        /* rainfall and snowfall supplied */
        if (forcing_data[PREC] == NULL) {
            forcing_data[PREC] = (double *) calloc((global_param.nrecs * NF),
                                                   sizeof(double));
        }
        for (i = 0; i < (global_param.nrecs * NF); i++) {
            forcing_data[PREC][i] = forcing_data[RAINF][i] +
                                    forcing_data[SNOWF][i];
        }
        param_set.TYPE[PREC].SUPPLIED = param_set.TYPE[RAINF].SUPPLIED;
    }
    else if (param_set.TYPE[CRAINF].SUPPLIED &&
             param_set.TYPE[LSRAINF].SUPPLIED &&
             param_set.TYPE[CSNOWF].SUPPLIED &&
             param_set.TYPE[LSSNOWF].SUPPLIED) {
        /* convective and large-scale rainfall and snowfall supplied */
        if (forcing_data[PREC] == NULL) {
            forcing_data[PREC] = (double *) calloc((global_param.nrecs * NF),
                                                   sizeof(double));
        }
        for (i = 0; i < (global_param.nrecs * NF); i++) {
            forcing_data[PREC][i] = forcing_data[CRAINF][i] +
                                    forcing_data[LSRAINF][i] +
                                    forcing_data[CSNOWF][i] +
                                    forcing_data[LSSNOWF][i];
        }
        param_set.TYPE[PREC].SUPPLIED = param_set.TYPE[LSRAINF].SUPPLIED;
    }

    /*************************************************
       If provided, translate WIND_E and WIND_N into WIND
       NOTE: this overwrites any WIND data that was supplied
    *************************************************/

    if (param_set.TYPE[WIND_E].SUPPLIED && param_set.TYPE[WIND_N].SUPPLIED) {
        /* specific wind_e and wind_n supplied */
        if (forcing_data[WIND] == NULL) {
            forcing_data[WIND] = (double *) calloc((global_param.nrecs * NF),
                                                   sizeof(double));
        }
        for (i = 0; i < (global_param.nrecs * NF); i++) {
            forcing_data[WIND][i] = sqrt(forcing_data[WIND_E][i] *
                                         forcing_data[WIND_E][i] +
                                         forcing_data[WIND_N][i] *
                                         forcing_data[WIND_N][i]);
        }
        param_set.TYPE[WIND].SUPPLIED = param_set.TYPE[WIND_E].SUPPLIED;
    }

    /*************************************************
       Create new forcing arrays referenced to local time
       This will simplify subsequent data processing
    *************************************************/

    local_forcing_data = (double **) calloc(N_FORCING_TYPES, sizeof(double*));
    if (local_forcing_data == NULL) {
        log_err("Memory allocation failure in initialize_atmos() for "
                "local_forcing_data");
    }
    local_veg_hist_data =
        (double ***) calloc(N_FORCING_TYPES, sizeof(double**));
    if (local_veg_hist_data == NULL) {
        log_err("Memory allocation failure in initialize_atmos() for "
                "local_fveg_hist_data");
    }
    for (type = 0; type < N_FORCING_TYPES; type++) {
        // Allocate enough space for subdaily data
        if (type != ALBEDO && type != LAI_IN && type != VEGCOVER) {
            if ((local_forcing_data[type] =
                     (double *) calloc(Ndays_local * atmos_steps_per_day,
                                       sizeof(double))) == NULL) {
                log_err("Memory allocation failure in initialize_atmos()");
            }
        }
        else {
            if ((local_veg_hist_data[type] =
                     (double **)calloc(param_set.TYPE[type].N_ELEM,
                                       sizeof(double*))) == NULL) {
                log_err("Memory allocation failure in initialize_atmos()");
            }
            for (v = 0; v < param_set.TYPE[type].N_ELEM; v++) {
                if ((local_veg_hist_data[type][v] =
                         (double *) calloc(Ndays_local * atmos_steps_per_day,
                                           sizeof(double))) == NULL) {
                    log_err("Memory allocation failure in initialize_atmos()");
                }
            }
        }
        if (param_set.TYPE[type].SUPPLIED) {
            if (param_set.FORCE_DT[param_set.TYPE[type].SUPPLIED - 1] ==
                SEC_PER_DAY) {
                /* Daily forcings in non-local time will straddle local day
                   boundaries and need to be padded with an extra day at
                   start or end */
                for (uidx = 0; uidx < Ndays_local; uidx++) {
                    k = (int) uidx;
                    if (step_offset_gmt > 0) {
                        k--;            // W. Hemisphere, in GMT time
                    }
                    if (k < 0) {
                        k = 0; // W. Hemisphere, in GMT time; pad extra day in front
                    }
                    if (k >= (int) Ndays) {
                        k = (int) Ndays - 1; // E. Hemisphere, in GMT time; pad extra day at end
                    }
                    if (type != ALBEDO && type != LAI_IN && type != VEGCOVER) {
                        local_forcing_data[type][uidx] = forcing_data[type][k];
                    }
                    else {
                        for (v = 0; v < param_set.TYPE[type].N_ELEM; v++) {
                            local_veg_hist_data[type][v][uidx] =
                                veg_hist_data[type][v][k];
                        }
                    }
                }
            }
            else {
                /* Local sub-daily forcings.
                   Sub-daily forcings need to a) start at sec 0, local time
                   and b) draw from the correct element of the supplied
                   forcings (if the supplied forcings are not in local time) */
                fstepspday =
                    param_set.force_steps_per_day[param_set.TYPE[type].SUPPLIED
                                                  -
                                                  1];
                for (uidx = 0;
                     uidx < (Ndays_local * atmos_steps_per_day);
                     uidx++) {
                    k =
                        (uidx + step_offset_gmt -
                         (double) global_param.startsec /
                         atmos_dt) / atmos_steps_per_day * fstepspday;
                    if (k < 0) {
                        k += fstepspday;
                    }
                    if (k >= (int) (Ndays * fstepspday)) {
                        k -= fstepspday;
                    }
                    if (type == PREC ||
                        type == RAINF ||
                        type == CRAINF ||
                        type == LSRAINF ||
                        type == SNOWF ||
                        type == CSNOWF ||
                        type == LSSNOWF ||
                        type == CHANNEL_IN
                        ) {
                        /* Amounts per step need to be scaled to new step length */
                        local_forcing_data[type][uidx] = forcing_data[type][k] /
                                                         param_set.FORCE_DT[
                            param_set.TYPE[type].SUPPLIED - 1];
                    }
                    else {
                        /* All other forcings are assumed constant over
                           sub-daily steps */
                        if (type != ALBEDO && type != LAI_IN && type !=
                            VEGCOVER) {
                            local_forcing_data[type][uidx] =
                                forcing_data[type][k];
                        }
                        else {
                            for (v = 0; v < param_set.TYPE[type].N_ELEM; v++) {
                                local_veg_hist_data[type][v][uidx] =
                                    veg_hist_data[type][v][k];
                            }
                        }
                    }
                }
            }
        }
    }

    /*************************************************
       Incoming Channel Flow
    *************************************************/

    if (param_set.TYPE[CHANNEL_IN].SUPPLIED) {
        if (param_set.FORCE_DT[param_set.TYPE[CHANNEL_IN].SUPPLIED - 1] ==
            SEC_PER_DAY) {
            /* daily channel_in provided */
            for (rec = 0; rec < global_param.nrecs; rec++) {
                sum = 0;
                for (j = 0; j < NF; j++) {
                    sec = rec * global_param.dt + j * global_param.snow_dt +
                          (double) global_param.startsec - sec_offset_gmt;
                    if ((double) global_param.startsec - sec_offset_gmt < 0) {
                        sec += SEC_PER_DAY;
                    }
                    uidx = (size_t) (sec / atmos_dt);
                    atmos[rec].channel_in[j] =
                        local_forcing_data[CHANNEL_IN][uidx] /
                        (double) (NF * atmos_steps_per_day);  // divide evenly over the day
                    atmos[rec].channel_in[j] *= MM_PER_M / cell_area; // convert to mm over grid cell
                    sum += atmos[rec].channel_in[j];
                }
                if (NF > 1) {
                    atmos[rec].channel_in[NR] = sum;
                }
            }
        }
        else {
            /* sub-daily channel_in provided */
            for (rec = 0; rec < global_param.nrecs; rec++) {
                sum = 0;
                for (i = 0; i < NF; i++) {
                    sec = rec * global_param.dt + i * global_param.snow_dt +
                          (double) global_param.startsec - sec_offset_gmt;
                    atmos[rec].channel_in[i] = 0;
                    while (sec < rec * global_param.dt + (i + 1) *
                           global_param.snow_dt + global_param.startsec -
                           sec_offset_gmt) {
                        idx = (int) (sec / atmos_dt);
                        if (idx < 0) {
                            idx += atmos_steps_per_day;
                        }
                        atmos[rec].channel_in[i] +=
                            local_forcing_data[CHANNEL_IN][idx];
                        sec += atmos_dt;
                    }
                    atmos[rec].channel_in[i] *= MM_PER_M / cell_area; // convert to mm over grid cell
                    sum += atmos[rec].channel_in[i];
                }
                if (NF > 1) {
                    atmos[rec].channel_in[NR] = sum;
                }
            }
        }
    }
    else {
        for (rec = 0; rec < global_param.nrecs; rec++) {
            for (i = 0; i < NF; i++) {
                atmos[rec].channel_in[i] = 0;
            }
            if (NF > 1) {
                atmos[rec].channel_in[NR] = 0.;
            }
        }
    }

    /*************************************************
       Precipitation
    *************************************************/

    if (param_set.FORCE_DT[param_set.TYPE[PREC].SUPPLIED - 1] ==
        SEC_PER_DAY) {
        /* daily precipitation provided */
        for (rec = 0; rec < global_param.nrecs; rec++) {
            sum = 0;
            for (j = 0; j < NF; j++) {
                sec = rec * global_param.dt + j * global_param.snow_dt +
                      (double) global_param.startsec - sec_offset_gmt;
                if ((double) global_param.startsec - sec_offset_gmt < 0) {
                    sec += SEC_PER_DAY;
                }
                uidx = (size_t) (sec / atmos_dt);
                atmos[rec].prec[j] = local_forcing_data[PREC][uidx] /
                                     (double) (NF * atmos_steps_per_day);  // divide evenly over the day
                sum += atmos[rec].prec[j];
            }
            if (NF > 1) {
                atmos[rec].prec[NR] = sum;
            }
        }
        for (day = 0; day < Ndays_local; day++) {
            prec[day] = local_forcing_data[PREC][day];
        }
    }
    else {
        /* sub-daily precipitation provided */
        for (rec = 0; rec < global_param.nrecs; rec++) {
            sum = 0;
            for (i = 0; i < NF; i++) {
                sec = rec * global_param.dt + i * global_param.snow_dt +
                      (double) global_param.startsec - sec_offset_gmt;
                if ((double) global_param.startsec - sec_offset_gmt < 0) {
                    sec += SEC_PER_DAY;
                }
                atmos[rec].prec[i] = 0;
                uidx = (size_t) (sec / atmos_dt);
                for (j = 0; j < atmos_steps_per_snow_step; j++) {
                    atmos[rec].prec[i] += local_forcing_data[PREC][uidx + j];
                }
                sum += atmos[rec].prec[i];
            }
            if (NF > 1) {
                atmos[rec].prec[NR] = sum;
            }
        }
        for (day = 0; day < Ndays_local; day++) {
            prec[day] = 0;
            for (step = 0; step < atmos_steps_per_day; step++) {
                prec[day] +=
                    local_forcing_data[PREC][day * atmos_steps_per_day + step];
            }
        }
    }

    /*************************************************
       Wind Speed
    *************************************************/

    if (param_set.TYPE[WIND].SUPPLIED) {
        if (param_set.FORCE_DT[param_set.TYPE[WIND].SUPPLIED - 1] ==
            SEC_PER_DAY) {
            /* daily wind provided */
            for (rec = 0; rec < global_param.nrecs; rec++) {
                sum = 0;
                for (j = 0; j < NF; j++) {
                    sec = rec * global_param.dt + j * global_param.snow_dt +
                          (double) global_param.startsec - sec_offset_gmt;
                    if ((double) global_param.startsec - sec_offset_gmt < 0) {
                        sec += SEC_PER_DAY;
                    }
                    uidx = (size_t) (sec / atmos_dt);
                    atmos[rec].wind[j] = local_forcing_data[WIND][uidx]; // assume constant over the day
                    sum += atmos[rec].wind[j];
                }
                if (NF > 1) {
                    atmos[rec].wind[NR] = sum / (double) NF;
                }
                if (global_param.dt == SEC_PER_DAY) {
                    if (atmos[rec].wind[j] < param.WIND_SPEED_MIN) {
                        atmos[rec].wind[j] = param.WIND_SPEED_MIN;
                    }
                }
            }
        }
        else {
            /* sub-daily wind provided */
            for (rec = 0; rec < global_param.nrecs; rec++) {
                sum = 0;
                for (i = 0; i < NF; i++) {
                    sec = rec * global_param.dt + i * global_param.snow_dt +
                          (double) global_param.startsec - sec_offset_gmt;
                    if ((double) global_param.startsec - sec_offset_gmt < 0) {
                        sec += SEC_PER_DAY;
                    }
                    atmos[rec].wind[i] = 0;
                    uidx = (size_t) (sec / atmos_dt);
                    for (j = 0; j < atmos_steps_per_snow_step; j++) {
                        if (local_forcing_data[WIND][uidx + j] <
                            param.WIND_SPEED_MIN) {
                            atmos[rec].wind[i] += param.WIND_SPEED_MIN;
                        }
                        else {
                            atmos[rec].wind[i] +=
                                local_forcing_data[WIND][uidx + j];
                        }
                    }
                    atmos[rec].wind[i] /= global_param.snow_dt;
                    sum += atmos[rec].wind[i];
                }
                if (NF > 1) {
                    atmos[rec].wind[NR] = sum / (double) NF;
                }
            }
        }
    }
    else {
        /* no wind data provided, use default constant */
        for (rec = 0; rec < global_param.nrecs; rec++) {
            for (i = 0; i < NF; i++) {
                atmos[rec].wind[i] = param.WIND_SPEED_DEFAULT;
            }
            atmos[rec].wind[NR] = param.WIND_SPEED_DEFAULT;
        }
    }

    /*************************************************
       Air Temperature, part 1.
    *************************************************/

    /************************************************
       Set maximum daily air temperature if provided
    ************************************************/

    if (param_set.TYPE[TMAX].SUPPLIED) {
        if (param_set.FORCE_DT[param_set.TYPE[TMAX].SUPPLIED - 1] ==
            SEC_PER_DAY) {
            /* daily tmax provided */
            for (day = 0; day < Ndays_local; day++) {
                tmax[day] = local_forcing_data[TMAX][day];
            }
        }
        else {
            /* sub-daily tmax provided */
            for (day = 0; day < Ndays_local; day++) {
                tmax[day] = local_forcing_data[TMAX][day * atmos_steps_per_day];
            }
        }
    }

    /************************************************
       Set minimum daily air temperature if provided
    ************************************************/

    if (param_set.TYPE[TMIN].SUPPLIED) {
        if (param_set.FORCE_DT[param_set.TYPE[TMIN].SUPPLIED - 1] ==
            SEC_PER_DAY) {
            /* daily tmin provided */
            for (day = 0; day < Ndays_local; day++) {
                tmin[day] = local_forcing_data[TMIN][day];
            }
        }
        else {
            /* sub-daily tmin provided */
            for (day = 0; day < Ndays_local; day++) {
                tmin[day] = local_forcing_data[TMIN][day * atmos_steps_per_day];
            }
        }
    }

    /*************************************************
       Store sub-daily air temperature if provided
    *************************************************/

    if (param_set.TYPE[AIR_TEMP].SUPPLIED) {
        for (rec = 0; rec < global_param.nrecs; rec++) {
            sum = 0;
            for (i = 0; i < NF; i++) {
                sec = rec * global_param.dt + i * global_param.snow_dt +
                      global_param.startsec - sec_offset_gmt;
                if ((double) global_param.startsec - sec_offset_gmt < 0) {
                    sec += SEC_PER_DAY;
                }
                atmos[rec].air_temp[i] = 0;
                uidx = (size_t) (sec / atmos_dt);
                for (j = 0; j < atmos_steps_per_snow_step; j++) {
                    atmos[rec].air_temp[i] +=
                        local_forcing_data[AIR_TEMP][uidx + j];
                }
                atmos[rec].air_temp[i] /= global_param.snow_dt;
                sum += atmos[rec].air_temp[i];
            }
            if (NF > 1) {
                atmos[rec].air_temp[NR] = sum / (double) NF;
            }
        }
    }

    /******************************************************
       Determine Tmax and Tmin from sub-daily temperatures
    ******************************************************/

    if (!(param_set.TYPE[TMAX].SUPPLIED && param_set.TYPE[TMIN].SUPPLIED)) {
        for (day = 0; day < Ndays_local; day++) {
            tmax[day] = tmin[day] = MISSING;
            for (step = 0; step < atmos_steps_per_day; step++) {
                if (step * atmos_dt >= 9. * (double) (SEC_PER_HOUR) &&
                    (tmax[day] == MISSING ||
                     local_forcing_data[AIR_TEMP][step] >
                     tmax[day])) {
                    tmax[day] = local_forcing_data[AIR_TEMP][step];
                }
                if (step * atmos_dt < 12. * (double) (SEC_PER_HOUR) &&
                    (tmin[day] == MISSING ||
                     local_forcing_data[AIR_TEMP][step] <
                     tmin[day])) {
                    tmin[day] = local_forcing_data[AIR_TEMP][step];
                }
            }
        }
    }


    /*************************************************
       Vapor Pressure, part 1.
    *************************************************/

    if (!param_set.TYPE[VP].SUPPLIED) {
        /*************************************************
           If provided, translate specific humidity and atm. pressure
           into vapor pressure
           NOTE: if atm. pressure wasn't supplied, we must handle
           specific humidity after call to MTCLIM
        *************************************************/

        if (param_set.TYPE[QAIR].SUPPLIED &&
            param_set.TYPE[PRESSURE].SUPPLIED) {
            /* specific humidity and atm. pressure supplied */
            if (param_set.FORCE_DT[param_set.TYPE[QAIR].SUPPLIED - 1] ==
                SEC_PER_DAY) {
                for (day = 0; day < Ndays_local; day++) {
                    if (param_set.FORCE_DT[param_set.TYPE[PRESSURE].SUPPLIED -
                                           1] < SEC_PER_DAY) {
                        tmp = 0;
                        for (step = 0; step < atmos_steps_per_day; step++) {
                            tmp +=
                                local_forcing_data[PRESSURE][day *
                                                             atmos_steps_per_day
                                                             +
                                                             step];
                        }
                        tmp /= (double) atmos_steps_per_day;
                    }
                    else {
                        tmp = local_forcing_data[PRESSURE][day];
                    }
                    local_forcing_data[VP][day] =
                        local_forcing_data[QAIR][day] * tmp /
                        (double) (CONST_EPS);
                    daily_vp[day] = local_forcing_data[VP][day];
                }
            }
            else {
                for (day = 0; day < Ndays_local; day++) {
                    daily_vp[day] = 0;
                    for (step = 0; step < atmos_steps_per_day; step++) {
                        if (param_set.FORCE_DT[param_set.TYPE[PRESSURE].SUPPLIED
                                               -
                                               1] == SEC_PER_DAY) {
                            tmp = local_forcing_data[PRESSURE][day];
                        }
                        else {
                            tmp =
                                local_forcing_data[PRESSURE][day *
                                                             atmos_steps_per_day
                                                             +
                                                             step];
                        }
                        local_forcing_data[VP][day * atmos_steps_per_day +
                                               step] =
                            local_forcing_data[QAIR][day * atmos_steps_per_day +
                                                     step] * tmp /
                            (double) (CONST_EPS);
                        daily_vp[day] +=
                            local_forcing_data[VP][day * atmos_steps_per_day +
                                                   step];
                    }
                    daily_vp[day] /= (double) atmos_steps_per_day;
                }
            }
            param_set.TYPE[VP].SUPPLIED = param_set.TYPE[QAIR].SUPPLIED;
        }

        /*************************************************
           If provided, translate relative humidity and air temperature
           into vapor pressure
           NOTE: if air temperature wasn't supplied, we must handle
           relative humidity after call to MTCLIM
        *************************************************/

        else if (param_set.TYPE[REL_HUMID].SUPPLIED &&
                 param_set.TYPE[AIR_TEMP].SUPPLIED) {
            /* relative humidity and air temperature supplied */
            if (param_set.FORCE_DT[param_set.TYPE[REL_HUMID].SUPPLIED - 1] ==
                SEC_PER_DAY) {
                for (day = 0; day < Ndays_local; day++) {
                    if (param_set.FORCE_DT[param_set.TYPE[AIR_TEMP].SUPPLIED -
                                           1] < SEC_PER_DAY) {
                        tmp = 0;
                        for (step = 0; step < atmos_steps_per_day; step++) {
                            tmp +=
                                svp(local_forcing_data[AIR_TEMP][day *
                                                                 atmos_steps_per_day
                                                                 +
                                                                 step]);
                        }
                        tmp /= (double) atmos_steps_per_day;
                    }
                    else {
                        tmp = svp(local_forcing_data[AIR_TEMP][day]);
                    }
                    local_forcing_data[VP][day] =
                        local_forcing_data[REL_HUMID][day] * tmp /
                        FRACT_TO_PERCENT;
                    daily_vp[day] = local_forcing_data[VP][day];
                }
            }
            else {
                for (day = 0; day < Ndays_local; day++) {
                    daily_vp[day] = 0;
                    for (step = 0; step < atmos_steps_per_day; step++) {
                        if (param_set.FORCE_DT[param_set.TYPE[AIR_TEMP].SUPPLIED
                                               -
                                               1] == SEC_PER_DAY) {
                            tmp = svp(local_forcing_data[AIR_TEMP][day]);
                        }
                        else {
                            tmp =
                                svp(
                                    local_forcing_data[AIR_TEMP][day *
                                                                 atmos_steps_per_day
                                                                 +
                                                                 step]);
                        }
                        local_forcing_data[VP][day * atmos_steps_per_day +
                                               step] =
                            local_forcing_data[REL_HUMID][day *
                                                          atmos_steps_per_day +
                                                          step] * tmp /
                            FRACT_TO_PERCENT;
                        daily_vp[day] +=
                            local_forcing_data[VP][day * atmos_steps_per_day +
                                                   step];
                    }
                    daily_vp[day] /= (double) (SEC_PER_DAY);
                }
            }
            param_set.TYPE[VP].SUPPLIED = param_set.TYPE[REL_HUMID].SUPPLIED;
        }
    } // end if VP not supplied

    /*************************************************
       If vapor pressure supplied, transfer to appropriate arrays
    *************************************************/

    if (param_set.TYPE[VP].SUPPLIED) {
        have_dewpt = 2; // flag for MTCLIM

        if (param_set.FORCE_DT[param_set.TYPE[VP].SUPPLIED - 1] ==
            SEC_PER_DAY) {
            /* daily vp provided */
            for (day = 0; day < Ndays_local; day++) {
                daily_vp[day] = local_forcing_data[VP][day];
            }
            for (rec = 0; rec < global_param.nrecs; rec++) {
                sum = 0;
                for (j = 0; j < NF; j++) {
                    sec = rec * global_param.dt + j * global_param.snow_dt +
                          (double) global_param.startsec - sec_offset_gmt;
                    if ((double) global_param.startsec - sec_offset_gmt < 0) {
                        sec += SEC_PER_DAY;
                    }
                    uidx = (size_t) (sec / atmos_dt);
                    atmos[rec].vp[j] = local_forcing_data[VP][uidx]; // assume constant over the day
                    sum += atmos[rec].vp[j];
                }
                if (NF > 1) {
                    atmos[rec].vp[NR] = sum / (double) NF;
                }
            }
        }
        else {
            /* sub-daily vp provided */
            for (day = 0; day < Ndays_local; day++) {
                daily_vp[day] = 0;
                for (step = 0; step < atmos_steps_per_day; step++) {
                    daily_vp[day] +=
                        local_forcing_data[VP][day * atmos_steps_per_day +
                                               step];
                }
                daily_vp[day] /= atmos_steps_per_day;
            }
            for (rec = 0; rec < global_param.nrecs; rec++) {
                sum = 0;
                for (i = 0; i < NF; i++) {
                    sec = rec * global_param.dt + i * global_param.snow_dt +
                          (double) global_param.startsec - sec_offset_gmt;
                    if ((double) global_param.startsec - sec_offset_gmt < 0) {
                        sec += SEC_PER_DAY;
                    }
                    atmos[rec].vp[i] = 0;
                    uidx = (size_t) (sec / atmos_dt);
                    for (j = 0; j < atmos_steps_per_snow_step; j++) {
                        atmos[rec].vp[i] += local_forcing_data[VP][uidx + j];
                    }
                    atmos[rec].vp[i] /= global_param.snow_dt;
                    sum += atmos[rec].vp[i];
                }
                if (NF > 1) {
                    atmos[rec].vp[NR] = sum / (double) NF;
                }
            }
        }
    }
    else {
        have_dewpt = 0;
    } // end if VP supplied


    /*************************************************
       Shortwave, part 1.
    *************************************************/

    if (param_set.TYPE[SHORTWAVE].SUPPLIED) {
        have_shortwave = 1; // flag for MTCLIM
        for (day = 0; day < Ndays_local; day++) {
            for (step = 0; step < atmos_steps_per_day; step++) {
                if (param_set.FORCE_DT[param_set.TYPE[SHORTWAVE].SUPPLIED -
                                       1] == SEC_PER_DAY) {
                    subdailyrad[day * atmos_steps_per_day +
                                step] = local_forcing_data[SHORTWAVE][day];
                }
                else {
                    subdailyrad[day * atmos_steps_per_day +
                                step] =
                        local_forcing_data[SHORTWAVE][day *
                                                      atmos_steps_per_day +
                                                      step];
                }
            }
        }
    }
    else {
        have_shortwave = 0;
    }

    /**************************************************
       Use MTCLIM algorithms to estimate subdaily shortwave,
       daily vapor pressure, and cloud radiation attenuation.

       Requires prec, tmax, and tmin.

       If we already have observations of shortwave and/or
       vp, MTCLIM will use them to compute the other variables
       more accurately.
    **************************************************/
    mtclim_wrapper(have_dewpt, have_shortwave, sec_offset_solar, elevation,
                   slope,
                   aspect, ehoriz, whoriz, annual_prec, phi, Ndays_local,
                   dmy_local, prec, tmax, tmin, tskc, daily_vp, subdailyrad,
                   fdir);

    /***********************************************************
       Shortwave, part 2.
       Transfer the subdaily shortwave from MTCLIM to atmos array.
       This subdaily shortwave is one of the following:
       a) exactly equal to the supplied shortwave, if supplied shortwave was subdaily
       b) equal to the supplied shortwave when aggregated up to the DT of the supplied shortwave (with subdaily variability estimated by MTCLIM)
       c) completely estimated by MTCLIM, if no shortwave was supplied as a forcing
    ***********************************************************/

    // Ignore MTCLIM estimates if sub-daily SW was supplied
    if (param_set.TYPE[SHORTWAVE].SUPPLIED &&
        param_set.FORCE_DT[param_set.TYPE[SHORTWAVE].SUPPLIED - 1] <
        SEC_PER_DAY) {
        for (day = 0; day < Ndays_local; day++) {
            for (step = 0; step < atmos_steps_per_day; step++) {
                subdailyrad[day * atmos_steps_per_day + step] =
                    local_forcing_data[SHORTWAVE][day * atmos_steps_per_day +
                                                  step];
            }
        }
    }
    // Transfer subdailyrad to atmos structure
    for (rec = 0; rec < global_param.nrecs; rec++) {
        sum = 0;
        for (i = 0; i < NF; i++) {
            sec = rec * global_param.dt + i * global_param.snow_dt +
                  global_param.startsec - sec_offset_gmt;
            if ((double) global_param.startsec - sec_offset_gmt < 0) {
                sec += SEC_PER_DAY;
            }
            atmos[rec].shortwave[i] = 0;
            uidx = (size_t) (sec / atmos_dt);
            for (j = 0; j < atmos_steps_per_snow_step; j++) {
                atmos[rec].shortwave[i] += subdailyrad[uidx + j];
            }
            atmos[rec].shortwave[i] /= global_param.snow_dt;
            sum += atmos[rec].shortwave[i];
        }
        if (NF > 1) {
            atmos[rec].shortwave[NR] = sum / (double) NF;
        }
    }

    /**************************************************************************
       Air Temperature, part 2.
    **************************************************************************/

    /**************************************************************************
       Calculate the time at which the minimum and maximum temperatures occur
       (if sub-daily air_temp will be estimated) and/or at which daily vapor
       pressure will occur (if daily vapor pressure is estimated)
    **************************************************************************/
    set_max_min_sec(subdailyrad, Ndays_local, tmaxsec, tminsec);

    if (!param_set.TYPE[AIR_TEMP].SUPPLIED) {
        /**********************************************************************
           Calculate the subdaily and daily temperature based on tmax and tmin
        **********************************************************************/
        SubDailyT(Ndays_local, tmaxsec, tmax, tminsec, tmin, tair);
        for (rec = 0; rec < global_param.nrecs; rec++) {
            sum = 0;
            for (i = 0; i < NF; i++) {
                sec = rec * global_param.dt + i * global_param.snow_dt +
                      global_param.startsec - sec_offset_gmt;
                if ((double) global_param.startsec - sec_offset_gmt < 0) {
                    sec += SEC_PER_DAY;
                }
                atmos[rec].air_temp[i] = 0;
                uidx = (size_t) (sec / atmos_dt);
                for (j = 0; j < atmos_steps_per_snow_step; j++) {
                    atmos[rec].air_temp[i] += tair[uidx + j];
                }
                atmos[rec].air_temp[i] /= global_param.snow_dt;
                sum += atmos[rec].air_temp[i];
            }
            if (NF > 1) {
                atmos[rec].air_temp[NR] = sum / (double) NF;
            }
        }
    }


    /**************************************************************************
       Atmospheric Pressure and Density
    **************************************************************************/

    /*************************************************
       Store atmospheric density if provided (kg/m^3)
    *************************************************/

    if (param_set.TYPE[DENSITY].SUPPLIED) {
        if (param_set.FORCE_DT[param_set.TYPE[DENSITY].SUPPLIED - 1] ==
            SEC_PER_DAY) {
            /* daily density provided */
            for (rec = 0; rec < global_param.nrecs; rec++) {
                sum = 0;
                for (j = 0; j < NF; j++) {
                    sec = rec * global_param.dt + j * global_param.snow_dt +
                          (double) global_param.startsec - sec_offset_gmt;
                    if ((double) global_param.startsec - sec_offset_gmt < 0) {
                        sec += SEC_PER_DAY;
                    }
                    uidx = (size_t) (sec / atmos_dt);
                    atmos[rec].density[j] = local_forcing_data[DENSITY][uidx]; // assume constant over the day
                    sum += atmos[rec].density[j];
                }
                if (NF > 1) {
                    atmos[rec].density[NR] = sum / (double) NF;
                }
            }
        }
        else {
            /* sub-daily density provided */
            for (rec = 0; rec < global_param.nrecs; rec++) {
                sum = 0;
                for (i = 0; i < NF; i++) {
                    sec = rec * global_param.dt + i * global_param.snow_dt +
                          (double) global_param.startsec - sec_offset_gmt;
                    if ((double) global_param.startsec - sec_offset_gmt < 0) {
                        sec += SEC_PER_DAY;
                    }
                    atmos[rec].density[i] = 0;
                    uidx = (size_t) (sec / atmos_dt);
                    for (j = 0; j < atmos_steps_per_snow_step; j++) {
                        atmos[rec].density[i] +=
                            local_forcing_data[DENSITY][uidx + j];
                    }
                    atmos[rec].density[i] /= global_param.snow_dt;
                    sum += atmos[rec].density[i];
                }
                if (NF > 1) {
                    atmos[rec].density[NR] = sum / (double) NF;
                }
            }
        }
    }

    /**************************************
       Estimate Atmospheric Pressure (Pa)
    **************************************/

    if (!param_set.TYPE[PRESSURE].SUPPLIED) {
        if (!param_set.TYPE[DENSITY].SUPPLIED) {
            /* Estimate pressure */
            if (options.PLAPSE) {
                /* Assume average virtual temperature in air column
                   between ground and sea level = (double) (CONST_TKFRZ)+atmos[rec].air_temp[NR] + 0.5*elevation*param.LAPSE_RATE */
                for (rec = 0; rec < global_param.nrecs; rec++) {
                    atmos[rec].pressure[NR] = (double) (CONST_PSTD) *
                                              exp(-elevation * (double) (CONST_G) /
                                                  ((double) (CONST_RDAIR) *
                                                   ((double) (CONST_TKFRZ) +
                                                    atmos[rec].air_temp[NR] +
                                                    0.5 * elevation *
                                                    param.LAPSE_RATE)));
                    for (i = 0; i < NF; i++) {
                        atmos[rec].pressure[i] = (double) (CONST_PSTD) *
                                                 exp(-elevation *
                                                     (double) (CONST_G) /
                                                     ((double) (CONST_RDAIR) *
                                                      ((double) (CONST_TKFRZ) +
                                                       atmos[rec].air_temp[i] +
                                                       0.5 * elevation *
                                                       param.LAPSE_RATE)));
                    }
                }
            }
            else {
                /* set pressure to constant value */
                for (rec = 0; rec < global_param.nrecs; rec++) {
                    atmos[rec].pressure[NR] = 95500.;
                    for (i = 0; i < NF; i++) {
                        atmos[rec].pressure[i] = atmos[rec].pressure[NR];
                    }
                }
            }
        }
        else {
            /* use observed densities to estimate pressure */
            if (options.PLAPSE) {
                for (rec = 0; rec < global_param.nrecs; rec++) {
                    atmos[rec].pressure[NR] =
                        ((double) (CONST_TKFRZ) +
                         atmos[rec].air_temp[NR]) * atmos[rec].density[NR] *
                        (double) (CONST_RDAIR);
                    for (i = 0; i < NF; i++) {
                        atmos[rec].pressure[i] =
                            ((double) (CONST_TKFRZ) +
                             atmos[rec].air_temp[i]) * atmos[rec].density[i] *
                            (double) (CONST_RDAIR);
                    }
                }
            }
            else {
                for (rec = 0; rec < global_param.nrecs; rec++) {
                    atmos[rec].pressure[NR] =
                        (275.0 +
                         atmos[rec].air_temp[NR]) * atmos[rec].density[NR] /
                        0.003486;
                    for (i = 0; i < NF; i++) {
                        atmos[rec].pressure[i] =
                            (275.0 +
                             atmos[rec].air_temp[i]) * atmos[rec].density[i] /
                            0.003486;
                    }
                }
            }
        }
    }
    else {
        /* observed atmospheric pressure supplied */
        if (param_set.FORCE_DT[param_set.TYPE[PRESSURE].SUPPLIED - 1] ==
            SEC_PER_DAY) {
            /* daily pressure provided */
            for (rec = 0; rec < global_param.nrecs; rec++) {
                sum = 0;
                for (j = 0; j < NF; j++) {
                    sec = rec * global_param.dt + j * global_param.snow_dt +
                          (double) global_param.startsec - sec_offset_gmt;
                    if ((double) global_param.startsec - sec_offset_gmt < 0) {
                        sec += SEC_PER_DAY;
                    }
                    uidx = (size_t) (sec / atmos_dt);
                    atmos[rec].pressure[j] = local_forcing_data[PRESSURE][uidx]; // assume constant over the day
                    sum += atmos[rec].pressure[j];
                }
                if (NF > 1) {
                    atmos[rec].pressure[NR] = sum / (double) NF;
                }
            }
        }
        else {
            /* sub-daily pressure provided */
            for (rec = 0; rec < global_param.nrecs; rec++) {
                sum = 0;
                for (i = 0; i < NF; i++) {
                    sec = rec * global_param.dt + i * global_param.snow_dt +
                          (double) global_param.startsec - sec_offset_gmt;
                    if ((double) global_param.startsec - sec_offset_gmt < 0) {
                        sec += SEC_PER_DAY;
                    }
                    atmos[rec].pressure[i] = 0;
                    uidx = (size_t) (sec / atmos_dt);
                    for (j = 0; j < atmos_steps_per_snow_step; j++) {
                        atmos[rec].pressure[i] +=
                            local_forcing_data[PRESSURE][uidx + j];
                    }
                    atmos[rec].pressure[i] /= global_param.snow_dt;
                    sum += atmos[rec].pressure[i];
                }
                if (NF > 1) {
                    atmos[rec].pressure[NR] = sum / (double) NF;
                }
            }
        }
    }

    /********************************************************
       Estimate Atmospheric Density if not provided (kg/m^3)
    ********************************************************/

    if (!param_set.TYPE[DENSITY].SUPPLIED) {
        /* use pressure to estimate density */
        if (options.PLAPSE) {
            for (rec = 0; rec < global_param.nrecs; rec++) {
                atmos[rec].density[NR] = atmos[rec].pressure[NR] /
                                         ((double) (CONST_RDAIR) *
                                          ((double) (CONST_TKFRZ) +
                                           atmos[rec].air_temp[NR]));
                for (i = 0; i < NF; i++) {
                    atmos[rec].density[i] = atmos[rec].pressure[i] /
                                            ((double) (CONST_RDAIR) *
                                             ((double) (CONST_TKFRZ) +
                                              atmos[rec].air_temp[i]));
                }
            }
        }
        else {
            for (rec = 0; rec < global_param.nrecs; rec++) {
                atmos[rec].density[NR] = 0.003486 * atmos[rec].pressure[NR] /
                                         (275.0 + atmos[rec].air_temp[NR]);
                for (i = 0; i < NF; i++) {
                    atmos[rec].density[i] = 0.003486 * atmos[rec].pressure[i] /
                                            (275.0 + atmos[rec].air_temp[i]);
                }
            }
        }
    }

    /**************************************************************************
       Vapor Pressure, part 2.
    **************************************************************************/

    if (!param_set.TYPE[VP].SUPPLIED) {
        /* handle cases of daily QAIR or RH supplied without pressure or temperature */

        if (param_set.TYPE[QAIR].SUPPLIED &&
            param_set.FORCE_DT[param_set.TYPE[QAIR].SUPPLIED - 1] ==
            SEC_PER_DAY) {
            /**************************************************************************
               If we arrive here, it means we couldn't use Qair earlier because
               atmospheric pressure wasn't available at that time.  Now it is
               available, so use Qair and pressure to estimate vp.
            **************************************************************************/
            for (rec = 0; rec < global_param.nrecs; rec++) {
                sum = 0;
                for (j = 0; j < NF; j++) {
                    sec = rec * global_param.dt + j * global_param.snow_dt +
                          (double) global_param.startsec - sec_offset_gmt;
                    if ((double) global_param.startsec - sec_offset_gmt < 0) {
                        sec += SEC_PER_DAY;
                    }
                    uidx = (size_t) (sec / atmos_dt);
                    daily_vp[uidx] = local_forcing_data[QAIR][uidx] *
                                     atmos[rec].pressure[j] /
                                     (double) (CONST_EPS);
                }
            }
        } // end if QAIR supplied
        else if (param_set.TYPE[REL_HUMID].SUPPLIED &&
                 param_set.FORCE_DT[param_set.TYPE[REL_HUMID].SUPPLIED - 1] ==
                 SEC_PER_DAY) {
            /**************************************************************************
               If we arrive here, it means we couldn't use RH earlier because
               air temperature wasn't available at that time.  Now it is
               available, so use RH and temperature to estimate vp.
            **************************************************************************/
            for (rec = 0; rec < global_param.nrecs; rec++) {
                sum = 0;
                for (j = 0; j < NF; j++) {
                    sec = rec * global_param.dt + j * global_param.snow_dt +
                          (double) global_param.startsec - sec_offset_gmt;
                    if ((double) global_param.startsec - sec_offset_gmt < 0) {
                        sec += SEC_PER_DAY;
                    }
                    uidx = (size_t) (sec / atmos_dt);
                    daily_vp[uidx] = local_forcing_data[REL_HUMID][uidx] * svp(
                        atmos[rec].air_temp[j]) / FRACT_TO_PERCENT;
                }
            }
        } // end if REL_HUMID supplied
    } // end if VP not supplied

    if (!param_set.TYPE[VP].SUPPLIED ||
        param_set.FORCE_DT[param_set.TYPE[VP].SUPPLIED - 1] == SEC_PER_DAY) {
        /**************************************************
           Either no observations of VP, QAIR, or REL_HUMID were supplied,
           in which case we will use MTCLIM's estimates of daily vapor pressure,
           or daily VP was supplied.
           Now, calculate subdaily vapor pressure
        **************************************************/

        if (options.VP_INTERP) {
            /* Linearly interpolate between daily VP values, assuming they
               occurred at time of tmin */

            for (day = 0; day < Ndays_local; day++) {
                if (day == 0 && Ndays_local == 1) {
                    delta_t_minus = SEC_PER_DAY;
                    delta_t_plus = SEC_PER_DAY;
                }
                else if (day == 0) {
                    delta_t_minus = SEC_PER_DAY;
                    delta_t_plus =
                        tminsec[day + 1] + (SEC_PER_DAY) -tminsec[day];
                }
                else if (day == Ndays_local - 1) {
                    delta_t_minus = tminsec[day] + (SEC_PER_DAY) -
                                    tminsec[day - 1];
                    delta_t_plus = SEC_PER_DAY;
                }
                else {
                    delta_t_minus = tminsec[day] + (SEC_PER_DAY) -
                                    tminsec[day - 1];
                    delta_t_plus =
                        tminsec[day + 1] + (SEC_PER_DAY) -tminsec[day];
                }
                for (step = 0, sec = 0;
                     step < atmos_steps_per_day;
                     step++, sec += atmos_dt) {
                    if (sec < tminsec[day]) {
                        if (day > 0) {
                            local_forcing_data[VP][day * atmos_steps_per_day +
                                                   step] =
                                daily_vp[day - 1] +
                                (daily_vp[day] - daily_vp[day - 1]) *
                                (sec + (SEC_PER_DAY) -
                                 tminsec[day - 1]) / delta_t_minus;
                        }
                        else {
                            local_forcing_data[VP][day * atmos_steps_per_day +
                                                   step] = daily_vp[day];
                        }
                    }
                    else {
                        if (day < Ndays_local - 1) {
                            local_forcing_data[VP][day * atmos_steps_per_day +
                                                   step] = daily_vp[day] +
                                                           (daily_vp[day +
                                                                     1] -
                                                            daily_vp[day]) *
                                                           (sec -
                                                            tminsec[day]) /
                                                           delta_t_plus;
                        }
                        else {
                            local_forcing_data[VP][day * atmos_steps_per_day +
                                                   step] = daily_vp[day];
                        }
                    }
                }
            }
        }
        else {
            /* Hold VP constant throughout day */

            for (day = 0; day < Ndays_local; day++) {
                for (step = 0; step < atmos_steps_per_day; step++) {
                    local_forcing_data[VP][day * atmos_steps_per_day +
                                           step] = daily_vp[day];
                }
            }
        }

        /* Transfer sub-daily VP to atmos array */
        for (rec = 0; rec < global_param.nrecs; rec++) {
            sum = 0;
            for (i = 0; i < NF; i++) {
                sec = rec * global_param.dt + i * global_param.snow_dt +
                      global_param.startsec - sec_offset_gmt;
                if ((double) global_param.startsec - sec_offset_gmt < 0) {
                    sec += SEC_PER_DAY;
                }
                atmos[rec].vp[i] = 0;
                uidx = (size_t) (sec / atmos_dt);
                for (j = 0; j < atmos_steps_per_snow_step; j++) {
                    atmos[rec].vp[i] += local_forcing_data[VP][uidx + j];
                }
                atmos[rec].vp[i] /= global_param.snow_dt;
                sum += atmos[rec].vp[i];
            }
            if (NF > 1) {
                atmos[rec].vp[NR] = sum / (double) NF;
            }
        }

        /**************************************************
           If sub-daily specific or relative humidity were supplied without
           pressure or temperature,
           overwrite the sub-daily VP from MTCLIM here.
        **************************************************/
        if (param_set.TYPE[QAIR].SUPPLIED &&
            param_set.FORCE_DT[param_set.TYPE[QAIR].SUPPLIED - 1] <
            SEC_PER_DAY) {
            for (rec = 0; rec < global_param.nrecs; rec++) {
                sum = 0;
                for (i = 0; i < NF; i++) {
                    sec = rec * global_param.dt + i * global_param.snow_dt +
                          (double) global_param.startsec - sec_offset_gmt;
                    if ((double) global_param.startsec - sec_offset_gmt < 0) {
                        sec += SEC_PER_DAY;
                    }
                    atmos[rec].vp[i] = 0;
                    uidx = (size_t) (sec / atmos_dt);
                    for (j = 0; j < atmos_steps_per_snow_step; j++) {
                        atmos[rec].vp[i] += local_forcing_data[QAIR][uidx + j] *
                                            atmos[rec].pressure[j] /
                                            (double) (CONST_EPS);
                    }
                    atmos[rec].vp[i] /= global_param.snow_dt;
                    sum += atmos[rec].vp[i];
                }
                if (NF > 1) {
                    atmos[rec].vp[NR] = sum / (double) NF;
                }
            }
        }
        else if (param_set.TYPE[REL_HUMID].SUPPLIED &&
                 param_set.FORCE_DT[param_set.TYPE[REL_HUMID].SUPPLIED - 1] <
                 SEC_PER_DAY) {
            for (rec = 0; rec < global_param.nrecs; rec++) {
                sum = 0;
                for (i = 0; i < NF; i++) {
                    sec = rec * global_param.dt + i * global_param.snow_dt +
                          (double) global_param.startsec - sec_offset_gmt;
                    if ((double) global_param.startsec - sec_offset_gmt < 0) {
                        sec += SEC_PER_DAY;
                    }
                    atmos[rec].vp[i] = 0;
                    uidx = (size_t) (sec / atmos_dt);
                    for (j = 0; j < atmos_steps_per_snow_step; j++) {
                        atmos[rec].vp[i] +=
                            local_forcing_data[REL_HUMID][uidx + j] *
                            svp(atmos[rec].air_temp[j]) /
                            FRACT_TO_PERCENT;
                    }
                    atmos[rec].vp[i] /= global_param.snow_dt;
                    sum += atmos[rec].vp[i];
                }
                if (NF > 1) {
                    atmos[rec].vp[NR] = sum / (double) NF;
                }
            }
        }
    } // end computation of sub-daily VP

    /*************************************************
       Vapor Pressure Deficit
    *************************************************/

    for (rec = 0; rec < global_param.nrecs; rec++) {
        sum = 0;
        sum2 = 0;
        for (i = 0; i < NF; i++) {
            atmos[rec].vpd[i] = svp(atmos[rec].air_temp[i]) - atmos[rec].vp[i];
            if (atmos[rec].vpd[i] < 0) {
                atmos[rec].vpd[i] = 0;
                atmos[rec].vp[i] = svp(atmos[rec].air_temp[i]);
            }
            sum += atmos[rec].vpd[i];
            sum2 += atmos[rec].vp[i];
        }
        if (param_set.TYPE[VP].SUPPLIED || options.VP_INTERP) { // ensure that vp[NR] and vpd[NR] are accurate averages of vp[i] and vpd[i]
            if (NF > 1) {
                atmos[rec].vpd[NR] = sum / (double) NF;
            }
            if (NF > 1) {
                atmos[rec].vp[NR] = sum2 / (double) NF;
            }
        }
        else { // do not recompute vp[NR]; vpd[NR] is computed relative to vp[NR] and air_temp[NR]
            atmos[rec].vpd[NR] =
                (svp(atmos[rec].air_temp[NR]) - atmos[rec].vp[NR]);
        }
    }

    /*************************************************
       Cloud Transmissivity (from MTCLIM)
    *************************************************/

    for (rec = 0; rec < global_param.nrecs; rec++) {
        sum = 0;
        for (j = 0; j < NF; j++) {
            sec = rec * global_param.dt + j * global_param.snow_dt +
                  (double) global_param.startsec - sec_offset_gmt;
            if ((double) global_param.startsec - sec_offset_gmt < 0) {
                sec += SEC_PER_DAY;
            }
            uidx = (size_t) (sec / atmos_dt);
            atmos[rec].tskc[j] = tskc[uidx]; // assume constant over the day
            sum += atmos[rec].tskc[j];
        }
        if (NF > 1) {
            atmos[rec].tskc[NR] = sum / (double) NF;
        }
    }

    /*************************************************
       Longwave
    *************************************************/

    if (!param_set.TYPE[LONGWAVE].SUPPLIED) {
        /** Incoming longwave radiation not supplied **/
        for (rec = 0; rec < global_param.nrecs; rec++) {
            sum = 0;
            for (i = 0; i < NF; i++) {
                calc_longwave(&(atmos[rec].longwave[i]), atmos[rec].tskc[i],
                              atmos[rec].air_temp[i], atmos[rec].vp[i]);
                sum += atmos[rec].longwave[i];
            }
            if (NF > 1) {
                atmos[rec].longwave[NR] = sum / (double) NF;
            }
        }
    }
    else {
        if (param_set.FORCE_DT[param_set.TYPE[LONGWAVE].SUPPLIED - 1] ==
            SEC_PER_DAY) {
            /* daily incoming longwave radiation provided */
            for (rec = 0; rec < global_param.nrecs; rec++) {
                sum = 0;
                for (j = 0; j < NF; j++) {
                    sec = rec * global_param.dt + j * global_param.snow_dt +
                          (double) global_param.startsec - sec_offset_gmt;
                    if ((double) global_param.startsec - sec_offset_gmt < 0) {
                        sec += SEC_PER_DAY;
                    }
                    uidx = (size_t) (sec / atmos_dt);
                    atmos[rec].longwave[j] = local_forcing_data[LONGWAVE][uidx]; // assume constant over the day
                    sum += atmos[rec].longwave[j];
                }
                if (NF > 1) {
                    atmos[rec].longwave[NR] = sum / (double) NF;
                }
            }
        }
        else {
            /* sub-daily incoming longwave radiation provided */
            for (rec = 0; rec < global_param.nrecs; rec++) {
                sum = 0;
                for (i = 0; i < NF; i++) {
                    sec = rec * global_param.dt + i * global_param.snow_dt +
                          (double) global_param.startsec - sec_offset_gmt;
                    if ((double) global_param.startsec - sec_offset_gmt < 0) {
                        sec += SEC_PER_DAY;
                    }
                    atmos[rec].longwave[i] = 0;
                    uidx = (size_t) (sec / atmos_dt);
                    for (j = 0; j < atmos_steps_per_snow_step; j++) {
                        atmos[rec].longwave[i] +=
                            local_forcing_data[LONGWAVE][uidx + j];
                    }
                    atmos[rec].longwave[i] /= global_param.snow_dt;
                    sum += atmos[rec].longwave[i];
                }
                if (NF > 1) {
                    atmos[rec].longwave[NR] = sum / (double) NF;
                }
            }
        }
    }

    if (!options.OUTPUT_FORCE) {
        /****************************************************
           Albedo
        ****************************************************/

        /* First, assign default climatology */
        for (rec = 0; rec < global_param.nrecs; rec++) {
            for (v = 0; v < veg_con[0].vegetat_type_num; v++) {
                for (j = 0; j < NF; j++) {
                    veg_hist[rec][v].albedo[j] =
                        veg_lib[veg_con[v].veg_class].albedo[dmy[rec].month - 1];
                }
            }
        }

        if (param_set.TYPE[ALBEDO].SUPPLIED) {
            if (param_set.FORCE_DT[param_set.TYPE[ALBEDO].SUPPLIED - 1] ==
                SEC_PER_DAY) {
                /* daily albedo provided */
                for (rec = 0; rec < global_param.nrecs; rec++) {
                    for (v = 0; v < veg_con[0].vegetat_type_num; v++) {
                        sum = 0;
                        for (j = 0; j < NF; j++) {
                            sec = rec * global_param.dt + j *
                                  global_param.snow_dt +
                                  (double) global_param.startsec - sec_offset_gmt;
                            if ((double) global_param.startsec - sec_offset_gmt <
                                0) {
                                sec += SEC_PER_DAY;
                            }
                            uidx = (size_t) (sec / atmos_dt);
                            if (local_veg_hist_data[ALBEDO][v][uidx] != NODATA_VH) {
                                veg_hist[rec][v].albedo[j] =
                                    local_veg_hist_data[ALBEDO][v][uidx];            // assume constant over the day
                            }
                            sum += veg_hist[rec][v].albedo[j];
                        }
                        if (NF > 1) {
                            veg_hist[rec][v].albedo[NR] = sum / (double)NF;
                        }
<<<<<<< HEAD
=======
                        sum += veg_hist[rec][v].albedo[j];
                    }
                    if (NF > 1) {
                        veg_hist[rec][v].albedo[NR] = sum / (double) NF;
>>>>>>> 48035a37
                    }
                }
            }
            else {
                /* sub-daily albedo provided */
                for (rec = 0; rec < global_param.nrecs; rec++) {
                    for (v = 0; v < veg_con[0].vegetat_type_num; v++) {
                        sum = 0;
                        for (i = 0; i < NF; i++) {
                            sec = rec * global_param.dt + i *
                                  global_param.snow_dt +
                                  (double) global_param.startsec - sec_offset_gmt;
                            veg_hist[rec][v].albedo[i] = 0;
                            while (sec < rec * global_param.dt +
                                   (i + 1) * global_param.snow_dt +
                                   (double) global_param.startsec -
                                   sec_offset_gmt) {
                                if (sec < 0) {
                                    sec += SEC_PER_DAY;
                                }
                                uidx = (size_t) (sec / atmos_dt);
                                if (local_veg_hist_data[ALBEDO][v][uidx] !=
                                    NODATA_VH) {
                                    veg_hist[rec][v].albedo[i] =
                                        local_veg_hist_data[ALBEDO][v][uidx];
                                }
                                sec += atmos_dt;
                            }
                            sum += veg_hist[rec][v].albedo[i];
                        }
                        if (NF > 1) {
                            veg_hist[rec][v].albedo[NR] = sum / (double)NF;
                        }
<<<<<<< HEAD
=======
                        sum += veg_hist[rec][v].albedo[i];
                    }
                    if (NF > 1) {
                        veg_hist[rec][v].albedo[NR] = sum / (double) NF;
>>>>>>> 48035a37
                    }
                }
            }
        }

        /****************************************************
           Leaf Area Index (LAI)
        ****************************************************/

        /* First, assign default climatology */
        for (rec = 0; rec < global_param.nrecs; rec++) {
            for (v = 0; v < veg_con[0].vegetat_type_num; v++) {
                for (j = 0; j < NF; j++) {
                    veg_hist[rec][v].LAI[j] =
                        veg_lib[veg_con[v].veg_class].LAI[dmy[rec].month - 1];
                }
            }
        }

        if (param_set.TYPE[LAI_IN].SUPPLIED) {
            if (param_set.FORCE_DT[param_set.TYPE[LAI_IN].SUPPLIED - 1] ==
                SEC_PER_DAY) {
                /* daily LAI provided */
                for (rec = 0; rec < global_param.nrecs; rec++) {
                    for (v = 0; v < veg_con[0].vegetat_type_num; v++) {
                        sum = 0;
                        for (j = 0; j < NF; j++) {
                            sec = rec * global_param.dt + j *
                                  global_param.snow_dt +
                                  (double) global_param.startsec - sec_offset_gmt;
                            if ((double) global_param.startsec - sec_offset_gmt <
                                0) {
                                sec += SEC_PER_DAY;
                            }
                            uidx = (size_t) (sec / atmos_dt);
                            if (local_veg_hist_data[LAI_IN][v][uidx] != NODATA_VH) {
                                veg_hist[rec][v].LAI[j] =
                                    local_veg_hist_data[LAI_IN][v][uidx];         // assume constant over the day
                            }
                            sum += veg_hist[rec][v].LAI[j];
                        }
                        if (NF > 1) {
                            veg_hist[rec][v].LAI[NR] = sum / (double)NF;
                        }
<<<<<<< HEAD
=======
                        sum += veg_hist[rec][v].LAI[j];
                    }
                    if (NF > 1) {
                        veg_hist[rec][v].LAI[NR] = sum / (double) NF;
>>>>>>> 48035a37
                    }
                }
            }
            else {
                /* sub-daily LAI provided */
                for (rec = 0; rec < global_param.nrecs; rec++) {
                    for (v = 0; v < veg_con[0].vegetat_type_num; v++) {
                        sum = 0;
                        for (i = 0; i < NF; i++) {
                            sec = rec * global_param.dt + i *
                                  global_param.snow_dt +
                                  (double) global_param.startsec - sec_offset_gmt;
                            veg_hist[rec][v].LAI[i] = 0;
                            while (sec < rec * global_param.dt +
                                   (i +
                                    1) * global_param.snow_dt +
                                   (double) global_param.startsec -
                                   sec_offset_gmt) {
                                if (sec < 0) {
                                    sec += SEC_PER_DAY;
                                }
                                uidx = (size_t) (sec / atmos_dt);
                                if (local_veg_hist_data[LAI_IN][v][uidx] !=
                                    NODATA_VH) {
                                    veg_hist[rec][v].LAI[i] =
                                        local_veg_hist_data[LAI_IN][v][uidx];
                                }
                                sec += atmos_dt;
                            }
                            sum += veg_hist[rec][v].LAI[i];
                        }
                        if (NF > 1) {
                            veg_hist[rec][v].LAI[NR] = sum / (double)NF;
                        }
<<<<<<< HEAD
=======
                        sum += veg_hist[rec][v].LAI[i];
                    }
                    if (NF > 1) {
                        veg_hist[rec][v].LAI[NR] = sum / (double) NF;
>>>>>>> 48035a37
                    }
                }
            }
        }

        /****************************************************
           Fractional Vegetation Cover
        ****************************************************/

<<<<<<< HEAD
        /* First, assign default climatology */
        for (rec = 0; rec < global_param.nrecs; rec++) {
            for (v = 0; v < veg_con[0].vegetat_type_num; v++) {
                for (j = 0; j < NF; j++) {
                    veg_hist[rec][v].vegcover[j] =
                        veg_lib[veg_con[v].veg_class].vegcover[dmy[rec].month - 1];
=======
    /* First, assign default climatology */
    for (rec = 0; rec < global_param.nrecs; rec++) {
        for (v = 0; v < veg_con[0].vegetat_type_num; v++) {
            for (j = 0; j < NF; j++) {
                veg_hist[rec][v].vegcover[j] =
                    veg_lib[veg_con[v].veg_class].vegcover[dmy[rec].month - 1];
            }
        }
    }

    if (param_set.TYPE[VEGCOVER].SUPPLIED) {
        if (param_set.FORCE_DT[param_set.TYPE[VEGCOVER].SUPPLIED - 1] ==
            SEC_PER_DAY) {
            /* daily vegcover provided */
            for (rec = 0; rec < global_param.nrecs; rec++) {
                for (v = 0; v < veg_con[0].vegetat_type_num; v++) {
                    sum = 0;
                    for (j = 0; j < NF; j++) {
                        sec = rec * global_param.dt + j *
                              global_param.snow_dt +
                              (double) global_param.startsec - sec_offset_gmt;
                        if ((double) global_param.startsec - sec_offset_gmt <
                            0) {
                            sec += SEC_PER_DAY;
                        }
                        uidx = (size_t) (sec / atmos_dt);
                        if (local_veg_hist_data[VEGCOVER][v][uidx] !=
                            NODATA_VH) {
                            veg_hist[rec][v].vegcover[j] =
                                local_veg_hist_data[VEGCOVER][v][uidx];              // assume constant over the day
                            if (veg_hist[rec][v].vegcover[j] < MIN_VEGCOVER) {
                                veg_hist[rec][v].vegcover[j] = MIN_VEGCOVER;
                            }
                        }
                        sum += veg_hist[rec][v].vegcover[j];
                    }
                    if (NF > 1) {
                        veg_hist[rec][v].vegcover[NR] = sum / (double) NF;
                    }
>>>>>>> 48035a37
                }
            }
        }

        if (param_set.TYPE[VEGCOVER].SUPPLIED) {
            if (param_set.FORCE_DT[param_set.TYPE[VEGCOVER].SUPPLIED - 1] ==
                SEC_PER_DAY) {
                /* daily vegcover provided */
                for (rec = 0; rec < global_param.nrecs; rec++) {
                    for (v = 0; v < veg_con[0].vegetat_type_num; v++) {
                        sum = 0;
                        for (j = 0; j < NF; j++) {
                            sec = rec * global_param.dt + j *
                                  global_param.snow_dt +
                                  (double) global_param.startsec - sec_offset_gmt;
                            if ((double) global_param.startsec - sec_offset_gmt <
                                0) {
                                sec += SEC_PER_DAY;
                            }
                            uidx = (size_t) (sec / atmos_dt);
                            if (local_veg_hist_data[VEGCOVER][v][uidx] !=
                                NODATA_VH) {
                                veg_hist[rec][v].vegcover[j] =
                                    local_veg_hist_data[VEGCOVER][v][uidx];              // assume constant over the day
                                if (veg_hist[rec][v].vegcover[j] < MIN_VEGCOVER) {
                                    veg_hist[rec][v].vegcover[j] = MIN_VEGCOVER;
                                }
                            }
                            sum += veg_hist[rec][v].vegcover[j];
                        }
                        if (NF > 1) {
                            veg_hist[rec][v].vegcover[NR] = sum / (double)NF;
                        }
                    }
<<<<<<< HEAD
                }
            }
            else {
                /* sub-daily vegcover provided */
                for (rec = 0; rec < global_param.nrecs; rec++) {
                    for (v = 0; v < veg_con[0].vegetat_type_num; v++) {
                        sum = 0;
                        for (i = 0; i < NF; i++) {
                            sec = rec * global_param.dt + i *
                                  global_param.snow_dt +
                                  (double) global_param.startsec - sec_offset_gmt;
                            veg_hist[rec][v].vegcover[i] = 0;
                            while (sec < rec * global_param.dt +
                                   (i +
                                    1) * global_param.snow_dt +
                                   (double) global_param.startsec -
                                   sec_offset_gmt) {
                                if (sec < 0) {
                                    sec += SEC_PER_DAY;
                                }
                                uidx = (size_t) (sec / atmos_dt);
                                if (local_veg_hist_data[VEGCOVER][v][uidx] !=
                                    NODATA_VH) {
                                    veg_hist[rec][v].vegcover[i] =
                                        local_veg_hist_data[VEGCOVER][v][uidx];
                                    if (veg_hist[rec][v].vegcover[i] <
                                        MIN_VEGCOVER) {
                                        veg_hist[rec][v].vegcover[i] = MIN_VEGCOVER;
                                    }
                                }
                                sec += atmos_dt;
                            }
                            sum += veg_hist[rec][v].vegcover[i];
                        }
                        if (NF > 1) {
                            veg_hist[rec][v].vegcover[NR] = sum / (double)NF;
                        }
=======
                    if (NF > 1) {
                        veg_hist[rec][v].vegcover[NR] = sum / (double) NF;
>>>>>>> 48035a37
                    }
                }
            }
        }
    }
    /*************************************************
       Cosine of Solar Zenith Angle
    *************************************************/

    for (rec = 0; rec < global_param.nrecs; rec++) {
        dmy_tmp.year = dmy[rec].year;
        dmy_tmp.month = dmy[rec].month;
        dmy_tmp.day = dmy[rec].day;
        dmy_tmp.day_in_year = dmy[rec].day_in_year;
        for (j = 0; j < NF; j++) {
            sec = rec * global_param.dt + j * global_param.snow_dt +
                  (double) global_param.startsec - sec_offset_gmt;
            if ((double) global_param.startsec - sec_offset_gmt < 0) {
                sec += SEC_PER_DAY;
            }
            dmy_tmp.dayseconds = sec + 0.5 * global_param.snow_dt;
            atmos[rec].coszen[j] = compute_coszen(phi, theta_s, theta_l,
                                                  dmy_tmp.day_in_year,
                                                  dmy_tmp.dayseconds);
        }
        if (NF > 1) {
            dmy_tmp.dayseconds = dmy[rec].dayseconds + 0.5 * global_param.dt;
            atmos[rec].coszen[NR] = compute_coszen(phi, theta_s, theta_l,
                                                   dmy_tmp.day_in_year,
                                                   dmy_tmp.dayseconds);
        }
    }

    /*************************************************
       Direct Shortwave Fraction (from MTCLIM)
    *************************************************/

    for (rec = 0; rec < global_param.nrecs; rec++) {
        sum = 0;
        for (j = 0; j < NF; j++) {
            sec = rec * global_param.dt + j * global_param.snow_dt +
                  (double) global_param.startsec - sec_offset_gmt;
            if ((double) global_param.startsec - sec_offset_gmt < 0) {
                sec += SEC_PER_DAY;
            }
            uidx = (size_t) (sec / atmos_dt);
            atmos[rec].fdir[j] = fdir[uidx]; // assume constant over the day
            sum += atmos[rec].fdir[j];
        }
        if (NF > 1) {
            atmos[rec].fdir[NR] = sum / (double) NF;
        }
    }

    /*************************************************
       Photosynthetically Active Radiation
    *************************************************/

    if (!param_set.TYPE[PAR].SUPPLIED) {
        /** par not supplied **/
        for (rec = 0; rec < global_param.nrecs; rec++) {
            sum = 0;
            for (i = 0; i < NF; i++) {
                atmos[rec].par[i] = param.CARBON_SW2PAR *
                                    atmos[rec].shortwave[i];
                sum += atmos[rec].par[i];
            }
            if (NF > 1) {
                atmos[rec].par[NR] = sum / (double) NF;
            }
        }
    }
    else {
        if (param_set.FORCE_DT[param_set.TYPE[PAR].SUPPLIED - 1] ==
            SEC_PER_DAY) {
            /* daily par provided */
            for (rec = 0; rec < global_param.nrecs; rec++) {
                sum = 0;
                for (j = 0; j < NF; j++) {
                    sec = rec * global_param.dt + j * global_param.snow_dt +
                          (double) global_param.startsec - sec_offset_gmt;
                    if ((double) global_param.startsec - sec_offset_gmt < 0) {
                        sec += SEC_PER_DAY;
                    }
                    uidx = (size_t) (sec / atmos_dt);
                    tmp = 0;
                    for (i = 0; i < atmos_steps_per_day; i++) {
                        tmp += atmos[rec + i].shortwave[NR];
                    }
                    tmp /= atmos_steps_per_day;
                    if (tmp > 0) {
                        atmos[rec].par[j] = local_forcing_data[PAR][uidx] *
                                            atmos[rec].shortwave[j] /
                                            tmp;
                    }
                    else {
                        atmos[rec].par[j] = 0;
                    }
                    sum += atmos[rec].par[j];
                }
                if (NF > 1) {
                    atmos[rec].par[NR] = sum / (double) NF;
                }
            }
        }
        else {
            /* sub-daily par provided */
            for (rec = 0; rec < global_param.nrecs; rec++) {
                sum = 0;
                for (i = 0; i < NF; i++) {
                    sec = rec * global_param.dt + i * global_param.snow_dt +
                          (double) global_param.startsec - sec_offset_gmt;
                    if ((double) global_param.startsec - sec_offset_gmt < 0) {
                        sec += SEC_PER_DAY;
                    }
                    atmos[rec].par[i] = 0;
                    uidx = (size_t) (sec / atmos_dt);
                    for (j = 0; j < atmos_steps_per_snow_step; j++) {
                        atmos[rec].par[i] += local_forcing_data[PAR][uidx + j];
                    }
                    atmos[rec].par[i] /= global_param.snow_dt;
                    sum += atmos[rec].par[i];
                }
                if (NF > 1) {
                    atmos[rec].par[NR] = sum / (double) NF;
                }
            }
        }
    }

    /*************************************************
       Atmospheric Carbon Dioxide Mixing Ratio
    *************************************************/

    if (!param_set.TYPE[CATM].SUPPLIED) {
        /** Atmospheric carbon dioxide concentration not supplied **/
        for (rec = 0; rec < global_param.nrecs; rec++) {
            sum = 0;
            for (i = 0; i < NF; i++) {
                atmos[rec].Catm[i] = param.CARBON_CATMCURRENT * PPM_to_MIXRATIO; // convert ppm to mixing ratio
                sum += atmos[rec].Catm[i];
            }
            if (NF > 1) {
                atmos[rec].Catm[NR] = sum / (double) NF;
            }
        }
    }
    else {
        if (param_set.FORCE_DT[param_set.TYPE[CATM].SUPPLIED - 1] ==
            SEC_PER_DAY) {
            /* daily atmospheric carbon dioxide concentration provided */
            for (rec = 0; rec < global_param.nrecs; rec++) {
                sum = 0;
                for (j = 0; j < NF; j++) {
                    sec = rec * global_param.dt + j * global_param.snow_dt +
                          (double) global_param.startsec - sec_offset_gmt;
                    if ((double) global_param.startsec - sec_offset_gmt < 0) {
                        sec += SEC_PER_DAY;
                    }
                    uidx = (size_t) (sec / atmos_dt);
                    // convert ppm to mixing ratio
                    atmos[rec].Catm[j] = local_forcing_data[CATM][uidx] *
                                         PPM_to_MIXRATIO;
                    sum += atmos[rec].Catm[j];
                }
                if (NF > 1) {
                    atmos[rec].Catm[NR] = sum / (double) NF;
                }
            }
        }
        else {
            /* sub-daily atmospheric carbon dioxide concentration provided */
            for (rec = 0; rec < global_param.nrecs; rec++) {
                sum = 0;
                for (i = 0; i < NF; i++) {
                    sec = rec * global_param.dt + i * global_param.snow_dt +
                          (double) global_param.startsec - sec_offset_gmt;
                    if ((double) global_param.startsec - sec_offset_gmt < 0) {
                        sec += SEC_PER_DAY;
                    }
                    atmos[rec].Catm[i] = 0;
                    uidx = (size_t) (sec / atmos_dt);
                    for (j = 0; j < atmos_steps_per_snow_step; j++) {
                        atmos[rec].Catm[i] +=
                            local_forcing_data[CATM][uidx + j] *
                            PPM_to_MIXRATIO;                                     // convert ppm to mixing ratio
                    }
                    atmos[rec].Catm[i] /= global_param.snow_dt;
                    sum += atmos[rec].Catm[i];
                }
                if (NF > 1) {
                    atmos[rec].Catm[NR] = sum / (double) NF;
                }
            }
        }
    }

    /****************************************************
       Determine if Snow will Fall During Each Time Step
    ****************************************************/

    if (!options.OUTPUT_FORCE) {
        min_Tfactor = Tfactor[0];
        for (band = 1; band < options.SNOW_BAND; band++) {
            if (Tfactor[band] < min_Tfactor) {
                min_Tfactor = Tfactor[band];
            }
        }
        for (rec = 0; rec < global_param.nrecs; rec++) {
            atmos[rec].snowflag[NR] = false;
            for (i = 0; i < NF; i++) {
                if ((atmos[rec].air_temp[i] + min_Tfactor) <
                    param.SNOW_MAX_SNOW_TEMP &&
                    atmos[rec].prec[i] > 0) {
                    atmos[rec].snowflag[i] = true;
                    atmos[rec].snowflag[NR] = true;
                }
                else {
                    atmos[rec].snowflag[i] = false;
                }
            }
        }
    }

    param_set.TYPE[PREC].SUPPLIED = save_prec_supplied;
    param_set.TYPE[WIND].SUPPLIED = save_wind_supplied;
    param_set.TYPE[VP].SUPPLIED = save_vp_supplied;

    // Free temporary parameters
    free(subdailyrad);
    free(prec);
    free(tair);
    free(tmax);
    free(tmaxsec);
    free(tmin);
    free(tminsec);
    free(tskc);
    free(daily_vp);
    free(dailyrad);
    free(fdir);

    for (i = 0; i < N_FORCING_TYPES; i++) {
        if (param_set.TYPE[i].SUPPLIED) {
            if (i != ALBEDO && i != LAI_IN && i != VEGCOVER) {
                free(forcing_data[i]);
            }
            else {
                for (j = 0; j < param_set.TYPE[i].N_ELEM; j++) {
                    free(veg_hist_data[i][j]);
                }
                free(veg_hist_data[i]);
            }
        }
        if (i != ALBEDO && i != LAI_IN && i != VEGCOVER) {
            free(local_forcing_data[i]);
        }
        else {
            for (j = 0; j < param_set.TYPE[i].N_ELEM; j++) {
                free(local_veg_hist_data[i][j]);
            }
            free(local_veg_hist_data[i]);
        }
    }
    free(forcing_data);
    free(local_forcing_data);
    free(veg_hist_data);
    free(local_veg_hist_data);
    free((char *)dmy_local);

    if (!options.OUTPUT_FORCE) {
        // If COMPUTE_TREELINE is TRUE and the treeline computation hasn't
        // specifically been turned off for this cell (by supplying avgJulyAirTemp
        // and setting it to -999), calculate which snowbands are above the
        // treeline, based on average July air temperature.
        if (options.COMPUTE_TREELINE) {
            if (!(options.JULY_TAVG_SUPPLIED && avgJulyAirTemp == -999)) {
                compute_treeline(atmos, dmy, avgJulyAirTemp, Tfactor,
                                 AboveTreeLine);
            }
        }
    }
    else {
        // If OUTPUT_FORCE is TRUE then the full
        // forcing data array is dumped into a new set of files.
        write_forcing_file(atmos, global_param.nrecs, out_data_files, out_data,
                           dmy);
    }
}<|MERGE_RESOLUTION|>--- conflicted
+++ resolved
@@ -1677,15 +1677,8 @@
                             sum += veg_hist[rec][v].albedo[j];
                         }
                         if (NF > 1) {
-                            veg_hist[rec][v].albedo[NR] = sum / (double)NF;
-                        }
-<<<<<<< HEAD
-=======
-                        sum += veg_hist[rec][v].albedo[j];
-                    }
-                    if (NF > 1) {
-                        veg_hist[rec][v].albedo[NR] = sum / (double) NF;
->>>>>>> 48035a37
+                            veg_hist[rec][v].albedo[NR] = sum / (double) NF;
+                        }
                     }
                 }
             }
@@ -1717,15 +1710,8 @@
                             sum += veg_hist[rec][v].albedo[i];
                         }
                         if (NF > 1) {
-                            veg_hist[rec][v].albedo[NR] = sum / (double)NF;
-                        }
-<<<<<<< HEAD
-=======
-                        sum += veg_hist[rec][v].albedo[i];
-                    }
-                    if (NF > 1) {
-                        veg_hist[rec][v].albedo[NR] = sum / (double) NF;
->>>>>>> 48035a37
+                            veg_hist[rec][v].albedo[NR] = sum / (double) NF;
+                        }
                     }
                 }
             }
@@ -1768,15 +1754,8 @@
                             sum += veg_hist[rec][v].LAI[j];
                         }
                         if (NF > 1) {
-                            veg_hist[rec][v].LAI[NR] = sum / (double)NF;
-                        }
-<<<<<<< HEAD
-=======
-                        sum += veg_hist[rec][v].LAI[j];
-                    }
-                    if (NF > 1) {
-                        veg_hist[rec][v].LAI[NR] = sum / (double) NF;
->>>>>>> 48035a37
+                            veg_hist[rec][v].LAI[NR] = sum / (double) NF;
+                        }
                     }
                 }
             }
@@ -1809,15 +1788,8 @@
                             sum += veg_hist[rec][v].LAI[i];
                         }
                         if (NF > 1) {
-                            veg_hist[rec][v].LAI[NR] = sum / (double)NF;
-                        }
-<<<<<<< HEAD
-=======
-                        sum += veg_hist[rec][v].LAI[i];
-                    }
-                    if (NF > 1) {
-                        veg_hist[rec][v].LAI[NR] = sum / (double) NF;
->>>>>>> 48035a37
+                            veg_hist[rec][v].LAI[NR] = sum / (double) NF;
+                        }
                     }
                 }
             }
@@ -1827,54 +1799,12 @@
            Fractional Vegetation Cover
         ****************************************************/
 
-<<<<<<< HEAD
         /* First, assign default climatology */
         for (rec = 0; rec < global_param.nrecs; rec++) {
             for (v = 0; v < veg_con[0].vegetat_type_num; v++) {
                 for (j = 0; j < NF; j++) {
                     veg_hist[rec][v].vegcover[j] =
                         veg_lib[veg_con[v].veg_class].vegcover[dmy[rec].month - 1];
-=======
-    /* First, assign default climatology */
-    for (rec = 0; rec < global_param.nrecs; rec++) {
-        for (v = 0; v < veg_con[0].vegetat_type_num; v++) {
-            for (j = 0; j < NF; j++) {
-                veg_hist[rec][v].vegcover[j] =
-                    veg_lib[veg_con[v].veg_class].vegcover[dmy[rec].month - 1];
-            }
-        }
-    }
-
-    if (param_set.TYPE[VEGCOVER].SUPPLIED) {
-        if (param_set.FORCE_DT[param_set.TYPE[VEGCOVER].SUPPLIED - 1] ==
-            SEC_PER_DAY) {
-            /* daily vegcover provided */
-            for (rec = 0; rec < global_param.nrecs; rec++) {
-                for (v = 0; v < veg_con[0].vegetat_type_num; v++) {
-                    sum = 0;
-                    for (j = 0; j < NF; j++) {
-                        sec = rec * global_param.dt + j *
-                              global_param.snow_dt +
-                              (double) global_param.startsec - sec_offset_gmt;
-                        if ((double) global_param.startsec - sec_offset_gmt <
-                            0) {
-                            sec += SEC_PER_DAY;
-                        }
-                        uidx = (size_t) (sec / atmos_dt);
-                        if (local_veg_hist_data[VEGCOVER][v][uidx] !=
-                            NODATA_VH) {
-                            veg_hist[rec][v].vegcover[j] =
-                                local_veg_hist_data[VEGCOVER][v][uidx];              // assume constant over the day
-                            if (veg_hist[rec][v].vegcover[j] < MIN_VEGCOVER) {
-                                veg_hist[rec][v].vegcover[j] = MIN_VEGCOVER;
-                            }
-                        }
-                        sum += veg_hist[rec][v].vegcover[j];
-                    }
-                    if (NF > 1) {
-                        veg_hist[rec][v].vegcover[NR] = sum / (double) NF;
-                    }
->>>>>>> 48035a37
                 }
             }
         }
@@ -1906,10 +1836,9 @@
                             sum += veg_hist[rec][v].vegcover[j];
                         }
                         if (NF > 1) {
-                            veg_hist[rec][v].vegcover[NR] = sum / (double)NF;
-                        }
-                    }
-<<<<<<< HEAD
+                            veg_hist[rec][v].vegcover[NR] = sum / (double) NF;
+                        }
+                    }
                 }
             }
             else {
@@ -1945,12 +1874,8 @@
                             sum += veg_hist[rec][v].vegcover[i];
                         }
                         if (NF > 1) {
-                            veg_hist[rec][v].vegcover[NR] = sum / (double)NF;
-                        }
-=======
-                    if (NF > 1) {
-                        veg_hist[rec][v].vegcover[NR] = sum / (double) NF;
->>>>>>> 48035a37
+                            veg_hist[rec][v].vegcover[NR] = sum / (double) NF;
+                        }
                     }
                 }
             }
