--- conflicted
+++ resolved
@@ -1315,20 +1315,28 @@
                 filenames.statefile, filenames.init_state);
     }
 
-    // Validate soil parameter/simulation mode combinations
-    if (options.QUICK_FLUX) {
-        if (options.Nnode != 3) {
-            log_warn("To run the model QUICK_FLUX=TRUE, you must "
-                     "define exactly 3 soil thermal nodes.  Currently "
-                     "Nnodes is set to %zu.  Setting Nnodes to 3.",
-                     options.Nnode);
-            options.Nnode = 3;
-        }
-<<<<<<< HEAD
-        if (options.IMPLICIT || options.EXP_TRANS) {
-            log_err("To run the model with QUICK_FLUX=TRUE, you cannot "
-                    "have IMPLICIT=TRUE or EXP_TRANS=TRUE.");
-=======
+        // Validate soil parameter/simulation mode combinations
+        if (options.QUICK_FLUX) {
+            if (options.Nnode != 3) {
+                log_warn("To run the model QUICK_FLUX=TRUE, you must "
+                         "define exactly 3 soil thermal nodes.  Currently "
+                         "Nnodes is set to %zu.  Setting Nnodes to 3.",
+                         options.Nnode);
+                options.Nnode = 3;
+            }
+            if (options.IMPLICIT || options.EXP_TRANS) {
+                log_err("To run the model with QUICK_FLUX=TRUE, you cannot "
+                        "have IMPLICIT=TRUE or EXP_TRANS=TRUE.");
+            }
+        }
+        else {
+            if (!options.FULL_ENERGY && !options.FROZEN_SOIL) {
+                log_err("To run the model in water balance mode (both "
+                        "FULL_ENERGY and FROZEN_SOIL are FALSE) you MUST set "
+                        "QUICK_FLUX to TRUE (or leave QUICK_FLUX out of your "
+                        "global parameter file).");
+            }
+        }
         if (options.QUICK_SOLVE && !options.QUICK_FLUX) {
             if (options.NOFLUX) {
                 log_err("NOFLUX must be set to FALSE when QUICK_SOLVE=TRUE "
@@ -1344,44 +1352,28 @@
             log_err("You must define at least 3 soil moisture layers to run "
                     "the model in FULL_ENERGY or FROZEN_SOIL modes.  "
                     "Currently Nlayers is set to  %zu.", options.Nlayer);
->>>>>>> b489dc82
-        }
-    }
-    else {
-        if (!options.FULL_ENERGY && !options.FROZEN_SOIL) {
-            log_err("To run the model in water balance mode (both "
-                    "FULL_ENERGY and FROZEN_SOIL are FALSE) you MUST set "
-                    "QUICK_FLUX to TRUE (or leave QUICK_FLUX out of your "
-                    "global parameter file).");
-        }
-    }
-    if ((options.FULL_ENERGY ||
-         options.FROZEN_SOIL) && options.Nlayer < 3) {
-        log_err("You must define at least 3 soil moisture layers to run "
-                "the model in FULL_ENERGY or FROZEN_SOIL modes.  "
-                "Currently Nlayers is set to  %zu.", options.Nlayer);
-    }
-    if ((!options.FULL_ENERGY &&
-         !options.FROZEN_SOIL) && options.Nlayer < 1) {
-        log_err("You must define at least 1 soil moisture layer to run "
-                "the model.  Currently Nlayers is set to  %zu.",
-                options.Nlayer);
-    }
-    if (options.Nlayer > MAX_LAYERS) {
-        log_err("Global file wants more soil moisture layers (%zu) than "
-                "are defined by MAX_LAYERS (%d).  Edit vicNl_def.h and "
-                "recompile.", options.Nlayer, MAX_LAYERS);
-    }
-    if (options.Nnode > MAX_NODES) {
-        log_err("Global file wants more soil thermal nodes (%zu) than "
-                "are defined by MAX_NODES (%d).  Edit vicNl_def.h and "
-                "recompile.", options.Nnode, MAX_NODES);
-    }
-    if (!options.FULL_ENERGY && options.CLOSE_ENERGY) {
-        log_err("CLOSE_ENERGY is TRUE but FULL_ENERGY is FALSE. Set "
-                "FULL_ENERGY to TRUE to run CLOSE_ENERGY, or set "
-                "CLOSE_ENERGY to FALSE.");
-    }
+        }
+        if ((!options.FULL_ENERGY &&
+             !options.FROZEN_SOIL) && options.Nlayer < 1) {
+            log_err("You must define at least 1 soil moisture layer to run "
+                    "the model.  Currently Nlayers is set to  %zu.",
+                    options.Nlayer);
+        }
+        if (options.Nlayer > MAX_LAYERS) {
+            log_err("Global file wants more soil moisture layers (%zu) than "
+                    "are defined by MAX_LAYERS (%d).  Edit vicNl_def.h and "
+                    "recompile.", options.Nlayer, MAX_LAYERS);
+        }
+        if (options.Nnode > MAX_NODES) {
+            log_err("Global file wants more soil thermal nodes (%zu) than "
+                    "are defined by MAX_NODES (%d).  Edit vicNl_def.h and "
+                    "recompile.", options.Nnode, MAX_NODES);
+        }
+        if (!options.FULL_ENERGY && options.CLOSE_ENERGY) {
+            log_err("CLOSE_ENERGY is TRUE but FULL_ENERGY is FALSE. Set "
+                    "FULL_ENERGY to TRUE to run CLOSE_ENERGY, or set "
+                    "CLOSE_ENERGY to FALSE.");
+        }
 
     // Validate treeline option
     if (options.COMPUTE_TREELINE && !options.JULY_TAVG_SUPPLIED) {
