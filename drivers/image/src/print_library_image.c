/******************************************************************************
 * @section DESCRIPTION
 *
 * Print library.
 *
 * @section LICENSE
 *
 * The Variable Infiltration Capacity (VIC) macroscale hydrological model
 * Copyright (C) 2014 The Land Surface Hydrology Group, Department of Civil
 * and Environmental Engineering, University of Washington.
 *
 * The VIC model is free software; you can redistribute it and/or
 * modify it under the terms of the GNU General Public License
 * as published by the Free Software Foundation; either version 2
 * of the License, or (at your option) any later version.
 *
 * This program is distributed in the hope that it will be useful,
 * but WITHOUT ANY WARRANTY; without even the implied warranty of
 * MERCHANTABILITY or FITNESS FOR A PARTICULAR PURPOSE.  See the
 * GNU General Public License for more details.
 *
 * You should have received a copy of the GNU General Public License along with
 * this program; if not, write to the Free Software Foundation, Inc.,
 * 51 Franklin Street, Fifth Floor, Boston, MA  02110-1301, USA.
 *****************************************************************************/

#include <vic_def.h>
#include <vic_run.h>
#include <vic_driver_image.h>

/******************************************************************************
 * @brief    Print atmos data structure.
 *****************************************************************************/
void
print_atmos_data(atmos_data_struct *atmos)
{
    fprintf(LOG_DEST, "atmos_data  :\n");
    fprintf(LOG_DEST, "\tair_temp  : %.4f\n", atmos->air_temp[0]);
    fprintf(LOG_DEST, "\tCatm      : %.4f\n", atmos->Catm[0]);
    fprintf(LOG_DEST, "\tchannel_in: %.4f\n", atmos->channel_in[0]);
    fprintf(LOG_DEST, "\tcoszen    : %.4f\n", atmos->coszen[0]);
    fprintf(LOG_DEST, "\tdensity   : %.4f\n", atmos->density[0]);
    fprintf(LOG_DEST, "\tfdir      : %.4f\n", atmos->fdir[0]);
    fprintf(LOG_DEST, "\tlongwave  : %.4f\n", atmos->longwave[0]);
    fprintf(LOG_DEST, "\tout_prec  : %.4f\n", atmos->out_prec);
    fprintf(LOG_DEST, "\tout_rain  : %.4f\n", atmos->out_rain);
    fprintf(LOG_DEST, "\tout_snow  : %.4f\n", atmos->out_snow);
    fprintf(LOG_DEST, "\tpar       : %.4f\n", atmos->par[0]);
    fprintf(LOG_DEST, "\tprec      : %.4f\n", atmos->prec[0]);
    fprintf(LOG_DEST, "\tpressure  : %.4f\n", atmos->pressure[0]);
    fprintf(LOG_DEST, "\tshortwave : %.4f\n", atmos->shortwave[0]);
    fprintf(LOG_DEST, "\tsnowflag  : %d\n", atmos->snowflag[0]);
    fprintf(LOG_DEST, "\ttskc      : %.4f\n", atmos->tskc[0]);
    fprintf(LOG_DEST, "\tvp        : %.4f\n", atmos->vp[0]);
    fprintf(LOG_DEST, "\tvpd       : %.4f\n", atmos->vpd[0]);
    fprintf(LOG_DEST, "\twind      : %.4f\n", atmos->wind[0]);
}

/******************************************************************************
 * @brief    Print energy balance structure.
 *****************************************************************************/
void
print_domain(domain_struct *domain,
             bool           print_loc)
{
    size_t i;

    fprintf(LOG_DEST, "domain:\n");
    fprintf(LOG_DEST, "\tncells   : %zd\n", domain->ncells);
    fprintf(LOG_DEST, "\tn_nx     : %zd\n", domain->n_nx);
    fprintf(LOG_DEST, "\tn_ny     : %zd\n", domain->n_ny);
    fprintf(LOG_DEST, "\tlocations: %p\n", domain->locations);
    if (print_loc) {
        for (i = 0; i < domain->ncells; i++) {
            print_location(&(domain->locations[i]));
        }
    }
}

/******************************************************************************
 * @brief    Print location structure.
 *****************************************************************************/
void
print_location(location_struct *loc)
{
    fprintf(LOG_DEST, "location:\n");
<<<<<<< HEAD
    fprintf(LOG_DEST, "\tlatitude       : %.4lf\n", loc->latitude);
    fprintf(LOG_DEST, "\tlongitude      : %.4lf\n", loc->longitude);
    fprintf(LOG_DEST, "\tarea           : %.4lf\n", loc->area);
    fprintf(LOG_DEST, "\tfrac           : %.4lf\n", loc->frac);
    fprintf(LOG_DEST, "\tnveg           : %zd\n", loc->nveg);
    fprintf(LOG_DEST, "\tglobal_idx     : %zd\n", loc->global_idx);
    fprintf(LOG_DEST, "\tio_idx         : %zd\n", loc->io_idx);
    fprintf(LOG_DEST, "\tlocal_idx      : %zd\n", loc->local_idx);
=======
    fprintf(LOG_DEST, "\tlatitude       : %.4f\n", loc->latitude);
    fprintf(LOG_DEST, "\tlongitude      : %.4f\n", loc->longitude);
    fprintf(LOG_DEST, "\tarea           : %.4f\n", loc->area);
    fprintf(LOG_DEST, "\tfrac           : %.4f\n", loc->frac);
    fprintf(LOG_DEST, "\tglobal_cell_idx: %zd\n", loc->global_cell_idx);
    fprintf(LOG_DEST, "\tglobal_x_idx   : %zd\n", loc->global_x_idx);
    fprintf(LOG_DEST, "\tglobal_y_idx   : %zd\n", loc->global_y_idx);
    fprintf(LOG_DEST, "\tlocal_cell_idx : %zd\n", loc->local_cell_idx);
    fprintf(LOG_DEST, "\tlocal_x_idx    : %zd\n", loc->local_x_idx);
    fprintf(LOG_DEST, "\tlocal_y_idx    : %zd\n", loc->local_y_idx);
>>>>>>> 1ec012bd
}

/******************************************************************************
 * @brief    Print location structure as one string.
 *****************************************************************************/
void
sprint_location(char            *str,
                location_struct *loc)
{
    sprintf(str,
            "location:\n"
<<<<<<< HEAD
            "\tlatitude       : %.4lf\n"
            "\tlongitude      : %.4lf\n"
            "\tarea           : %.4lf\n"
            "\tfrac           : %.4lf\n"
            "\nveg            : %zd\n"
            "\tglobal_idx     : %zd\n"
            "\tio_idx         : %zd\n"
            "\tlocal_idx      : %zd\n",
=======
            "\tlatitude       : %.4f\n"
            "\tlongitude      : %.4f\n"
            "\tarea           : %.4f\n"
            "\tfrac           : %.4f\n"
            "\tglobal_cell_idx: %zd\n"
            "\tglobal_x_idx   : %zd\n"
            "\tglobal_y_idx   : %zd\n"
            "\tlocal_cell_idx : %zd\n"
            "\tlocal_x_idx    : %zd\n"
            "\tlocal_y_idx    : %zd\n",
>>>>>>> 1ec012bd
            loc->latitude, loc->longitude, loc->area, loc->frac,
            loc->nveg, loc->global_idx, loc->io_idx, loc->local_idx);
}

/******************************************************************************
 * @brief    Print netCDF file structure.
 *****************************************************************************/
void
print_nc_file(nc_file_struct *nc)
{
    fprintf(LOG_DEST, "nc_file:");
    fprintf(LOG_DEST, "\tfname          : %s\n", nc->fname);
    fprintf(LOG_DEST, "\tc_fillvalue    : %d\n", nc->c_fillvalue);
    fprintf(LOG_DEST, "\ti_fillvalue    : %d\n", nc->i_fillvalue);
    fprintf(LOG_DEST, "\td_fillvalue    : %.4f\n", nc->d_fillvalue);
    fprintf(LOG_DEST, "\tf_fillvalue    : %.4f\n", nc->f_fillvalue);
    fprintf(LOG_DEST, "\tnc_id          : %d\n", nc->nc_id);
    fprintf(LOG_DEST, "\tband_dimid     : %d\n", nc->band_dimid);
    fprintf(LOG_DEST, "\tfront_dimid    : %d\n", nc->front_dimid);
    fprintf(LOG_DEST, "\tfrost_dimid    : %d\n", nc->frost_dimid);
    fprintf(LOG_DEST, "\tlayer_dimid    : %d\n", nc->layer_dimid);
    fprintf(LOG_DEST, "\tni_dimid       : %d\n", nc->ni_dimid);
    fprintf(LOG_DEST, "\tnj_dimid       : %d\n", nc->nj_dimid);
    fprintf(LOG_DEST, "\tnode_dimid     : %d\n", nc->node_dimid);
    fprintf(LOG_DEST, "\troot_zone_dimid: %d\n", nc->root_zone_dimid);
    fprintf(LOG_DEST, "\ttime_dimid     : %d\n", nc->time_dimid);
    fprintf(LOG_DEST, "\tveg_dimid      : %d\n", nc->veg_dimid);
    fprintf(LOG_DEST, "\tband_size      : %zd\n", nc->band_size);
    fprintf(LOG_DEST, "\tfront_size     : %zd\n", nc->front_size);
    fprintf(LOG_DEST, "\tfrost_size     : %zd\n", nc->frost_size);
    fprintf(LOG_DEST, "\tlayer_size     : %zd\n", nc->layer_size);
    fprintf(LOG_DEST, "\tni_size        : %zd\n", nc->ni_size);
    fprintf(LOG_DEST, "\tnj_size        : %zd\n", nc->nj_size);
    fprintf(LOG_DEST, "\tnode_size      : %zd\n", nc->node_size);
    fprintf(LOG_DEST, "\troot_zone_size : %zd\n", nc->root_zone_size);
    fprintf(LOG_DEST, "\ttime_size      : %zd\n", nc->time_size);
    fprintf(LOG_DEST, "\tveg_size       : %zd\n", nc->veg_size);
    fprintf(LOG_DEST, "\topen           : %d\n", nc->open);
}

/******************************************************************************
 * @brief    Print netCDF variable structure.
 *****************************************************************************/
void
print_nc_var(nc_var_struct *nc_var,
             size_t         ndims)
{
    size_t i;

    fprintf(LOG_DEST, "nc_var:\n");
    fprintf(LOG_DEST, "\tnc_var_name: %s\n", nc_var->nc_var_name);
    fprintf(LOG_DEST, "\tnc_units: %s\n", nc_var->nc_units);
    fprintf(LOG_DEST, "\tnc_dimids:");
    for (i = 0; i < ndims; i++) {
        fprintf(LOG_DEST, "\t%d", nc_var->nc_dimids[i]);
    }
    fprintf(LOG_DEST, "\n");
    fprintf(LOG_DEST, "\tnc_counts:");
    for (i = 0; i < ndims; i++) {
        fprintf(LOG_DEST, "\t%d", nc_var->nc_counts[i]);
    }
    fprintf(LOG_DEST, "\n");
    fprintf(LOG_DEST, "\tnc_type: %d\n", nc_var->nc_type);
    fprintf(LOG_DEST, "\tnc_aggtype: %d\n", nc_var->nc_aggtype);
    fprintf(LOG_DEST, "\tnc_dims: %d\n", nc_var->nc_dims);
    fprintf(LOG_DEST, "\tnc_write: %d\n", nc_var->nc_write);
}

/******************************************************************************
 * @brief    Print veg_con_map structure.
 *****************************************************************************/
void
print_veg_con_map(veg_con_map_struct *veg_con_map)
{
    size_t i;

    fprintf(LOG_DEST, "veg_con_map:\n");
    fprintf(LOG_DEST, "\tnv_types : %zd\n", veg_con_map->nv_types);
    fprintf(LOG_DEST, "\tnv_active: %zd\n", veg_con_map->nv_active);
    for (i = 0; i < veg_con_map->nv_types; i++) {
        fprintf(LOG_DEST, "\t%zd      : %d (vidx) %f (Cv)\n", i,
                veg_con_map->vidx[i],
                veg_con_map->Cv[i]);
    }
}<|MERGE_RESOLUTION|>--- conflicted
+++ resolved
@@ -84,27 +84,14 @@
 print_location(location_struct *loc)
 {
     fprintf(LOG_DEST, "location:\n");
-<<<<<<< HEAD
-    fprintf(LOG_DEST, "\tlatitude       : %.4lf\n", loc->latitude);
-    fprintf(LOG_DEST, "\tlongitude      : %.4lf\n", loc->longitude);
-    fprintf(LOG_DEST, "\tarea           : %.4lf\n", loc->area);
-    fprintf(LOG_DEST, "\tfrac           : %.4lf\n", loc->frac);
+    fprintf(LOG_DEST, "\tlatitude       : %.4f\n", loc->latitude);
+    fprintf(LOG_DEST, "\tlongitude      : %.4f\n", loc->longitude);
+    fprintf(LOG_DEST, "\tarea           : %.4f\n", loc->area);
+    fprintf(LOG_DEST, "\tfrac           : %.4f\n", loc->frac);
     fprintf(LOG_DEST, "\tnveg           : %zd\n", loc->nveg);
     fprintf(LOG_DEST, "\tglobal_idx     : %zd\n", loc->global_idx);
     fprintf(LOG_DEST, "\tio_idx         : %zd\n", loc->io_idx);
     fprintf(LOG_DEST, "\tlocal_idx      : %zd\n", loc->local_idx);
-=======
-    fprintf(LOG_DEST, "\tlatitude       : %.4f\n", loc->latitude);
-    fprintf(LOG_DEST, "\tlongitude      : %.4f\n", loc->longitude);
-    fprintf(LOG_DEST, "\tarea           : %.4f\n", loc->area);
-    fprintf(LOG_DEST, "\tfrac           : %.4f\n", loc->frac);
-    fprintf(LOG_DEST, "\tglobal_cell_idx: %zd\n", loc->global_cell_idx);
-    fprintf(LOG_DEST, "\tglobal_x_idx   : %zd\n", loc->global_x_idx);
-    fprintf(LOG_DEST, "\tglobal_y_idx   : %zd\n", loc->global_y_idx);
-    fprintf(LOG_DEST, "\tlocal_cell_idx : %zd\n", loc->local_cell_idx);
-    fprintf(LOG_DEST, "\tlocal_x_idx    : %zd\n", loc->local_x_idx);
-    fprintf(LOG_DEST, "\tlocal_y_idx    : %zd\n", loc->local_y_idx);
->>>>>>> 1ec012bd
 }
 
 /******************************************************************************
@@ -116,27 +103,14 @@
 {
     sprintf(str,
             "location:\n"
-<<<<<<< HEAD
-            "\tlatitude       : %.4lf\n"
-            "\tlongitude      : %.4lf\n"
-            "\tarea           : %.4lf\n"
-            "\tfrac           : %.4lf\n"
+            "\tlatitude       : %.4f\n"
+            "\tlongitude      : %.4f\n"
+            "\tarea           : %.4f\n"
+            "\tfrac           : %.4f\n"
             "\nveg            : %zd\n"
             "\tglobal_idx     : %zd\n"
             "\tio_idx         : %zd\n"
             "\tlocal_idx      : %zd\n",
-=======
-            "\tlatitude       : %.4f\n"
-            "\tlongitude      : %.4f\n"
-            "\tarea           : %.4f\n"
-            "\tfrac           : %.4f\n"
-            "\tglobal_cell_idx: %zd\n"
-            "\tglobal_x_idx   : %zd\n"
-            "\tglobal_y_idx   : %zd\n"
-            "\tlocal_cell_idx : %zd\n"
-            "\tlocal_x_idx    : %zd\n"
-            "\tlocal_y_idx    : %zd\n",
->>>>>>> 1ec012bd
             loc->latitude, loc->longitude, loc->area, loc->frac,
             loc->nveg, loc->global_idx, loc->io_idx, loc->local_idx);
 }
