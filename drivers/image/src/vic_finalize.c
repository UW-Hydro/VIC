--- conflicted
+++ resolved
@@ -63,20 +63,12 @@
         // close the global parameter file
         fclose(filep.globalparam);
 
-<<<<<<< HEAD
         // close the netcdf history file if it is still open
         if (nc_hist_file.open == true) {
             status = nc_close(nc_hist_file.nc_id);
             if (status != NC_NOERR) {
-                ERR(status);
+                log_ncerr(status);
             }
-=======
-    // close the netcdf history file if it is still open
-    if (nc_hist_file.open == true) {
-        status = nc_close(nc_hist_file.nc_id);
-        if (status != NC_NOERR) {
-            log_ncerr(status);
->>>>>>> 1ec012bd
         }
     }
 
