--- conflicted
+++ resolved
@@ -159,17 +159,10 @@
     // RGL
     for (j = 0; j < options.NVEGTYPES; j++) {
         d3start[0] = j;
-<<<<<<< HEAD
         get_scatter_nc_field_double(filenames.veglib, "RGL",
                                     d3start, d3count, dvar);
         for (i = 0; i < local_domain.ncells; i++) {
             veg_lib[i][j].RGL = (double)dvar[i];
-=======
-        get_nc_field_double(filenames.veglib, "RGL",
-                            d3start, d3count, dvar);
-        for (i = 0; i < global_domain.ncells_global; i++) {
-            veg_lib[i][j].RGL = (double) dvar[idx[i]];
->>>>>>> 1ec012bd
         }
     }
 
@@ -735,13 +728,8 @@
             sum = 0.;
             for (j = 0; j < options.SNOW_BAND; j++) {
                 if (soil_con[i].Pfactor[j] < 0.) {
-<<<<<<< HEAD
                     sprint_location(locstr, &(local_domain.locations[i]));
-                    log_err("Snow band precipitation fraction (%lf) "
-=======
-                    sprint_location(locstr, &(global_domain.locations[i]));
                     log_err("Snow band precipitation fraction (%f) "
->>>>>>> 1ec012bd
                             "must be between 0 and 1.\n%s",
                             soil_con[i].Pfactor[j], locstr);
                 }
@@ -749,13 +737,8 @@
                     soil_con[i].AreaFract[j] == 0) {
                     // TBD: Check to make sure whether this check is actually
                     // needed
-<<<<<<< HEAD
                     sprint_location(locstr, &(local_domain.locations[i]));
-                    log_err("Snow band precipitation fraction (%lf) "
-=======
-                    sprint_location(locstr, &(global_domain.locations[i]));
                     log_err("Snow band precipitation fraction (%f) "
->>>>>>> 1ec012bd
                             "should be 0 when the area fraction is "
                             "0. (band = %zd).\n%s",
                             soil_con[i].AreaFract[j], j, locstr);
