/******************************************************************************
 * @section DESCRIPTION
 *
 * This routine handles the startup tasks.
 *
 * @section LICENSE
 *
 * The Variable Infiltration Capacity (VIC) macroscale hydrological model
 * Copyright (C) 2014 The Land Surface Hydrology Group, Department of Civil
 * and Environmental Engineering, University of Washington.
 *
 * The VIC model is free software; you can redistribute it and/or
 * modify it under the terms of the GNU General Public License
 * as published by the Free Software Foundation; either version 2
 * of the License, or (at your option) any later version.
 *
 * This program is distributed in the hope that it will be useful,
 * but WITHOUT ANY WARRANTY; without even the implied warranty of
 * MERCHANTABILITY or FITNESS FOR A PARTICULAR PURPOSE.  See the
 * GNU General Public License for more details.
 *
 * You should have received a copy of the GNU General Public License along with
 * this program; if not, write to the Free Software Foundation, Inc.,
 * 51 Franklin Street, Fifth Floor, Boston, MA  02110-1301, USA.
 *****************************************************************************/

#include <vic_def.h>
#include <vic_run.h>
#include <vic_driver_image.h>

/******************************************************************************
 * @brief    Wrapper function for VIC startup tasks.
 *****************************************************************************/
void
vic_start(void)
{
    int                        local_ncells;
    int                        status;
    location_struct           *mapped_locations = NULL;
    size_t                     i;
    extern size_t             *filter_active_cells;
    extern size_t             *mpi_map_mapping_array;
    extern filenames_struct    filenames;
    extern filep_struct        filep;
    extern domain_struct       global_domain;
    extern domain_struct       local_domain;
    extern global_param_struct global_param;
    extern MPI_Datatype        mpi_global_struct_type;
    extern MPI_Datatype        mpi_location_struct_type;
    extern MPI_Datatype        mpi_option_struct_type;
    extern MPI_Datatype        mpi_param_struct_type;
    extern int                *mpi_map_local_array_sizes;
    extern int                *mpi_map_global_array_offsets;
    extern int                 mpi_rank;
    extern int                 mpi_size;
    extern option_struct       options;
    extern parameters_struct   param;

    // Initialize global structures
    initialize_options();
    initialize_global();
    initialize_parameters();
    initialize_filenames();

    if (mpi_rank == 0) {
        // read global settings
        filep.globalparam = open_file(filenames.global, "r");
        get_global_param(filep.globalparam);
    }

    // Set Log Destination
    setup_logging(mpi_rank);

    if (mpi_rank == 0) {
        // set model constants
        if (!strcasecmp(filenames.constants, "MISSING")) {
            filep.constants = open_file(filenames.constants, "r");
            get_parameters(filep.constants);
        }

<<<<<<< HEAD
        // read domain info
        get_global_domain(filenames.domain, &global_domain);

        // add the number of vegetation type to the location info in the 
        // global domain struct. This just makes life easier
        add_nveg_to_global_domain(filenames.veglib, &global_domain);
        
        // decompose the mask
        mpi_map_decomp_domain(global_domain.ncells, mpi_size,
                              &mpi_map_local_array_sizes,
                              &mpi_map_global_array_offsets,
                              &mpi_map_mapping_array);

        // get the indices for the active cells (used in reading and writing)
        filter_active_cells = (size_t *) malloc(global_domain.ncells *
                                                sizeof(size_t));
        for (i = 0; i < global_domain.ncells; i++) {
            filter_active_cells[i] = global_domain.locations[i].io_idx;
        }

        // get dimensions (number of vegetation types, soil zones, etc)
        options.ROOT_ZONES = get_nc_dimension(filenames.soil, "root_zone");
        options.Nlayer = get_nc_dimension(filenames.soil, "nlayer");
        options.NVEGTYPES = get_nc_dimension(filenames.veg, "veg_class");
        if (options.SNOW_BAND > 1) {
            if (options.SNOW_BAND !=
                get_nc_dimension(filenames.snowband, "snow_band")) {
                log_err("Number of snow bands in global file does not "
                        "match parameter file");
            }
        }
    }

    // broadcast global, option, param structures
    status = MPI_Bcast(&global_param, 1, mpi_global_struct_type,
                       0, MPI_COMM_WORLD);
    if (status != MPI_SUCCESS) {
        log_err("MPI error in vic_start(): %d\n", status);
=======
    // set model constants
    if (strcasecmp(filenames.constants, "MISSING") != 0) {
        filep.constants = open_file(filenames.constants, "r");
        get_parameters(filep.constants);
>>>>>>> 1ec012bd
    }
    // Check that model parameters are valid
    validate_parameters();

    status = MPI_Bcast(&options, 1, mpi_option_struct_type,
                       0, MPI_COMM_WORLD);
    if (status != MPI_SUCCESS) {
        log_err("MPI error in vic_start(): %d\n", status);
    }

    status = MPI_Bcast(&param, 1, mpi_param_struct_type,
                       0, MPI_COMM_WORLD);
    if (status != MPI_SUCCESS) {
        log_err("MPI error in vic_start(): %d\n", status);
    }

    // setup the local domain_structs

    // First scatter the array sizes
    status = MPI_Scatter(mpi_map_local_array_sizes, 1, MPI_INT,
                         &local_ncells, 1, MPI_INT, 0, MPI_COMM_WORLD);
    local_domain.ncells = (size_t) local_ncells;
    if (status != MPI_SUCCESS) {
        log_err("MPI error in vic_start(): %d\n", status);
    }

    // Allocate memory for the local locations
    local_domain.locations = (location_struct *) malloc(
        local_domain.ncells * sizeof(location_struct));
    if (local_domain.locations == NULL) {
        log_err("malloc error in vic_start()\n");
    }
    for (i = 0; i < local_domain.ncells; i++) {
        initialize_location(&(local_domain.locations[i]));
    }

    // map the location vector to a temporary array so they can be scattered
    if (mpi_rank == 0) {
        mapped_locations = (location_struct *) malloc(
            global_domain.ncells * sizeof(location_struct));
        if (mapped_locations == NULL) {
            log_err("malloc error in vic_start()\n");
        }
        for (i = 0; i < global_domain.ncells; i++) {
            initialize_location(&(mapped_locations[i]));
        }
        map(sizeof(location_struct), global_domain.ncells,
            mpi_map_mapping_array, NULL, global_domain.locations,
            mapped_locations);
    }

    // Scatter the locations
    status = MPI_Scatterv(mapped_locations, mpi_map_local_array_sizes,
                          mpi_map_global_array_offsets,
                          mpi_location_struct_type,
                          local_domain.locations, local_domain.ncells,
                          mpi_location_struct_type,
                          0, MPI_COMM_WORLD);
    if (status != MPI_SUCCESS) {
        log_err("MPI error in vic_start(): %d\n", status);
    }
    // Set the local index value
    for (i = 0; i < (size_t) local_domain.ncells; i++) {
        local_domain.locations[i].local_idx = i;
    }

    // cleanup
    if (mpi_rank == 0) {
        free(mapped_locations);
    }
}<|MERGE_RESOLUTION|>--- conflicted
+++ resolved
@@ -78,14 +78,13 @@
             get_parameters(filep.constants);
         }
 
-<<<<<<< HEAD
         // read domain info
         get_global_domain(filenames.domain, &global_domain);
 
-        // add the number of vegetation type to the location info in the 
+        // add the number of vegetation type to the location info in the
         // global domain struct. This just makes life easier
         add_nveg_to_global_domain(filenames.veglib, &global_domain);
-        
+
         // decompose the mask
         mpi_map_decomp_domain(global_domain.ncells, mpi_size,
                               &mpi_map_local_array_sizes,
@@ -110,6 +109,14 @@
                         "match parameter file");
             }
         }
+        // set model constants
+        if (strcasecmp(filenames.constants, "MISSING") != 0) {
+            filep.constants = open_file(filenames.constants, "r");
+            get_parameters(filep.constants);
+        }
+
+        // Check that model parameters are valid
+        validate_parameters();
     }
 
     // broadcast global, option, param structures
@@ -117,15 +124,7 @@
                        0, MPI_COMM_WORLD);
     if (status != MPI_SUCCESS) {
         log_err("MPI error in vic_start(): %d\n", status);
-=======
-    // set model constants
-    if (strcasecmp(filenames.constants, "MISSING") != 0) {
-        filep.constants = open_file(filenames.constants, "r");
-        get_parameters(filep.constants);
->>>>>>> 1ec012bd
     }
-    // Check that model parameters are valid
-    validate_parameters();
 
     status = MPI_Bcast(&options, 1, mpi_option_struct_type,
                        0, MPI_COMM_WORLD);
