#######################################################################
# VIC Model Parameters - 5.0.0
#######################################################################

#######################################################################
# Simulation Parameters
#######################################################################
NODES		10	# number of soil thermal nodes
MODEL_STEPS_PER_DAY 	8	# number of model time steps per day (set to 1 if FULL_ENERGY = FALSE, set to > 1 if FULL_ENERGY = TRUE)
SNOW_STEPS_PER_DAY	8	# number of time steps per day for which to solve the snow model (should = MODEL_STEPS_PER_DAY if MODEL_STEPS_PER_DAY > 1)
RUNOFF_STEPS_PER_DAY	24	# time step in hours for which to solve the runoff model (should be >= MODEL_STEPS_PER_DAY)
STARTYEAR	2000	# year model simulation starts
STARTMONTH	01	# month model simulation starts
STARTDAY	01 	# day model simulation starts
ENDYEAR 	2000	# year model simulation ends
ENDMONTH	12	# month model simulation ends
ENDDAY		31	# day model simulation ends

# LOG_DIR (put the log directory path here)    # Log directory.  Default log output to stderr

#######################################################################
# DOMAIN INFO
#######################################################################
DOMAIN /Users/jhamman/Dropbox/data/VIC_test_data/datasets/Stehekin/vic5_setup/domain.stehekin.20151028.nc
DOMAIN_TYPE    LAT     lat
DOMAIN_TYPE    LON     lon
DOMAIN_TYPE    MASK    mask
DOMAIN_TYPE    AREA    area
DOMAIN_TYPE    FRAC    frac
DOMAIN_TYPE    YDIM    lat
DOMAIN_TYPE    XDIM    lon

#######################################################################
# Simulation Parameters Namelist
#######################################################################
# CONSTANTS     (put the parameter namelist path here) # Update default model paramters.  Format is "PARAM VAL".

#######################################################################
# Energy Balance Parameters
#######################################################################
FULL_ENERGY 	FALSE	# TRUE = calculate full energy balance; FALSE = compute water balance only.  Default = FALSE.
#CLOSE_ENERGY	FALSE	# TRUE = all energy balance calculations (canopy air, canopy snow, ground snow,
                        # and ground surface) are iterated to minimize the total column error.  Default = FALSE.

#######################################################################
# Soil Temperature Parameters
# VIC will choose appropriate value for QUICK_FLUX depending on values of FULL_ENERGY and FROZEN_SOIL; the user should only need to override VIC's choices in special cases.
# The other options in this section are only applicable when FROZEN_SOIL is TRUE and their values depend on the application.
#######################################################################
FROZEN_SOIL	FALSE	# TRUE = calculate frozen soils.  Default = FALSE.
#QUICK_FLUX	FALSE	# TRUE = use simplified ground heat flux method of Liang et al (1999); FALSE = use finite element method of Cherkauer et al (1999)
#IMPLICIT	TRUE	# TRUE = use implicit solution for soil heat flux equation of Cherkauer et al (1999), otherwise uses original explicit solution.  Default = TRUE.
#QUICK_SOLVE	FALSE	# TRUE = Use Liang et al., 1999 formulation for iteration, but explicit finite difference method for final step.
#NO_FLUX		FALSE	# TRUE = use no flux lower boundary for ground heat flux computation; FALSE = use constant flux lower boundary condition.  If NO_FLUX = TRUE, QUICK_FLUX MUST = FALSE.  Default = FALSE.
#EXP_TRANS	TRUE	# TRUE = exponentially distributes the thermal nodes in the Cherkauer et al. (1999) finite difference algorithm, otherwise uses linear distribution.  Default = TRUE.
#GRND_FLUX_TYPE	GF_410	# Options for ground flux:
#			# GF_406 = use (flawed) formulas for ground flux, deltaH, and fusion from VIC 4.0.6 and earlier;
#			# GF_410 = use formulas from VIC 4.1.0 (ground flux, deltaH, and fusion are correct; deltaH and fusion ignore surf_atten);
#			# Default = GF_410
#TFALLBACK	TRUE	# TRUE = when temperature iteration fails to converge, use previous time step's T value
#SPATIAL_FROST	FALSE	(Nfrost)	# TRUE = use a uniform distribution to simulate the spatial distribution of soil frost; FALSE = assume that the entire grid cell is frozen uniformly.  If TRUE, then replace (Nfrost) with the number of frost subareas, i.e., number of points on the spatial distribution curve to simulate.  Default = FALSE.

#######################################################################
# Precip (Rain and Snow) Parameters
# Generally these default values do not need to be overridden
#######################################################################
#SNOW_DENSITY	DENS_BRAS	# DENS_BRAS = use traditional VIC algorithm taken from Bras, 1990; DENS_SNTHRM = use algorithm taken from SNTHRM model.
#BLOWING		FALSE	# TRUE = compute evaporative fluxes due to blowing snow
#BLOWING_VAR_THRESHOLD = TRUE
#BLOWING_CALC_PROB = TRUE
#BLOWING_SIMPLE = FALSE
#BLOWING_FETCH = TRUE
#BLOWING_SPATIAL_WIND = TRUE
#COMPUTE_TREELINE	FALSE	# Can be either FALSE or the id number of an understory veg class; FALSE = turn treeline computation off; VEG_CLASS_ID = replace any overstory veg types with the this understory veg type in all snow bands for which the average July Temperature <= 10 C (e.g. "COMPUTE_TREELINE 10" replaces any overstory veg cover with class 10)
#CORRPREC	FALSE	# TRUE = correct precipitation for gauge undercatch
#SPATIAL_SNOW	FALSE	# TRUE = use a uniform distribution to simulate the partial coverage of the
                        # surface by a thin snowpack.  Coverage is assumed to be uniform after snowfall
                        # until the pack begins to melt.  If TRUE, VIC will expect an additional column
                        # in the soil paramter file containing the snow distibution slope parameter
                        # (= 2 * snow depth below which coverage < 1).

#######################################################################
# Turbulent Flux Parameters
# Generally these default values do not need to be overridden
#######################################################################
#AERO_RESIST_CANSNOW	AR_406_FULL	# Options for aerodynamic resistance in snow-filled canopy:
#			# AR_406 	= multiply by 10 for latent heat but do NOT multiply by 10 for sensible heat and do NOT apply stability correction (as in VIC 4.0.6); when no snow in canopy, use surface aero_resist for ET.
#			# AR_406_LS 	= multiply by 10 for latent heat AND sensible heat and do NOT apply stability correction; when no snow in canopy, use surface aero_resist for ET.
#			# AR_406_FULL 	= multiply by 10 for latent heat AND sensible heat and do NOT apply stability correction; additionally, always use overstory aero_resist for ET (as in 4.1.0).
#			# AR_410 	= apply stability correction but do NOT multiply by 10 (as in VIC 4.1.0); additionally, always use overstory aero_resist for ET (as in 4.1.0).
#			# Default 	= AR_406_FULL

#######################################################################
# Carbon Cycle Parameters
#######################################################################
#CARBON 		FALSE		# TRUE = simulate carbon cycle; FALSE = do not simulate carbon cycle.  Default = FALSE.
#VEGLIB_PHOTO	FALSE		# TRUE = photosynthesis parameters are included in the veg library file.  Default = FALSE.
#RC_MODE	RC_JARVIS	# RC_JARVIS = canopy resistance computed by applying resistance factors to the veg class's minimum resistance, listed in the veg library
                        	# RC_PHOTO = canopy resistance computed by applying resistance factors to the minimum resistance required by current photosynthetic demand.  Default = RC_JARVIS.

#######################################################################
# Miscellaneous Simulation Parameters
# Generally these default values do not need to be overridden
#######################################################################
#CONTINUEONERROR	TRUE	# TRUE = if simulation aborts on one grid cell, continue to next grid cell

#######################################################################
# State Files and Parameters
#######################################################################
#INIT_STATE	(put the initial state path/filename here)	# Initial state path/file
#STATENAME	(put the path/prefix of output state file here)	# Output state file path/prefix.  The date (STATEYEAR,STATEMONTH,STATEDAY) will be appended to the prefix automatically in the format yyyymmdd.
#STATEYEAR	2000	# year to save model state
#STATEMONTH	12	# month to save model state
#STATEDAY	31	# day to save model state
#BINARY_STATE_FILE       FALSE	# TRUE if state file should be binary format; FALSE if ascii

#######################################################################
# Forcing Files and Parameters
#
#    All FORCING filenames are actually the pathname, and prefix
#
#    There must be 1 FORCE_TYPE entry for each variable in the forcing file, followed by the netCDF variable name.  For example:
#
<<<<<<< HEAD
#    FORCING1	(put the forcing path/prefix here)	# Forcing file path and prefix, ending in "_"
#    FORCE_TYPE	PREC         prcp
#######################################################################
FORCING1      (put the forcing path/prefix here  # Forcing file path and prefix, ending in "_"
FORCE_TYPE    AIR_TEMP 	   tas    # Average air temperature, C
FORCE_TYPE    PREC 	   prcp   # Total precipitation (rain and snow), mm
FORCE_TYPE    PRESSURE 	   pres   # Atmospheric pressure, kPa
FORCE_TYPE    SHORTWAVE    dswrf  # Incoming shortwave, W/m2
FORCE_TYPE    LONGWAVE 	   dslwr  # Incoming longwave radiation, W/m2
FORCE_TYPE    QAIR 	   shum   # Vapor pressure, kPa
FORCE_TYPE    WIND 	   wind   # Wind speed, m/s
WIND_H        10.0                # height of wind speed measurement (m)
=======
#	If FORCE_TYPE is BINARY, each FORCE_TYPE must be followed by:
#			SIGNED/UNSIGNED	SCALE_FACTOR
#		For example (BINARY):
#			FORCE_TYPE	PREC	UNSIGNED	40
#		or (ASCII):
#			FORCE_TYPE	PREC
#######################################################################
FORCING1	(put the forcing path/prefix here)	# Forcing file path and prefix, ending in "_"
FORCE_FORMAT	BINARY	# BINARY or ASCII
FORCE_ENDIAN	LITTLE	# LITTLE (PC/Linux) or BIG (SUN)
FORCE_TYPE	PREC	UNSIGNED	40
FORCE_TYPE	TMAX	SIGNED	100
FORCE_TYPE	TMIN	SIGNED	100
FORCE_TYPE	WIND	SIGNED	100
FORCE_STEPS_PER_DAY	24	# Forcing time step length (hours)
FORCEYEAR	2000	# Year of first forcing record
FORCEMONTH	01	# Month of first forcing record
FORCEDAY	01	# Day of first forcing record
GRID_DECIMAL	4	# Number of digits after decimal point in forcing file names
WIND_H          10.0    # height of wind speed measurement (m)
>>>>>>> 007f7ea5

#######################################################################
# Land Surface Files and Parameters
#######################################################################
SOIL            (put the soil parameter path/file here)	# Soil parameter path/file
BASEFLOW	ARNO	# ARNO = columns 5-8 are the standard VIC baseflow parameters; NIJSSEN2001 = columns 5-8 of soil file are baseflow parameters from Nijssen et al (2001)
JULY_TAVG_SUPPLIED	FALSE	# TRUE = final column of the soil parameter file will contain average July air temperature, for computing treeline; this will be ignored if COMPUTE_TREELINE is FALSE; FALSE = compute the treeline based on the average July air temperature of the forcings over the simulation period
ORGANIC_FRACT	FALSE	# TRUE = simulate organic soils; soil param file contains 3*Nlayer extra columns, listing for each layer the organic fraction, and the bulk density and soil particle density of the organic matter in the soil layer; FALSE = soil param file does not contain any information about organic soil, and organic fraction should be assumed to be 0
VEGPARAM        (put the veg parameter path/file here)	# Veg parameter path/file
ROOT_ZONES      3	# Number of root zones (must match format of veg param file)
#LAI_SRC 	FROM_VEGPARAM    # FROM_VEGPARAM = read LAI from veg param file; FROM_VEGHIST = read LAI from veg_hist forcing file
#ALB_SRC 	FROM_VEGPARAM    # FROM_VEGPARAM = read ALBEDO from veg param file; FROM_VEGHIST = read ALBEDO from veg_hist forcing file
#VEGCOVER_SRC 	FROM_DEFAULT     # FROM_DEFAULT = set all vegcover values to 1.0; FROM_VEGPARAM = read VEGCOVER from veg param file; FROM_VEGHIST = read VEGCOVER from veg_hist forcing file
SNOW_BAND	1	# Number of snow bands; if number of snow bands > 1, you must insert the snow band path/file after the number of bands (e.g. SNOW_BAND 5 my_path/my_snow_band_file)

#######################################################################
# Lake Simulation Parameters
# These need to be un-commented and set to correct values only when running lake model (LAKES is not FALSE)
#######################################################################
#LAKES		(put lake parameter path/file here)	# Lake parameter path/file
#LAKE_PROFILE	FALSE	# TRUE = User-specified depth-area parameters in lake parameter file; FALSE = VIC computes a parabolic depth-area profile

#######################################################################
# Output Files and Parameters
#######################################################################
RESULT_DIR      (put the result directory path here)	# Results directory path
OUTPUT_STEPS_PER_DAY        0       # Output interval (hours); if 0, OUTPUT_STEPS_PER_DAY = MODEL_STEPS_PER_DAY
SKIPYEAR 	0	# Number of years of output to omit from the output files
ALMA_OUTPUT	FALSE	# TRUE = ALMA-format output files; FALSE = standard VIC units
MOISTFRACT 	FALSE	# TRUE = output soil moisture as volumetric fraction; FALSE = standard VIC units
PRT_SNOW_BAND   FALSE   # TRUE = write a "snowband" output file, containing band-specific values of snow variables; NOTE: this is ignored if any OUTFILEs are specified below.

#######################################################################
#
# Output File Contents
#
# Specify output file names and contents in the global param file (see the
# VIC documentation file for more information).
#
# If you do not specify file names and contents in the global param
# file, VIC will produce the same set of output files that it has
# produced in earlier versions, namely "fluxes" and "snow" files, plus
# "fdepth" files if FROZEN_SOIL is TRUE and "snowband" files if
# PRT_SNOW_BAND is TRUE.  These files will have the same contents and
# format as in earlier versions.
#
# If you do specify the file names and contents in the global param file,
# PRT_SNOW_BAND will have no effect.
#
# Format:
#
#   OUTFILE       <prefix>
#   OUTVAR        <varname>
#   OUTVAR        <varname>
#   OUTVAR        <varname>
#
#   OUTFILE       <prefix>
#   OUTVAR        <varname>
#   OUTVAR        <varname>
#   OUTVAR        <varname>
#
#
# where
#   <prefix>     = name of the output file, NOT including latitude
#                  and longitude
#   <varname>    = name of the variable (this must be one of the
#                  output variable names listed in vic_driver_shared.h.)
#######################################################################<|MERGE_RESOLUTION|>--- conflicted
+++ resolved
@@ -121,41 +121,18 @@
 #
 #    There must be 1 FORCE_TYPE entry for each variable in the forcing file, followed by the netCDF variable name.  For example:
 #
-<<<<<<< HEAD
 #    FORCING1	(put the forcing path/prefix here)	# Forcing file path and prefix, ending in "_"
 #    FORCE_TYPE	PREC         prcp
 #######################################################################
 FORCING1      (put the forcing path/prefix here  # Forcing file path and prefix, ending in "_"
 FORCE_TYPE    AIR_TEMP 	   tas    # Average air temperature, C
-FORCE_TYPE    PREC 	   prcp   # Total precipitation (rain and snow), mm
+FORCE_TYPE    PREC 	       prcp   # Total precipitation (rain and snow), mm
 FORCE_TYPE    PRESSURE 	   pres   # Atmospheric pressure, kPa
 FORCE_TYPE    SHORTWAVE    dswrf  # Incoming shortwave, W/m2
 FORCE_TYPE    LONGWAVE 	   dslwr  # Incoming longwave radiation, W/m2
-FORCE_TYPE    QAIR 	   shum   # Vapor pressure, kPa
-FORCE_TYPE    WIND 	   wind   # Wind speed, m/s
+FORCE_TYPE    QAIR 	       shum   # Vapor pressure, kPa
+FORCE_TYPE    WIND 	       wind   # Wind speed, m/s
 WIND_H        10.0                # height of wind speed measurement (m)
-=======
-#	If FORCE_TYPE is BINARY, each FORCE_TYPE must be followed by:
-#			SIGNED/UNSIGNED	SCALE_FACTOR
-#		For example (BINARY):
-#			FORCE_TYPE	PREC	UNSIGNED	40
-#		or (ASCII):
-#			FORCE_TYPE	PREC
-#######################################################################
-FORCING1	(put the forcing path/prefix here)	# Forcing file path and prefix, ending in "_"
-FORCE_FORMAT	BINARY	# BINARY or ASCII
-FORCE_ENDIAN	LITTLE	# LITTLE (PC/Linux) or BIG (SUN)
-FORCE_TYPE	PREC	UNSIGNED	40
-FORCE_TYPE	TMAX	SIGNED	100
-FORCE_TYPE	TMIN	SIGNED	100
-FORCE_TYPE	WIND	SIGNED	100
-FORCE_STEPS_PER_DAY	24	# Forcing time step length (hours)
-FORCEYEAR	2000	# Year of first forcing record
-FORCEMONTH	01	# Month of first forcing record
-FORCEDAY	01	# Day of first forcing record
-GRID_DECIMAL	4	# Number of digits after decimal point in forcing file names
-WIND_H          10.0    # height of wind speed measurement (m)
->>>>>>> 007f7ea5
 
 #######################################################################
 # Land Surface Files and Parameters
