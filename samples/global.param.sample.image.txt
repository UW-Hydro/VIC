#######################################################################
# VIC Model Parameters - 5.0.0
#######################################################################

#######################################################################
# Simulation Parameters
#######################################################################
NODES		10	# number of soil thermal nodes
MODEL_STEPS_PER_DAY 	8	# number of model time steps per day (set to 1 if FULL_ENERGY = FALSE, set to > 1 if FULL_ENERGY = TRUE)
SNOW_STEPS_PER_DAY	8	# number of time steps per day for which to solve the snow model (should = MODEL_STEPS_PER_DAY if MODEL_STEPS_PER_DAY > 1)
RUNOFF_STEPS_PER_DAY	24	# time step in hours for which to solve the runoff model (should be >= MODEL_STEPS_PER_DAY)
STARTYEAR	2000	# year model simulation starts
STARTMONTH	01	# month model simulation starts
STARTDAY	01 	# day model simulation starts
ENDYEAR 	2000	# year model simulation ends
ENDMONTH	12	# month model simulation ends
ENDDAY		31	# day model simulation ends

# LOG_DIR (put the log directory path here)    # Log directory.  Default log output to stderr

#######################################################################
# Simulation Parameters Namelist
#######################################################################
# CONSTANTS     (put the parameter namelist path here) # Update default model paramters.  Format is "PARAM VAL".

#######################################################################
# Energy Balance Parameters
#######################################################################
FULL_ENERGY 	FALSE	# TRUE = calculate full energy balance; FALSE = compute water balance only.  Default = FALSE.
#CLOSE_ENERGY	FALSE	# TRUE = all energy balance calculations (canopy air, canopy snow, ground snow,
                        # and ground surface) are iterated to minimize the total column error.  Default = FALSE.

#######################################################################
# Soil Temperature Parameters
# VIC will choose appropriate value for QUICK_FLUX depending on values of FULL_ENERGY and FROZEN_SOIL; the user should only need to override VIC's choices in special cases.
# The other options in this section are only applicable when FROZEN_SOIL is TRUE and their values depend on the application.
#######################################################################
FROZEN_SOIL	FALSE	# TRUE = calculate frozen soils.  Default = FALSE.
#QUICK_FLUX	FALSE	# TRUE = use simplified ground heat flux method of Liang et al (1999); FALSE = use finite element method of Cherkauer et al (1999)
#IMPLICIT	TRUE	# TRUE = use implicit solution for soil heat flux equation of Cherkauer et al (1999), otherwise uses original explicit solution.  Default = TRUE.
#QUICK_SOLVE	FALSE	# TRUE = Use Liang et al., 1999 formulation for iteration, but explicit finite difference method for final step.
#NO_FLUX		FALSE	# TRUE = use no flux lower boundary for ground heat flux computation; FALSE = use constant flux lower boundary condition.  If NO_FLUX = TRUE, QUICK_FLUX MUST = FALSE.  Default = FALSE.
#EXP_TRANS	TRUE	# TRUE = exponentially distributes the thermal nodes in the Cherkauer et al. (1999) finite difference algorithm, otherwise uses linear distribution.  Default = TRUE.
#GRND_FLUX_TYPE	GF_410	# Options for ground flux:
#			# GF_406 = use (flawed) formulas for ground flux, deltaH, and fusion from VIC 4.0.6 and earlier;
#			# GF_410 = use formulas from VIC 4.1.0 (ground flux, deltaH, and fusion are correct; deltaH and fusion ignore surf_atten);
#			# Default = GF_410
#TFALLBACK	TRUE	# TRUE = when temperature iteration fails to converge, use previous time step's T value
#SPATIAL_FROST	FALSE	(Nfrost)	# TRUE = use a uniform distribution to simulate the spatial distribution of soil frost; FALSE = assume that the entire grid cell is frozen uniformly.  If TRUE, then replace (Nfrost) with the number of frost subareas, i.e., number of points on the spatial distribution curve to simulate.  Default = FALSE.

#######################################################################
# Precip (Rain and Snow) Parameters
# Generally these default values do not need to be overridden
#######################################################################
#SNOW_DENSITY	DENS_BRAS	# DENS_BRAS = use traditional VIC algorithm taken from Bras, 1990; DENS_SNTHRM = use algorithm taken from SNTHRM model.
#BLOWING		FALSE	# TRUE = compute evaporative fluxes due to blowing snow
#BLOWING_VAR_THRESHOLD = TRUE
#BLOWING_CALC_PROB = TRUE
#BLOWING_SIMPLE = FALSE
#BLOWING_FETCH = TRUE
#BLOWING_SPATIAL_WIND = TRUE
#COMPUTE_TREELINE	FALSE	# Can be either FALSE or the id number of an understory veg class; FALSE = turn treeline computation off; VEG_CLASS_ID = replace any overstory veg types with the this understory veg type in all snow bands for which the average July Temperature <= 10 C (e.g. "COMPUTE_TREELINE 10" replaces any overstory veg cover with class 10)
#CORRPREC	FALSE	# TRUE = correct precipitation for gauge undercatch
#SPATIAL_SNOW	FALSE	# TRUE = use a uniform distribution to simulate the partial coverage of the
                        # surface by a thin snowpack.  Coverage is assumed to be uniform after snowfall
                        # until the pack begins to melt.  If TRUE, VIC will expect an additional column
                        # in the soil paramter file containing the snow distibution slope parameter
                        # (= 2 * snow depth below which coverage < 1).

#######################################################################
# Turbulent Flux Parameters
# Generally these default values do not need to be overridden
#######################################################################
#AERO_RESIST_CANSNOW	AR_406_FULL	# Options for aerodynamic resistance in snow-filled canopy:
#			# AR_406 	= multiply by 10 for latent heat but do NOT multiply by 10 for sensible heat and do NOT apply stability correction (as in VIC 4.0.6); when no snow in canopy, use surface aero_resist for ET.
#			# AR_406_LS 	= multiply by 10 for latent heat AND sensible heat and do NOT apply stability correction; when no snow in canopy, use surface aero_resist for ET.
#			# AR_406_FULL 	= multiply by 10 for latent heat AND sensible heat and do NOT apply stability correction; additionally, always use overstory aero_resist for ET (as in 4.1.0).
#			# AR_410 	= apply stability correction but do NOT multiply by 10 (as in VIC 4.1.0); additionally, always use overstory aero_resist for ET (as in 4.1.0).
#			# Default 	= AR_406_FULL

#######################################################################
# Carbon Cycle Parameters
#######################################################################
#CARBON 		FALSE		# TRUE = simulate carbon cycle; FALSE = do not simulate carbon cycle.  Default = FALSE.
#VEGLIB_PHOTO	FALSE		# TRUE = photosynthesis parameters are included in the veg library file.  Default = FALSE.
#RC_MODE	RC_JARVIS	# RC_JARVIS = canopy resistance computed by applying resistance factors to the veg class's minimum resistance, listed in the veg library
                        	# RC_PHOTO = canopy resistance computed by applying resistance factors to the minimum resistance required by current photosynthetic demand.  Default = RC_JARVIS.

#######################################################################
# Miscellaneous Simulation Parameters
# Generally these default values do not need to be overridden
#######################################################################
#CONTINUEONERROR	TRUE	# TRUE = if simulation aborts on one grid cell, continue to next grid cell

#######################################################################
# State Files and Parameters
#######################################################################
#INIT_STATE	(put the initial state path/filename here)	# Initial state path/file
#STATENAME	(put the path/prefix of output state file here)	# Output state file path/prefix.  The date (STATEYEAR,STATEMONTH,STATEDAY) will be appended to the prefix automatically in the format yyyymmdd.
#STATEYEAR	2000	# year to save model state
#STATEMONTH	12	# month to save model state
#STATEDAY	31	# day to save model state
#BINARY_STATE_FILE       FALSE	# TRUE if state file should be binary format; FALSE if ascii

#######################################################################
# Forcing Files and Parameters
#
#       All FORCING filenames are actually the pathname, and prefix
#               for gridded data types: ex. DATA/forcing_
#               Latitude and longitude index suffix is added by VIC
#
#	There must be 1 FORCE_TYPE entry for each variable (column) in the forcing file
#
#	If FORCE_TYPE is BINARY, each FORCE_TYPE must be followed by:
#			SIGNED/UNSIGNED	SCALE_FACTOR
#		For example (BINARY):
#			FORCE_TYPE	PREC	UNSIGNED	40
#		or (ASCII):
#			FORCE_TYPE	PREC
#######################################################################
FORCING1	(put the forcing path/prefix here)	# Forcing file path and prefix, ending in "_"
FORCE_FORMAT	BINARY	# BINARY or ASCII
FORCE_ENDIAN	LITTLE	# LITTLE (PC/Linux) or BIG (SUN)
FORCE_TYPE	PREC	UNSIGNED	40
FORCE_TYPE	TMAX	SIGNED	100
FORCE_TYPE	TMIN	SIGNED	100
FORCE_TYPE	WIND	SIGNED	100
FORCE_STEPS_PER_DAY	24	# Forcing time step length (hours)
FORCEYEAR	2000	# Year of first forcing record
FORCEMONTH	01	# Month of first forcing record
FORCEDAY	01	# Day of first forcing record
GRID_DECIMAL	4	# Number of digits after decimal point in forcing file names
WIND_H          10.0    # height of wind speed measurement (m)

#######################################################################
# Land Surface Files and Parameters
#######################################################################
SOIL            (put the soil parameter path/file here)	# Soil parameter path/file
BASEFLOW	ARNO	# ARNO = columns 5-8 are the standard VIC baseflow parameters; NIJSSEN2001 = columns 5-8 of soil file are baseflow parameters from Nijssen et al (2001)
JULY_TAVG_SUPPLIED	FALSE	# TRUE = final column of the soil parameter file will contain average July air temperature, for computing treeline; this will be ignored if COMPUTE_TREELINE is FALSE; FALSE = compute the treeline based on the average July air temperature of the forcings over the simulation period
ORGANIC_FRACT	FALSE	# TRUE = simulate organic soils; soil param file contains 3*Nlayer extra columns, listing for each layer the organic fraction, and the bulk density and soil particle density of the organic matter in the soil layer; FALSE = soil param file does not contain any information about organic soil, and organic fraction should be assumed to be 0
VEGPARAM        (put the veg parameter path/file here)	# Veg parameter path/file
ROOT_ZONES      3	# Number of root zones (must match format of veg param file)
#LAI_SRC 	FROM_VEGPARAM    # FROM_VEGPARAM = read LAI from veg param file; FROM_VEGHIST = read LAI from veg_hist forcing file
#ALB_SRC 	FROM_VEGPARAM    # FROM_VEGPARAM = read ALBEDO from veg param file; FROM_VEGHIST = read ALBEDO from veg_hist forcing file
#VEGCOVER_SRC 	FROM_DEFAULT     # FROM_DEFAULT = set all vegcover values to 1.0; FROM_VEGPARAM = read VEGCOVER from veg param file; FROM_VEGHIST = read VEGCOVER from veg_hist forcing file
SNOW_BAND	1	# Number of snow bands; if number of snow bands > 1, you must insert the snow band path/file after the number of bands (e.g. SNOW_BAND 5 my_path/my_snow_band_file)

#######################################################################
# Lake Simulation Parameters
# These need to be un-commented and set to correct values only when running lake model (LAKES is not FALSE)
#######################################################################
#LAKES		(put lake parameter path/file here)	# Lake parameter path/file
#LAKE_PROFILE	FALSE	# TRUE = User-specified depth-area parameters in lake parameter file; FALSE = VIC computes a parabolic depth-area profile

#######################################################################
# Output Files and Parameters
#######################################################################
RESULT_DIR      (put the result directory path here)	# Results directory path
OUTPUT_STEPS_PER_DAY        0       # Output interval (hours); if 0, OUTPUT_STEPS_PER_DAY = MODEL_STEPS_PER_DAY
SKIPYEAR 	0	# Number of years of output to omit from the output files
ALMA_OUTPUT	FALSE	# TRUE = ALMA-format output files; FALSE = standard VIC units
MOISTFRACT 	FALSE	# TRUE = output soil moisture as volumetric fraction; FALSE = standard VIC units
<<<<<<< HEAD
PRT_SNOW_BAND   FALSE   # TRUE = write a "snowband" output file, containing band-specific values of snow variables; NOTE: this is ignored if N_OUTFILES is specified below.
=======
PRT_HEADER	FALSE   # TRUE = insert a header at the beginning of each output file; FALSE = no header
PRT_SNOW_BAND   FALSE   # TRUE = write a "snowband" output file, containing band-specific values of snow variables; NOTE: this is ignored if any OUTFILEs are specified below.
>>>>>>> edabfbb0

#######################################################################
#
# Output File Contents
#
# You can specify your output file names and contents # in the global param
# file (see the VIC documentation file for more information).
#
# If you do not specify file names and contents in the global param
# file, VIC will produce the same set of output files that it has
# produced in earlier versions, namely "fluxes" and "snow" files, plus
# "fdepth" files if FROZEN_SOIL is TRUE and "snowband" files if
# PRT_SNOW_BAND is TRUE.  These files will have the same contents and
# format as in earlier versions.
#
# If you do specify the file names and contents in the global param file,
# PRT_SNOW_BAND will have no effect.
#
# Format:
#
#   OUTFILE       <prefix>
#   OUTVAR        <varname>
#   OUTVAR        <varname>
#   OUTVAR        <varname>
#
#   OUTFILE       <prefix>
#   OUTVAR        <varname>
#   OUTVAR        <varname>
#   OUTVAR        <varname>
#
#
# where
#   <prefix>     = name of the output file, NOT including latitude
#                  and longitude
#   <varname>    = name of the variable (this must be one of the
#                  output variable names listed in vic_driver_shared.h.)
#######################################################################<|MERGE_RESOLUTION|>--- conflicted
+++ resolved
@@ -161,12 +161,7 @@
 SKIPYEAR 	0	# Number of years of output to omit from the output files
 ALMA_OUTPUT	FALSE	# TRUE = ALMA-format output files; FALSE = standard VIC units
 MOISTFRACT 	FALSE	# TRUE = output soil moisture as volumetric fraction; FALSE = standard VIC units
-<<<<<<< HEAD
-PRT_SNOW_BAND   FALSE   # TRUE = write a "snowband" output file, containing band-specific values of snow variables; NOTE: this is ignored if N_OUTFILES is specified below.
-=======
-PRT_HEADER	FALSE   # TRUE = insert a header at the beginning of each output file; FALSE = no header
 PRT_SNOW_BAND   FALSE   # TRUE = write a "snowband" output file, containing band-specific values of snow variables; NOTE: this is ignored if any OUTFILEs are specified below.
->>>>>>> edabfbb0
 
 #######################################################################
 #
