--- conflicted
+++ resolved
@@ -347,11 +347,6 @@
 
 	Previously, runoff() only checked whether total (liquid+ice) soil
 	moisture was > residual moisture, but not whether liquid soil moisture
-<<<<<<< HEAD
-	was positive.  In some cases, in the bare soil tile, liquid soil moisture
-	could occasionally go negative.  This has been fixed by adding a check on
-	liquid soil moisture to runoff().
-=======
 	was positive.  In some cases, in the bare soil tile, liquid soil
 	moisture could occasionally go negative.  This has been fixed by adding
 	a check on liquid soil moisture to runoff().
@@ -387,7 +382,6 @@
 	Fixed use of tmp_moist array without initialization.
 
 
->>>>>>> af3beed8
 
 
 Fix for crash when FROZEN_SOIL, EXP_TRANS and IMPLICIT all == TRUE
