--- conflicted
+++ resolved
@@ -26,66 +26,7 @@
 
 
 --------------------------------------------------------------------------------
-<<<<<<< HEAD
-***** Description of changes between VIC 4.2 and VIC 4.1.2 *****
-=======
-***** Description of changes from VIC 4.1.2.k to VIC 4.1.2.l *****
---------------------------------------------------------------------------------
-
-
-Bug Fixes:
-----------
-
-Fixed memory leak in vicNl()
-
-	Files Affected:
-
-	vicNl.c
-
-	Description:
-
-	Several soil_con arrays, allocated in read_soilparam(), were not being
-	freed in vicNl() due to the "free" statements being inside the wrong
-	OUTPUT_FORCE "if" block.  This has been fixed.
-
-
-
-
-Uninitialized variables in write_forcing_file().
-
-	Files Affected:
-
-	write_forcing_file.c
-
-	Description:
-
-	Placeholder variables (dummy_*) in write_forcing_file() were not
-	initialized, resulting in warnings during compilation.  These are now
-	initialized.  This should not affect any model results, since these
-	variables were never used.
-
-
-
-
-Compilation errors when EXCESS_ICE = TRUE
-
-	Files Affected:
-
-	full_energy.c
-	initialize_model_state.c
-	lakes.eb.c
-
-	Description:
-
-	Miscellaneous typos in the EXCESS_ICE code prevented compilation
-	when EXCESS_ICE = TRUE in user_def.h.  These have been fixed.
-
-
-
-
---------------------------------------------------------------------------------
-***** Description of changes from VIC 4.1.2.j to VIC 4.1.2.k *****
->>>>>>> a925fe8e
+***** Description of changes between VIC 4.1.2 and VIC 4.2 *****
 --------------------------------------------------------------------------------
 
 New Features:
