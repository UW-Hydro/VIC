--- conflicted
+++ resolved
@@ -37,14 +37,11 @@
 #             store_moisture_for_debug.c
 #             write_atmosdata.c
 #             write_debug.c
-<<<<<<< HEAD
 # 2013-Jul-25 Added compute_coszen.c.						TJB
 # 2013-Jul-25 Added calc_Nscale_factors.c, canopy_assimilation.c, faparl.c,
 # 	      photosynth.c.							TJB
 # 2013-Jul-25 Added compute_soil_resp.c and soil_carbon_balance.c.		TJB
 # 2013-Dec-26 Removed calc_forcing_stats.c.					TJB
-#
-=======
 # 2014-Mar-25 Removed calc_cloud_cover_fraction.c                                BN
 # 2014-Mar-26 Removed compute_dz.c                                               BN
 # 2014-Mar-26 Removed files with unused functions:
@@ -52,7 +49,6 @@
 #             write_soilparam.c
 #             write_vegparam.c                                                   BN
 
->>>>>>> a925fe8e
 # $Id$
 #
 # -----------------------------------------------------------------------
@@ -92,24 +88,14 @@
 OBJS =  CalcAerodynamic.o CalcBlowingSnow.o SnowPackEnergyBalance.o \
         StabilityCorrection.o advected_sensible_heat.o alloc_atmos.o \
         arno_evap.o calc_air_temperature.o calc_atmos_energy_bal.o \
-<<<<<<< HEAD
-	calc_cloud_cover_fraction.o calc_longwave.o calc_Nscale_factors.o \
-=======
-	calc_forcing_stats.o calc_longwave.o \
->>>>>>> a925fe8e
+	calc_longwave.o calc_Nscale_factors.o \
 	calc_rainonly.o calc_root_fraction.o calc_snow_coverage.o \
 	calc_surf_energy_bal.o calc_veg_params.o \
 	calc_water_energy_balance_errors.o canopy_assimilation.o canopy_evap.o \
 	check_files.o check_state_file.o close_files.o cmd_proc.o \
-<<<<<<< HEAD
-	compress_files.o compute_coszen.o compute_dz.o compute_pot_evap.o \
+	compress_files.o compute_coszen.o compute_pot_evap.o \
 	compute_soil_resp.o compute_treeline.o compute_zwt.o correct_precip.o \
 	display_current_settings.o dist_prec.o estimate_T1.o faparl.o free_dist_prcp.o \
-=======
-	compress_files.o compute_pot_evap.o compute_treeline.o \
-	compute_zwt.o correct_precip.o display_current_settings.o dist_prec.o \
-	estimate_T1.o free_dist_prcp.o \
->>>>>>> a925fe8e
 	free_vegcon.o frozen_soil.o full_energy.o func_atmos_energy_bal.o \
 	func_atmos_moist_bal.o func_canopy_energy_bal.o \
 	func_surf_energy_bal.o get_dist.o get_force_type.o get_global_param.o \
@@ -118,17 +104,10 @@
 	initialize_soil.o initialize_veg.o latent_heat_from_snow.o \
 	make_cell_data.o make_dist_prcp.o make_dmy.o make_energy_bal.o \
 	make_in_and_outfiles.o make_snow_data.o make_veg_var.o massrelease.o \
-<<<<<<< HEAD
 	modify_Ksat.o mtclim_vic.o mtclim_wrapper.o newt_raph_func_fast.o \
 	nrerror.o open_file.o open_state_file.o \
 	output_list_utils.o parse_output_info.o penman.o photosynth.o \
-	prepare_full_energy.o put_data.o read_arcinfo_ascii.o \
-=======
-	modify_Ksat.o mtclim_vic.o mtclim_wrapper.o newt_raph_func_fast.o nrerror.o \
-	open_file.o open_state_file.o \
-	output_list_utils.o parse_output_info.o penman.o \
 	prepare_full_energy.o put_data.o \
->>>>>>> a925fe8e
 	read_atmos_data.o read_forcing_data.o read_initial_model_state.o \
 	read_snowband.o read_soilparam.o read_veglib.o \
 	read_vegparam.o redistribute_during_storm.o root_brent.o runoff.o \
