# VIC Makefile
# Modifications:
# 27-May-2003 Replaced read_vegparam by read_vegparam_LAI			KAC
# 12-Nov-2003 Added "make depend" to the "all" and "default" options.
#             This way, if a user always types "make", the user is
#             guaranteed to have a .depend file and therefore *.o will
#             always be recompiled whenever a .h file is updated.  The
#             user can override this behavior by typing "make model",
#             which doesn't invoke "make depend".
# 24-Mar-2005 Added 2 new files: conv_force_vic2alma.c and
#	      conv_results_vic2alma.c.						TJB
# 17-Apr-2005 Added vicInterp target.						TJB
# 2006-Sep-23 (Port from 4.0.6) Implemented flexible output configuration.	TJB
#	      Removed 2 files:
#		conv_force_vic2alma.c
#		conv_results_vic2alma.c
#	      Added the following files:
#		calc_water_energy_balance_errors.c
#		output_list_utils.c
#		parse_output_info.c
#		set_output_defaults.c
# 2006-Nov-30 Changed ".c" to ".o" for:
#               output_list_utils.o
#               parse_output_info.o
#               set_output_defaults.o
# 2007-Jan-15 Added PRT_HEADER option; added write_header.c.			TJB
# 2007-Apr-24 Added newt_raph_func_fast.c for IMPLICIT option.			JCA
# 2007-Nov-06 Added get_dist.c.							TJB
# 2008-Feb-14 Removed -g from normal compiling option.  Changed "vicInterp"
#	      to "vicDisagg".							TJB
# 2009-Jun-09 Added compute_pot_evap.c.						TJB
# 2009-Jul-31 Removed wetland_energy.c.						TJB
# 2010-Dec-01 Added compute_zwt.c.						TJB
# 2011-Nov-04 Renamed mtclim* files to remove version number from filenames.	TJB
# 2012-Jan-16 Removed files associated with LINK_DEBUG code:
#             open_debug.c 
#             store_moisture_for_debug.c
#             write_atmosdata.c
#             write_debug.c
# 2013-Jul-25 Added compute_coszen.c.						TJB
# 2013-Jul-25 Added calc_Nscale_factors.c, canopy_assimilation.c, faparl.c,
# 	      photosynth.c.							TJB
# 2013-Jul-25 Added compute_soil_resp.c and soil_carbon_balance.c.		TJB
# 2013-Dec-26 Removed calc_forcing_stats.c.					TJB
<<<<<<< HEAD
# 2014-Mar-25 Removed calc_cloud_cover_fraction.c                                BN
# 2014-Mar-26 Removed compute_dz.c                                               BN
# 2014-Mar-26 Removed files with unused functions:
#             write_snowparam.c
#             write_soilparam.c
#             write_vegparam.c                                                   BN

=======
# 2014-Mar-28 Removed DIST_PRCP option, and the files dist_prec.c, initialize_new_storm.c, and redistribute_during_storm.c.					TJB
#
>>>>>>> 3983c3ff
# $Id$
#
# -----------------------------------------------------------------------

# -----------------------------------------------------------------------
# SET ENVIRONMENT-SPECIFIC OPTIONS HERE
# -----------------------------------------------------------------------

# Set SHELL = your shell here
SHELL = /bin/csh

# Set CC = your compiler here
CC = gcc

# Uncomment for normal optimized code flags (fastest run option)
#CFLAGS  = -I. -O3 -Wall -Wno-unused
LIBRARY = -lm

# Uncomment to include debugging information
CFLAGS  = -I. -g -Wall -Wno-unused
#LIBRARY = -lm

# Uncomment to include execution profiling information
#CFLAGS  = -I. -O3 -pg -Wall -Wno-unused
#LIBRARY = -lm

# Uncomment to debug memory problems using electric fence (man efence)
#CFLAGS  = -I. -g -Wall -Wno-unused
#LIBRARY = -lm -lefence -L/usr/local/lib

# -----------------------------------------------------------------------
# MOST USERS DO NOT NEED TO MODIFY BELOW THIS LINE
# -----------------------------------------------------------------------

HDRS = vicNl.h vicNl_def.h global.h snow.h mtclim_constants_vic.h mtclim_parameters_vic.h LAKE.h

OBJS =  CalcAerodynamic.o CalcBlowingSnow.o SnowPackEnergyBalance.o \
        StabilityCorrection.o advected_sensible_heat.o alloc_atmos.o \
        arno_evap.o calc_air_temperature.o calc_atmos_energy_bal.o \
	calc_longwave.o calc_Nscale_factors.o \
	calc_rainonly.o calc_root_fraction.o calc_snow_coverage.o \
	calc_surf_energy_bal.o calc_veg_params.o \
	calc_water_energy_balance_errors.o canopy_assimilation.o canopy_evap.o \
	check_files.o check_state_file.o close_files.o cmd_proc.o \
	compress_files.o compute_coszen.o compute_pot_evap.o \
	compute_soil_resp.o compute_treeline.o compute_zwt.o correct_precip.o \
	display_current_settings.o estimate_T1.o faparl.o free_all_vars.o \
	free_vegcon.o frozen_soil.o full_energy.o func_atmos_energy_bal.o \
	func_atmos_moist_bal.o func_canopy_energy_bal.o \
	func_surf_energy_bal.o get_dist.o get_force_type.o get_global_param.o \
	initialize_atmos.o initialize_model_state.o \
	initialize_global.o initialize_snow.o \
	initialize_soil.o initialize_veg.o latent_heat_from_snow.o \
	make_cell_data.o make_all_vars.o make_dmy.o make_energy_bal.o \
	make_in_and_outfiles.o make_snow_data.o make_veg_var.o massrelease.o \
	modify_Ksat.o mtclim_vic.o mtclim_wrapper.o newt_raph_func_fast.o \
	nrerror.o open_file.o open_state_file.o \
	output_list_utils.o parse_output_info.o penman.o photosynth.o \
	prepare_full_energy.o put_data.o \
	read_atmos_data.o read_forcing_data.o read_initial_model_state.o \
<<<<<<< HEAD
	read_snowband.o read_soilparam.o read_veglib.o \
	read_vegparam.o redistribute_during_storm.o root_brent.o runoff.o \
=======
	read_snowband.o read_soilparam.o read_soilparam_arc.o read_veglib.o \
	read_vegparam.o root_brent.o runoff.o \
>>>>>>> 3983c3ff
	set_output_defaults.o snow_intercept.o snow_melt.o \
	snow_utility.o soil_carbon_balance.o soil_conduction.o \
	soil_thermal_eqn.o solve_snow.o \
	surface_fluxes.o svp.o vicNl.o vicerror.o \
	write_data.o write_forcing_file.o write_header.o write_layer.o \
	write_model_state.o write_vegvar.o lakes.eb.o initialize_lake.o \
	read_lakeparam.o ice_melt.o IceEnergyBalance.o water_energy_balance.o \
	water_under_ice.o

SRCS = $(OBJS:%.o=%.c) 

#$(SRCS):
#	co $@

all:
	make depend
	make model

disagg:
	sed -i.bak 's/OUTPUT_FORCE FALSE/OUTPUT_FORCE TRUE/' user_def.h
	make clean
	make depend
	make vicDisagg
	sed -i.bak 's/OUTPUT_FORCE TRUE/OUTPUT_FORCE FALSE/' user_def.h
	make clean
	make depend

default:
	make depend
	make model

full:
	make clean
	make depend
	make tags
	make model
	make disagg

clean::
	/bin/rm -f *.o core log *~

model: $(OBJS)
	$(CC) -o vicNl$(EXT) $(OBJS) $(CFLAGS) $(LIBRARY)

vicDisagg: $(OBJS)
	$(CC) -o vicDisagg $(OBJS) $(CFLAGS) $(LIBRARY)

# -------------------------------------------------------------
# tags
# so we can find our way around
# -------------------------------------------------------------
tags:	TAGS
TAGS:	$(SRCS) $(HDRS)
	etags $(SRCS) $(HDRS)
clean::
	\rm -f TAGS	       


# -------------------------------------------------------------
# depend
# -------------------------------------------------------------
depend: .depend
.depend:	$(SRCS) $(HDRS)
	$(CC) $(CFLAGS) -M $(SRCS) > $@

clean::
	\rm -f .depend	     <|MERGE_RESOLUTION|>--- conflicted
+++ resolved
@@ -42,18 +42,19 @@
 # 	      photosynth.c.							TJB
 # 2013-Jul-25 Added compute_soil_resp.c and soil_carbon_balance.c.		TJB
 # 2013-Dec-26 Removed calc_forcing_stats.c.					TJB
-<<<<<<< HEAD
 # 2014-Mar-25 Removed calc_cloud_cover_fraction.c                                BN
 # 2014-Mar-26 Removed compute_dz.c                                               BN
 # 2014-Mar-26 Removed files with unused functions:
 #             write_snowparam.c
 #             write_soilparam.c
 #             write_vegparam.c                                                   BN
-
-=======
-# 2014-Mar-28 Removed DIST_PRCP option, and the files dist_prec.c, initialize_new_storm.c, and redistribute_during_storm.c.					TJB
+# 2014-Mar-28 Removed DIST_PRCP option, and the files:
+#             dist_prec.c
+#             free_dist_prcp.c
+#             make_dist_prcp.c
+#             initialize_new_storm.c
+#             redistribute_during_storm.c										 TJB
 #
->>>>>>> 3983c3ff
 # $Id$
 #
 # -----------------------------------------------------------------------
@@ -63,7 +64,7 @@
 # -----------------------------------------------------------------------
 
 # Set SHELL = your shell here
-SHELL = /bin/csh
+SHELL = /bin/bash
 
 # Set CC = your compiler here
 CC = gcc
@@ -114,13 +115,8 @@
 	output_list_utils.o parse_output_info.o penman.o photosynth.o \
 	prepare_full_energy.o put_data.o \
 	read_atmos_data.o read_forcing_data.o read_initial_model_state.o \
-<<<<<<< HEAD
 	read_snowband.o read_soilparam.o read_veglib.o \
-	read_vegparam.o redistribute_during_storm.o root_brent.o runoff.o \
-=======
-	read_snowband.o read_soilparam.o read_soilparam_arc.o read_veglib.o \
 	read_vegparam.o root_brent.o runoff.o \
->>>>>>> 3983c3ff
 	set_output_defaults.o snow_intercept.o snow_melt.o \
 	snow_utility.o soil_carbon_balance.o soil_conduction.o \
 	soil_thermal_eqn.o solve_snow.o \
