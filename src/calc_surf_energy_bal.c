--- conflicted
+++ resolved
@@ -2,7 +2,6 @@
 #include <stdlib.h>
 #include "vicNl.h"
 
-<<<<<<< HEAD
 static char vcid[] = "$Id$";
 
 double
@@ -66,67 +65,6 @@
                      veg_var_struct    *veg_var,
                      int                nrecs)
 
-=======
-double calc_surf_energy_bal(double             Le,
-			    double             LongUnderIn,
-			    double             NetLongSnow, // net LW at snow surface
-			    double             NetShortGrnd, // net SW transmitted thru snow
-			    double             NetShortSnow, // net SW at snow surface
-			    double             OldTSurf,
-			    double             ShortUnderIn,
-			    double             SnowAlbedo,
-			    double             SnowLatent,
-			    double             SnowLatentSub,
-			    double             SnowSensible,
-			    double             Tair, // T of canopy or air
-			    double             VPDcanopy,
-			    double             VPcanopy,
-			    double             advection,
-			    double             coldcontent,
-			    double             delta_coverage, // change in coverage fraction
-			    double             dp,
-			    double             ice0,
-			    double             melt_energy,
-			    double             moist,
-			    double             snow_coverage,
-			    double             snow_depth,
-			    double             BareAlbedo,
-			    double             surf_atten,
-			    double             vapor_flux,
-			    double            *aero_resist,
-			    double            *aero_resist_used,
-			    double            *displacement,
-			    double            *melt,
-			    double            *ppt,
-			    double             rainfall,
-			    double            *ref_height,
-			    double            *roughness,
-			    double             snowfall,
-			    double            *wind,
-			    float             *root,
-			    int                INCLUDE_SNOW,
-			    int                UnderStory,
-			    int                Nnodes,
-			    int                Nveg,
-			    int                band,
-			    int                dt,
-			    int                hour,
-			    int                iveg,
-			    int                nlayer,
-			    int                overstory,
-			    int                rec,
-			    int                veg_class,
-			    double            *CanopLayerBnd,
-			    double            *dryFrac,
-			    atmos_data_struct *atmos,
-			    dmy_struct        *dmy,
-			    energy_bal_struct *energy,
-			    layer_data_struct *layer,
-			    snow_data_struct  *snow,
-			    soil_con_struct   *soil_con,
-			    veg_var_struct    *veg_var,
-			    int                nrecs)
->>>>>>> d2b2b071
 /**************************************************************
    calc_surf_energy_bal.c  Greg O'Donnell and Keith Cherkauer  Sept 9 1997
 
@@ -240,17 +178,14 @@
   2014-May-05 Added non-climatological vegcover fraction.		TJB
 ***************************************************************/
 {
-<<<<<<< HEAD
     extern veg_lib_struct *veg_lib;
     extern option_struct   options;
 
-    int                    FIRST_SOLN[2];
-    int                    NOFLUX;
-    int                    EXP_TRANS;
-    int                    VEG;
-    int                    i;
-    int                    nidx;
-    int                    tmpNnodes;
+  int      FIRST_SOLN[2];
+  int      VEG;
+  int      i;
+  int      nidx;
+  int      tmpNnodes;
 
     double                 Cs1;
     double                 Cs2;
@@ -318,83 +253,6 @@
         Tnew_fbflag[nidx] = 0;
         Tnew_fbcount[nidx] = 0;
     }
-=======
-  extern veg_lib_struct *veg_lib;
-  extern option_struct   options;
-
-  int      FIRST_SOLN[2];
-  int      VEG;
-  int      i;
-  int      nidx;
-  int      tmpNnodes;
-
-  double   Cs1;
-  double   Cs2;
-  double   D1;
-  double   D2;
-  double   LongBareIn;
-  double   NetLongBare;
-  double   NetShortBare;
-  double   T1;
-  double   T1_old;
-  double   T2;
-  double   Ts_old;
-  double   Tsnow_surf;
-  double   Tsurf; 
-  char     Tsurf_fbflag; 
-  int      Tsurf_fbcount; 
-  double   albedo;
-  double   atmos_density;
-  double   atmos_pressure;
-  double   atmos_shortwave;
-  double   atmos_Catm;
-  double   bubble;
-  double   delta_t;
-  double   emissivity;
-  double   error;
-  double   expt;
-  double   kappa1;
-  double   kappa2;
-  double   kappa_snow;
-  double   max_moist;
-  double   ra;
-  double   refrozen_water;
-
-  double   Wdew;
-  double  *T_node;
-  double   Tnew_node[MAX_NODES];
-  char     Tnew_fbflag[MAX_NODES];
-  int      Tnew_fbcount[MAX_NODES];
-  double  *Zsum_node;
-  double  *kappa_node;
-  double  *Cs_node;
-  double  *moist_node;
-  double  *bubble_node;
-  double  *expt_node;
-  double  *max_moist_node;
-  double  *ice_node;
-  double  *alpha;
-  double  *beta;
-  double  *gamma;
-
-  double   T_lower, T_upper;
-  double   LongSnowIn;
-  double   TmpNetLongSnow;
-  double   TmpNetShortSnow;
-  double   old_swq, old_depth;
-  char ErrorString[MAXSTRING];
-
-  /**************************************************
-    Set All Variables For Use
-  **************************************************/
-  /* Initialize T_fbflag */
-  Tsurf_fbflag = 0;
-  Tsurf_fbcount = 0;
-  for (nidx=0; nidx<Nnodes; nidx++) {
-    Tnew_fbflag[nidx] = 0;
-    Tnew_fbcount[nidx] = 0;
-  }
->>>>>>> d2b2b071
 
   if(iveg!=Nveg) {
     if(veg_var->vegcover > 0.0) VEG = TRUE;
@@ -428,7 +286,6 @@
             (soil_con->Zsum_node[i] - soil_con->Zsum_node[i - 1]);
         // i should be greater than 0, else code would have aborted in initialize_model_state()
     }
-<<<<<<< HEAD
     D1 = soil_con->depth[0];                // top layer thickness
     D2 = soil_con->depth[0];                // Distance below layer boundary to consider (= top layer thickness)
     kappa1 = energy->kappa[0];            // top layer conductivity
@@ -469,106 +326,6 @@
         TmpNetShortSnow = 0.;
         TmpNetLongSnow = 0.;
         LongSnowIn = 0.;
-=======
-
-    if ( options.QUICK_SOLVE && !options.QUICK_FLUX ) {
-      // Set iterative Nnodes using the depth of the thaw layer
-      tmpNnodes = 0;
-      for ( nidx = Nnodes-5; nidx >= 0; nidx-- ) 
-	if ( T_node[nidx] >= 0 && T_node[nidx+1] < 0 ) tmpNnodes = nidx+1;
-      if ( tmpNnodes == 0 ) { 
-	if ( T_node[0] <= 0 && T_node[1] >= 0 ) tmpNnodes = Nnodes;
-	else tmpNnodes = 3;
-      }
-      else tmpNnodes += 4;
-    }
-    else { 
-      tmpNnodes = Nnodes;
-    }
-
-    Tsurf = root_brent(T_lower, T_upper, ErrorString, func_surf_energy_bal,
-		       rec, nrecs, dmy->month, VEG, veg_class, iveg, delta_t,
-		       Cs1, Cs2, D1, D2,
-		       T1_old, T2, Ts_old, energy->T, bubble, dp, 
-		       expt, ice0, kappa1, kappa2, 
-		       max_moist, moist, root, CanopLayerBnd,
-		       UnderStory, overstory, NetShortBare, NetShortGrnd, 
-		       TmpNetShortSnow, Tair, atmos_density, 
-		       atmos_pressure,
-		       emissivity, LongBareIn, LongSnowIn, surf_atten, 
-		       VPcanopy, VPDcanopy, 
-		       atmos_shortwave, atmos_Catm, dryFrac,
-		       &Wdew, displacement, aero_resist, aero_resist_used, 
-		       rainfall, ref_height, roughness, wind, Le, 
-		       energy->advection, OldTSurf, snow->pack_temp, 
-		       Tsnow_surf, kappa_snow, melt_energy, 
-		       snow_coverage, 
-		       snow->density, snow->swq, snow->surf_water,
-		       &energy->deltaCC, &energy->refreeze_energy, 
-		       &snow->vapor_flux, &snow->blowing_flux, &snow->surface_flux,
-		       tmpNnodes, Cs_node, T_node, Tnew_node, Tnew_fbflag, Tnew_fbcount,
-		       alpha, beta, bubble_node, Zsum_node, expt_node, gamma, 
-		       ice_node, kappa_node, max_moist_node, moist_node, 
-		       soil_con, layer, veg_var, 
-		       INCLUDE_SNOW, options.NOFLUX, options.EXP_TRANS, snow->snow, 
-		       FIRST_SOLN, &NetLongBare, &TmpNetLongSnow, &T1, 
-		       &energy->deltaH, &energy->fusion, &energy->grnd_flux, 
-		       &energy->latent, &energy->latent_sub, 
-		       &energy->sensible, &energy->snow_flux, &energy->error);
- 
-    if(Tsurf <= -998 ) {  
-      if (options.TFALLBACK) {
-        Tsurf = Ts_old;
-        Tsurf_fbflag = 1;
-        Tsurf_fbcount++;
-      }
-      else {
-        fprintf(stderr, "SURF_DT = %.2f\n", SURF_DT);
-        error = error_calc_surf_energy_bal(Tsurf, dmy->year, dmy->month, dmy->day, dmy->hour, VEG, iveg,
-					   veg_class, delta_t, Cs1, Cs2, D1, D2, 
-					   T1_old, T2, Ts_old, energy->T,
-					   soil_con->b_infilt, bubble, dp, 
-					   expt, ice0, kappa1, kappa2, 
-					   soil_con->max_infil, max_moist, 
-					   moist, soil_con->Wcr, soil_con->Wpwp, 
-					   soil_con->depth, 
-					   soil_con->resid_moist, root, CanopLayerBnd,
-					   UnderStory, overstory, NetShortBare, 
-					   NetShortGrnd, TmpNetShortSnow, Tair, 
-					   atmos_density, atmos_pressure, 
-					   (double)soil_con->elevation, 
-					   emissivity, LongBareIn, LongSnowIn, 
-					   surf_atten, VPcanopy, VPDcanopy, 
-					   atmos_shortwave, atmos_Catm, dryFrac,
-					   &Wdew, displacement, aero_resist, aero_resist_used, 
-					   rainfall, ref_height, roughness, 
-					   wind, Le, energy->advection, 
-					   OldTSurf, snow->pack_temp, 
-					   Tsnow_surf, 
-					   kappa_snow, melt_energy, 
-					   snow_coverage, snow->density, 
-					   snow->swq, snow->surf_water, 
-					   &energy->deltaCC, 
-					   &energy->refreeze_energy, 
-					   &snow->vapor_flux, Nnodes, Cs_node, 
-					   T_node, Tnew_node, alpha, beta, 
-					   bubble_node, Zsum_node, expt_node, 
-					   gamma, ice_node, kappa_node, 
-					   max_moist_node, moist_node, 
-					   soil_con->frost_fract, 
-					   layer, veg_var, 
-					   INCLUDE_SNOW, soil_con->FS_ACTIVE, 
-					   options.NOFLUX, options.EXP_TRANS,
-					   snow->snow, FIRST_SOLN, &NetLongBare, 
-					   &TmpNetLongSnow, &T1, &energy->deltaH, 
-					   &energy->fusion, &energy->grnd_flux, 
-					   &energy->latent, 
-					   &energy->latent_sub, 
-					   &energy->sensible, 
-					   &energy->snow_flux, &energy->error, ErrorString);
-        return ( ERROR );
-      }
->>>>>>> d2b2b071
     }
 
     /*************************************************************
@@ -602,35 +359,20 @@
             T_upper = 0.5 * (energy->T[0] + Tair) + SURF_DT;
         }
 
-<<<<<<< HEAD
-        if (options.QUICK_SOLVE && !options.QUICK_FLUX) {
-            // Set iterative Nnodes using the depth of the thaw layer
-            tmpNnodes = 0;
-            for (nidx = Nnodes - 5; nidx >= 0; nidx--) {
-                if (T_node[nidx] >= 0 && T_node[nidx + 1] < 0) {
-                    tmpNnodes = nidx + 1;
-                }
-            }
-            if (tmpNnodes == 0) {
-                if (T_node[0] <= 0 && T_node[1] >= 0) {
-                    tmpNnodes = Nnodes;
-                }
-                else {
-                    tmpNnodes = 3;
-                }
-            }
-            else {
-                tmpNnodes += 4;
-            }
-            NOFLUX = FALSE;
-
-            EXP_TRANS = FALSE; // Why would we do this???
-        }
-        else {
-            tmpNnodes = Nnodes;
-            NOFLUX = options.NOFLUX;
-            EXP_TRANS = options.EXP_TRANS;
-        }
+    if ( options.QUICK_SOLVE && !options.QUICK_FLUX ) {
+      // Set iterative Nnodes using the depth of the thaw layer
+      tmpNnodes = 0;
+      for ( nidx = Nnodes-5; nidx >= 0; nidx-- ) 
+	if ( T_node[nidx] >= 0 && T_node[nidx+1] < 0 ) tmpNnodes = nidx+1;
+      if ( tmpNnodes == 0 ) { 
+	if ( T_node[0] <= 0 && T_node[1] >= 0 ) tmpNnodes = Nnodes;
+	else tmpNnodes = 3;
+      }
+      else tmpNnodes += 4;
+    }
+    else { 
+      tmpNnodes = Nnodes;
+    }
 
         Tsurf = root_brent(T_lower, T_upper, ErrorString, func_surf_energy_bal,
                            rec, nrecs, dmy->month, VEG, veg_class, iveg,
@@ -660,7 +402,7 @@
                            gamma,
                            ice_node, kappa_node, max_moist_node, moist_node,
                            soil_con, layer, veg_var,
-                           INCLUDE_SNOW, NOFLUX, EXP_TRANS, snow->snow,
+                           INCLUDE_SNOW, options.NOFLUX, options.EXP_TRANS, snow->snow,
                            FIRST_SOLN, &NetLongBare, &TmpNetLongSnow, &T1,
                            &energy->deltaH, &energy->fusion, &energy->grnd_flux,
                            &energy->latent, &energy->latent_sub,
@@ -730,7 +472,7 @@
                                                    layer, veg_var,
                                                    INCLUDE_SNOW,
                                                    soil_con->FS_ACTIVE,
-                                                   NOFLUX, EXP_TRANS,
+                                                   options.NOFLUX, options.EXP_TRANS,
                                                    snow->snow, FIRST_SOLN,
                                                    &NetLongBare,
                                                    &TmpNetLongSnow, &T1,
@@ -752,7 +494,6 @@
 
         if (Ts_old * Tsurf < 0 && options.QUICK_SOLVE) {
             tmpNnodes = Nnodes;
-            NOFLUX = options.NOFLUX;
             FIRST_SOLN[0] = TRUE;
 
             Tsurf = root_brent(T_lower, T_upper, ErrorString,
@@ -786,7 +527,7 @@
                                gamma,
                                ice_node, kappa_node, max_moist_node, moist_node,
                                soil_con, layer, veg_var,
-                               INCLUDE_SNOW, NOFLUX, EXP_TRANS, snow->snow,
+                               INCLUDE_SNOW, options.NOFLUX, options.EXP_TRANS, snow->snow,
                                FIRST_SOLN, &NetLongBare, &TmpNetLongSnow, &T1,
                                &energy->deltaH, &energy->fusion,
                                &energy->grnd_flux,
@@ -847,7 +588,7 @@
                                                        max_moist_node, moist_node,
                                                        soil_con->frost_fract,
                                                        layer, veg_var, INCLUDE_SNOW,
-                                                       soil_con->FS_ACTIVE, NOFLUX, EXP_TRANS,
+                                                       soil_con->FS_ACTIVE, options.NOFLUX, options.EXP_TRANS,
                                                        snow->snow, FIRST_SOLN, &NetLongBare,
                                                        &TmpNetLongSnow, &T1,
                                                        &energy->deltaH, &energy->fusion,
@@ -860,103 +601,13 @@
                     return (ERROR);
                 }
             }
-=======
-    if ( Ts_old * Tsurf < 0 && options.QUICK_SOLVE ) {
-      tmpNnodes = Nnodes;
-      FIRST_SOLN[0] = TRUE;
-      
-      Tsurf = root_brent(T_lower, T_upper, ErrorString, func_surf_energy_bal,
-			 rec, nrecs, dmy->month, VEG, veg_class, iveg, delta_t,
-			 Cs1, Cs2, D1, D2, 
-			 T1_old, T2, Ts_old, energy->T, bubble, dp, 
-			 expt, ice0, kappa1, kappa2, 
-			 max_moist, moist, root, CanopLayerBnd,
-			 UnderStory, overstory, NetShortBare, NetShortGrnd, 
-			 TmpNetShortSnow, Tair, atmos_density, atmos_pressure, 
-			 emissivity, LongBareIn, LongSnowIn, surf_atten, 
-			 VPcanopy, VPDcanopy, 
-		         atmos_shortwave, atmos_Catm, dryFrac,
-			 &Wdew, displacement, aero_resist, aero_resist_used, 
-			 rainfall, ref_height, roughness, wind, Le, 
-			 energy->advection, OldTSurf, snow->pack_temp, 
-			 Tsnow_surf, kappa_snow, melt_energy, 
-			 snow_coverage, 
-			 snow->density, snow->swq, snow->surf_water,
-			 &energy->deltaCC, &energy->refreeze_energy, 
-			 &snow->vapor_flux, &snow->blowing_flux, &snow->surface_flux,
-			 tmpNnodes, Cs_node, T_node, Tnew_node, Tnew_fbflag, Tnew_fbcount,
-			 alpha, beta, bubble_node, Zsum_node, expt_node, gamma, 
-			 ice_node, kappa_node, max_moist_node, moist_node, 
-			 soil_con, layer, veg_var, 
-			 INCLUDE_SNOW, options.NOFLUX, options.EXP_TRANS, snow->snow, 
-			 FIRST_SOLN, &NetLongBare, &TmpNetLongSnow, &T1, 
-			 &energy->deltaH, &energy->fusion, &energy->grnd_flux, 
-			 &energy->latent, &energy->latent_sub, 
-			 &energy->sensible, &energy->snow_flux, &energy->error);
-      
-      if(Tsurf <=  -998 ) {  
-        if (options.TFALLBACK) {
-          Tsurf = Ts_old;
-          Tsurf_fbflag = 1;
-          Tsurf_fbcount++;
-        }
-        else {
-	  error = error_calc_surf_energy_bal(Tsurf, dmy->year, dmy->month, dmy->day, dmy->hour, VEG, iveg,
-					     veg_class, delta_t, Cs1, Cs2, D1, 
-					     D2, T1_old, T2, Ts_old, energy->T,
-					     soil_con->b_infilt, bubble, dp, 
-					     expt, ice0, kappa1, kappa2, 
-					     soil_con->max_infil, max_moist, 
-					     moist, soil_con->Wcr, 
-					     soil_con->Wpwp, soil_con->depth, 
-					     soil_con->resid_moist, root, CanopLayerBnd,
-					     UnderStory, overstory, 
-					     NetShortBare, NetShortGrnd, 
-					     TmpNetShortSnow, Tair, 
-					     atmos_density, atmos_pressure, 
-					     (double)soil_con->elevation, 
-					     emissivity, LongBareIn, LongSnowIn, 
-					     surf_atten, VPcanopy, VPDcanopy,
-					     atmos_shortwave, atmos_Catm, dryFrac,
-					     &Wdew, displacement, 
-					     aero_resist, aero_resist_used, rainfall, ref_height, 
-					     roughness, wind, Le, 
-					     energy->advection, 
-					     OldTSurf, snow->pack_temp, 
-					     Tsnow_surf, 
-					     kappa_snow, melt_energy, 
-					     snow_coverage, snow->density, 
-					     snow->swq, snow->surf_water, 
-					     &energy->deltaCC, 
-					     &energy->refreeze_energy, 
-					     &snow->vapor_flux, Nnodes, Cs_node, 
-					     T_node, Tnew_node, alpha, beta, 
-					     bubble_node, Zsum_node, expt_node, 
-					     gamma, ice_node, kappa_node, 
-					     max_moist_node, moist_node, 
-					     soil_con->frost_fract, 
-					     layer, veg_var, INCLUDE_SNOW, 
-					     soil_con->FS_ACTIVE, options.NOFLUX, options.EXP_TRANS,
-					     snow->snow, FIRST_SOLN, &NetLongBare, 
-					     &TmpNetLongSnow, &T1, 
-					     &energy->deltaH, &energy->fusion, 
-					     &energy->grnd_flux, 
-					     &energy->latent, 
-					     &energy->latent_sub, 
-					     &energy->sensible, 
-					     &energy->snow_flux, &energy->error, ErrorString);
-          return ( ERROR );
->>>>>>> d2b2b071
         }
     }
     else {
         /** Frozen soil model run with no surface energy balance **/
         Tsurf = Tair;
-        NOFLUX = options.NOFLUX;
-        EXP_TRANS = options.EXP_TRANS;
-    }
-
-<<<<<<< HEAD
+    }
+
     if (options.QUICK_SOLVE && !options.QUICK_FLUX) {
         // Reset model so that it solves thermal fluxes for full soil column
         FIRST_SOLN[0] = TRUE;
@@ -994,7 +645,7 @@
                                   ice_node, kappa_node, max_moist_node,
                                   moist_node,
                                   soil_con, layer, veg_var,
-                                  INCLUDE_SNOW, NOFLUX, EXP_TRANS, snow->snow,
+                                  INCLUDE_SNOW, options.NOFLUX, options.EXP_TRANS, snow->snow,
                                   FIRST_SOLN, &NetLongBare, &TmpNetLongSnow,
                                   &T1,
                                   &energy->deltaH, &energy->fusion,
@@ -1008,58 +659,6 @@
     else {
         energy->error = error;
     }
-=======
-    /** Frozen soil model run with no surface energy balance **/
-    Tsurf  = Tair;
-
-  }
-  
-  if ( options.QUICK_SOLVE && !options.QUICK_FLUX ) 
-    // Reset model so that it solves thermal fluxes for full soil column
-    FIRST_SOLN[0] = TRUE;
-  
-  error = solve_surf_energy_bal(Tsurf, 
-				rec, nrecs, dmy->month, VEG, veg_class, iveg, delta_t,
-			        Cs1, Cs2, D1, D2, 
-				T1_old, T2, Ts_old, energy->T, bubble, dp, 
-				expt, ice0, kappa1, kappa2, 
-				max_moist, moist, root, CanopLayerBnd,
-				UnderStory, overstory, NetShortBare, NetShortGrnd, 
-				TmpNetShortSnow, Tair, atmos_density, atmos_pressure,
-				emissivity, LongBareIn, LongSnowIn, surf_atten, 
-				VPcanopy, VPDcanopy, 
-				atmos_shortwave, atmos_Catm, dryFrac,
-				&Wdew, displacement, aero_resist, aero_resist_used, 
-				rainfall, ref_height, roughness, wind, Le, 
-				energy->advection, OldTSurf, snow->pack_temp, 
-				Tsnow_surf, kappa_snow, melt_energy, 
-				snow_coverage, 
-				snow->density, snow->swq, snow->surf_water,
-				&energy->deltaCC, &energy->refreeze_energy, 
-				&snow->vapor_flux, &snow->blowing_flux, &snow->surface_flux,
-				Nnodes, Cs_node, T_node, Tnew_node, Tnew_fbflag, Tnew_fbcount,
-				alpha, beta, bubble_node, Zsum_node, expt_node, gamma, 
-				ice_node, kappa_node, max_moist_node, moist_node, 
-				soil_con, layer, veg_var, 
-				INCLUDE_SNOW, options.NOFLUX, options.EXP_TRANS, snow->snow, 
-				FIRST_SOLN, &NetLongBare, &TmpNetLongSnow, &T1, 
-				&energy->deltaH, &energy->fusion, &energy->grnd_flux, 
-				&energy->latent, &energy->latent_sub, 
-				&energy->sensible, &energy->snow_flux, &energy->error);
-  if(error == ERROR)
-    return(ERROR);
-  else
-    energy->error = error;
-  
-  /***************************************************
-    Recalculate Soil Moisture and Thermal Properties
-  ***************************************************/
-    if(options.QUICK_FLUX) {
-
-      Tnew_node[0] = Tsurf;
-      Tnew_node[1] = T1;
-      Tnew_node[2] = soil_con->avg_temp + (T1-soil_con->avg_temp)*exp(-(soil_con->Zsum_node[2]-D1)/dp);
->>>>>>> d2b2b071
 
     /***************************************************
        Recalculate Soil Moisture and Thermal Properties
