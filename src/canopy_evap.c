#include <stdio.h>
#include <stdlib.h>
#include <vicNl.h>

/**********************************************************************
	canopy_evap.c	Dag Lohmann		September 1995

  This routine computes the evaporation, traspiration and throughfall
  of the vegetation types for multi-layered model.

  The value of x, the fraction of precipitation that exceeds the 
  canopy storage capacity, is returned by the subroutine.

  UNITS:	moist (mm)
		evap (mm)
		prec (mm)
		melt (mm)

  VARIABLE TYPE        NAME          UNITS DESCRIPTION
  atmos_data_struct    atmos         N/A   atmospheric forcing data structure
  layer_data_struct   *layer         N/A   soil layer variable structure
  veg_var_struct      *veg_var       N/A   vegetation variable structure
  char                 CALC_EVAP     N/A   TRUE = calculate evapotranspiration
  int                  veg_class     N/A   vegetation class index number
  int                  month         N/A   current month
  global_param_struct  global        N/A   global parameter structure
  double               mu            fract wet (or dry) fraction of grid cell
  double               ra            s/m   aerodynamic resistance
  double               prec          mm    precipitation
  double               displacement  m     displacement height of surface cover
  double               roughness     m     roughness height of surface cover
  double               ref_height    m     measurement reference height

  Modifications:
  9/1/97	Greg O'Donnell
  4-12-98  Code cleaned and final version prepared, KAC
  06-25-98 modified for new distributed precipitation data structure KAC
  01-19-00 modified to function with new simplified soil moisture 
           scheme                                                  KAC
  5-8-2001 Modified to close the canopy energy balance.       KAC

**********************************************************************/

double canopy_evap(layer_data_struct *layer,
                   veg_var_struct    *veg_var, 
		   char               CALC_EVAP,
                   int                veg_class, 
                   int                month, 
                   double            *Wdew,
                   double             delta_t,
                   double             rad,
		   double             vpd,
		   double             net_short,
		   double             air_temp,
                   double             ra,
                   double             displacement,
                   double             roughness,
                   double             ref_height,
		   double             elevation,
                   double             ppt,
		   double            *depth,
		   double            *Wmax,
		   double            *Wcr,
		   double            *Wpwp,
		   double            *frost_fract,
		   float             *root,
		   double            *dryFrac,
		   double             shortwave,
		   double             Catm,
		   double            *CanopLayerBnd)
/********************************************************************** 
  CANOPY EVAPORATION

  Calculation of evaporation from the canopy, including the
  possibility of potential evaporation exhausting ppt+canopy storage
  2.16 + 2.17
  Index [0] refers to current time step, index [1] to next one
  If f < 1.0 then veg_var->canopyevap = veg_var->Wdew + ppt
  and Wdew = 0.0

  DEFINITIONS:
  Wdmax - max monthly dew holding capacity
  Wdew - dew trapped on vegetation

  Modified 
     04-14-98 to work within calc_surf_energy_balance.c  KAC
     07-24-98 fixed problem that caused hourly precipitation
              to evaporate from the canopy during the same
	      time step that it falls (OK for daily time step, 
	      but causes oscilations in surface temperature
	      for hourly time step)                      KAC, Dag
	        modifications:
     6-8-2000 Modified to use spatially distributed soil frost if 
              present.                                           KAC
     5-8-2001 Modified to close the canopy energy balance.       KAC
  2009-Jun-09 Moved computation of canopy resistance rc out of penman()
	      and into separate function calc_rc().			TJB
  2012-Jan-16 Removed LINK_DEBUG code					BN
  2013-Jul-25 Save dryFrac for use elsewhere.				TJB
  2014-Mar-28 Removed DIST_PRCP option.					TJB
<<<<<<< HEAD
=======
  2014-Apr-25 Switched LAI from veg_lib to veg_var.			TJB
  2014-May-05 Added logic to handle LAI = 0.				TJB
  2014-May-05 Replaced HUGE_RESIST with RSMAX.				TJB
>>>>>>> 3e34b7ef
**********************************************************************/ 

{

  /** declare global variables **/
  extern veg_lib_struct *veg_lib; 
  extern option_struct options;

  /** declare local variables **/
  int                i;
  double             f;		/* fraction of time step used to fill canopy */
  double             throughfall;
  double             Evap;
  double             tmp_Evap;
  double             canopyevap;
  double             tmp_Wdew;
  double             layerevap[MAX_LAYERS];
  double             rc;

  Evap = 0;

  /* Initialize variables */
  for ( i = 0; i < options.Nlayer; i++ ) layerevap[i] = 0;
  canopyevap = 0;
  throughfall = 0;
  tmp_Wdew = *Wdew;

  /****************************************************
    Compute Evaporation from Canopy Intercepted Water
  ****************************************************/

  veg_var->Wdew = tmp_Wdew;
<<<<<<< HEAD
  if (tmp_Wdew > veg_lib[veg_class].Wdmax[month-1]) {
    throughfall = tmp_Wdew - veg_lib[veg_class].Wdmax[month-1];
    tmp_Wdew    = veg_lib[veg_class].Wdmax[month-1];
  }
      
  rc = calc_rc((double)0.0, net_short, veg_lib[veg_class].RGL,
               air_temp, vpd, veg_lib[veg_class].LAI[month-1],
               (double)1.0, FALSE);
  canopyevap = pow((tmp_Wdew / veg_lib[veg_class].Wdmax[month-1]),(2.0/3.0))
               * penman(air_temp, elevation, rad, vpd, ra, rc, veg_lib[veg_class].rarc)
               * delta_t / SEC_PER_DAY;
=======
  if (tmp_Wdew > veg_var->Wdmax) {
    throughfall = tmp_Wdew - veg_var->Wdmax;
    tmp_Wdew    = veg_var->Wdmax;
  }

  rc = calc_rc((double)0.0, net_short, veg_lib[veg_class].RGL,
               air_temp, vpd, veg_var->LAI, (double)1.0, FALSE);
  if (veg_var->LAI > 0)
    canopyevap = pow((tmp_Wdew/veg_var->Wdmax),(2.0/3.0))
                 * penman(air_temp, elevation, rad, vpd, ra, rc, veg_lib[veg_class].rarc)
                 * delta_t / SEC_PER_DAY;
  else
    canopyevap = 0;
>>>>>>> 3e34b7ef

  if (canopyevap > 0.0 && delta_t == SEC_PER_DAY)
    /** If daily time step, evap can include current precipitation **/
    f = min(1.0,((tmp_Wdew + ppt) / canopyevap));
  else if (canopyevap > 0.0)
    /** If sub-daily time step, evap can not exceed current storage **/
    f = min(1.0,((tmp_Wdew) / canopyevap));
  else
    f = 1.0;
  canopyevap *= f;

  /* compute fraction of canopy that is dry */
<<<<<<< HEAD
  *dryFrac = 1.0-f*pow((tmp_Wdew/veg_lib[veg_class].Wdmax[month-1]), (2.0/3.0));
=======
  if (veg_var->Wdmax > 0)
    *dryFrac = 1.0-f*pow((tmp_Wdew/veg_var->Wdmax),(2.0/3.0));
  else
    *dryFrac = 0;
>>>>>>> 3e34b7ef

  tmp_Wdew += ppt - canopyevap;
  if (tmp_Wdew < 0.0) 
    tmp_Wdew = 0.0;
<<<<<<< HEAD
  if (tmp_Wdew <= veg_lib[veg_class].Wdmax[month-1]) 
    throughfall += 0.0;
  else {
    throughfall += tmp_Wdew - veg_lib[veg_class].Wdmax[month-1];
    tmp_Wdew = veg_lib[veg_class].Wdmax[month-1];
=======
  if (tmp_Wdew <= veg_var->Wdmax) 
    throughfall += 0.0;
  else {
    throughfall += tmp_Wdew - veg_var->Wdmax;
    tmp_Wdew = veg_var->Wdmax;
>>>>>>> 3e34b7ef
  }

  /*******************************************
    Compute Evapotranspiration from Vegetation
  *******************************************/
  if(CALC_EVAP)
<<<<<<< HEAD
    transpiration(layer, veg_class, month, rad, vpd, net_short, 
=======
    transpiration(layer, veg_var, veg_class, month, rad, vpd, net_short, 
>>>>>>> 3e34b7ef
                  air_temp, ra, ppt, *dryFrac, delta_t, 
                  elevation, depth, Wmax, Wcr, Wpwp, 
                  layerevap, 
                  frost_fract, 
                  root,
<<<<<<< HEAD
                  veg_var->NscaleFactor,
                  shortwave,
                  veg_var->aPARLayer,
                  Catm,
                  CanopLayerBnd,
                  veg_var->rsLayer,
                  &(veg_var->rc),
                  &(veg_var->NPPfactor));
=======
                  shortwave,
                  Catm,
                  CanopLayerBnd);
>>>>>>> 3e34b7ef

  veg_var->canopyevap = canopyevap;
  veg_var->throughfall = throughfall;
  veg_var->Wdew = tmp_Wdew;
  tmp_Evap = canopyevap;
  for(i=0;i<options.Nlayer;i++) {
    layer[i].evap  = layerevap[i];
    tmp_Evap          += layerevap[i];
  }
    
  Evap += tmp_Evap / (1000. * delta_t);

  return (Evap);

}

/**********************************************************************
	EVAPOTRANSPIRATION ROUTINE
**********************************************************************/

void transpiration(layer_data_struct *layer,
		   veg_var_struct *veg_var,
		   int veg_class, 
		   int month, 
		   double rad,
		   double vpd,
		   double net_short,
		   double air_temp,
		   double ra,
		   double ppt,
		   double dryFrac,
		   double delta_t,
		   double elevation,
		   double *depth,
		   double *Wmax,
		   double *Wcr,
		   double *Wpwp,
		   double *layerevap,
		   double *frost_fract,
		   float  *root,
<<<<<<< HEAD
                   double *NscaleFactor,
                   double  shortwave,
                   double *aPARLayer,
                   double  Catm,
                   double *CanopLayerBnd,
                   double *rsLayer,
                   double *rc,
                   double *NPPfactor)
=======
                   double  shortwave,
                   double  Catm,
                   double *CanopLayerBnd)
>>>>>>> 3e34b7ef
/**********************************************************************
  Computes evapotranspiration for unfrozen soils
  Allows for multiple layers.

  modifications:
  6-8-2000 Modified to use spatially distributed soil frost if 
           present.                                               KAC
  2006-Oct-16 Modified to initialize ice[] for all soil layers
	      before computing available moisture (to avoid using
	      uninitialized values later on).				TJB
  2009-Jun-09 Moved computation of canopy resistance rc out of penman()
	      and into separate function calc_rc().			TJB
  2013-Jul-25 Save dryFrac for use elsewhere.				TJB
  2013-Jul-25 Added photosynthesis terms.				TJB
<<<<<<< HEAD
=======
  2014-Apr-25 Switched LAI from veg_lib to veg_var.			TJB
>>>>>>> 3e34b7ef
**********************************************************************/
{
  extern veg_lib_struct *veg_lib;
  extern option_struct options;

  int    i;
  int    frost_area;
  double gsm_inv;               	/* soil moisture stress factor */
  double moist1, moist2;                /* tmp holding of moisture */
  double evap;                          /* tmp holding for evap total */
  double Wcr1;                          /* tmp holding of critical water for upper layers */
  double root_sum;                      /* proportion of roots in moist>Wcr zones */
  double spare_evap;                    /* evap for 2nd distribution */
  double avail_moist[MAX_LAYERS];         /* moisture available for trans */
  double ice[MAX_LAYERS];
  double gc;
  double *gsLayer;
  int    cidx;

  /********************************************************************** 
     EVAPOTRANSPIRATION

     Calculation of the evapotranspirations
     2.18

     First part: Soil moistures and root fractions of both layers
     influence each other

     Re-written to allow for multi-layers.
  **********************************************************************/
 
  /**************************************************
    Set ice content in all individual layers
    **************************************************/
  for(i=0;i<options.Nlayer;i++){
    ice[i] = 0;
    for ( frost_area = 0; frost_area < options.Nfrost; frost_area++ ) {
      ice[i] += layer[i].ice[frost_area] * frost_fract[frost_area];
    }
  }

  /**************************************************
    Compute moisture content in combined upper layers
    **************************************************/
  moist1 = 0.0;
  Wcr1 = 0.0;  
  for(i=0;i<options.Nlayer-1;i++){
    if(root[i] > 0.) {
      avail_moist[i] = 0;
      for ( frost_area = 0; frost_area < options.Nfrost; frost_area++ ) {
	avail_moist[i] += ((layer[i].moist - layer[i].ice[frost_area]) * frost_fract[frost_area]);
      }
      moist1+=avail_moist[i];
      Wcr1 += Wcr[i];
    }
    else avail_moist[i]=0.;
  }

  /*****************************************
    Compute moisture content in lowest layer
    *****************************************/
  i = options.Nlayer - 1;
  moist2 = 0;
  for ( frost_area = 0; frost_area < options.Nfrost; frost_area++ )
    moist2 += ((layer[i].moist - layer[i].ice[frost_area]) * frost_fract[frost_area]);
  avail_moist[i]=moist2;

  /** Set photosynthesis inhibition factor **/
  if (layer[0].moist > veg_lib[veg_class].Wnpp_inhib*Wmax[0])
<<<<<<< HEAD
    *NPPfactor = veg_lib[veg_class].NPPfactor_sat + (1 - veg_lib[veg_class].NPPfactor_sat) * (Wmax[0] - layer[0].moist) / (Wmax[0] - veg_lib[veg_class].Wnpp_inhib*Wmax[0]);
  else
    *NPPfactor = 1.0;
=======
    veg_var->NPPfactor = veg_lib[veg_class].NPPfactor_sat + (1 - veg_lib[veg_class].NPPfactor_sat) * (Wmax[0] - layer[0].moist) / (Wmax[0] - veg_lib[veg_class].Wnpp_inhib*Wmax[0]);
  else
    veg_var->NPPfactor = 1.0;
>>>>>>> 3e34b7ef

  /******************************************************************
    CASE 1: Moisture in both layers exceeds Wcr, or Moisture in
    layer with more than half of the roots exceeds Wcr.

    Potential evapotranspiration not hindered by soil dryness.  If
    layer with less than half the roots is dryer than Wcr, extra
    evaporation is taken from the wetter layer.  Otherwise layers
    contribute to evapotransipration based on root fraction.
  ******************************************************************/

  if( options.SHARE_LAYER_MOIST &&
      ( (moist1>=Wcr1 && moist2>=Wcr[options.Nlayer-1] && Wcr1>0.) ||
        (moist1>=Wcr1 && (1-root[options.Nlayer-1])>= 0.5) ||
        (moist2>=Wcr[options.Nlayer-1] && root[options.Nlayer-1]>=0.5) ) ) {

    gsm_inv=1.0;

    /* compute whole-canopy stomatal resistance */
    if (!options.CARBON || options.RC_MODE == RC_JARVIS) {
      /* Jarvis scheme, using resistance factors from Wigmosta et al., 1994 */
<<<<<<< HEAD
      *rc = calc_rc(veg_lib[veg_class].rmin, net_short,
		   veg_lib[veg_class].RGL, air_temp, vpd,
		   veg_lib[veg_class].LAI[month-1], gsm_inv, FALSE);
      if (options.CARBON) {
        for (cidx=0; cidx<options.Ncanopy; cidx++) {
          rsLayer[cidx] = *rc * veg_lib[veg_class].LAI[month-1];
          if (rsLayer[cidx] > HUGE_RESIST) rsLayer[cidx] = HUGE_RESIST;
=======
      veg_var->rc = calc_rc(veg_lib[veg_class].rmin, net_short,
		   veg_lib[veg_class].RGL, air_temp, vpd,
		   veg_var->LAI, gsm_inv, FALSE);
      if (options.CARBON) {
        for (cidx=0; cidx<options.Ncanopy; cidx++) {
          if (veg_var->LAI > 0)
            veg_var->rsLayer[cidx] = veg_var->rc / veg_var->LAI;
          else
            veg_var->rsLayer[cidx] = HUGE_RESIST;
          if (veg_var->rsLayer[cidx] > RSMAX) veg_var->rsLayer[cidx] = RSMAX;
>>>>>>> 3e34b7ef
        }
      }
    }
    else {
      /* Compute rc based on photosynthetic demand from Knorr 1997 */
      calc_rc_ps(veg_lib[veg_class].Ctype, veg_lib[veg_class].MaxCarboxRate,
		 veg_lib[veg_class].MaxETransport, veg_lib[veg_class].CO2Specificity,
<<<<<<< HEAD
		 NscaleFactor, air_temp, shortwave, aPARLayer, elevation, Catm,
		 CanopLayerBnd, veg_lib[veg_class].LAI[month-1], gsm_inv, vpd, rsLayer, rc);
    }

    /* compute transpiration */
    evap = penman(air_temp, elevation, rad, vpd, ra, *rc,
=======
		 veg_var->NscaleFactor, air_temp, shortwave, veg_var->aPARLayer, elevation, Catm,
		 CanopLayerBnd, veg_var->LAI, gsm_inv, vpd, veg_var->rsLayer, &(veg_var->rc));
    }

    /* compute transpiration */
    evap = penman(air_temp, elevation, rad, vpd, ra, veg_var->rc,
>>>>>>> 3e34b7ef
		  veg_lib[veg_class].rarc) * delta_t / SEC_PER_DAY * dryFrac;

    /** divide up evap based on root distribution **/
    /** Note the indexing of the roots **/
    root_sum=1.0;
    spare_evap=0.0;
    for(i=0;i<options.Nlayer;i++){
      if(avail_moist[i]>=Wcr[i]){
        layerevap[i]=evap*(double)root[i];
      }
      else {
          
        if (avail_moist[i] >= Wpwp[i]) 
          gsm_inv = (avail_moist[i] - Wpwp[i]) /
                    (Wcr[i] - Wpwp[i]);
        else 
          gsm_inv=0.0;
	    
        layerevap[i]  = evap*gsm_inv*(double)root[i];
        root_sum     -= root[i];
        spare_evap    = evap*(double)root[i]*(1.0-gsm_inv);
      }
    }

    /** Assign excess evaporation to wetter layer **/
    if(spare_evap>0.0){
      for(i=0;i<options.Nlayer;i++){
        if(avail_moist[i] >= Wcr[i]){
          layerevap[i] += (double)root[i]*spare_evap/root_sum;
        }
      }
    }
  }

  /*********************************************************************
    CASE 2: Independent evapotranspirations

    Evapotranspiration is restricted by low soil moisture. Evaporation
    is computed independantly from each soil layer.
  *********************************************************************/

  else {

    /* Initialize conductances for aggregation over soil layers */
    gc =  0;
    if (options.CARBON) {
      gsLayer = (double *)calloc(options.Ncanopy, sizeof(double));
      for (cidx=0; cidx<options.Ncanopy; cidx++) {
        gsLayer[cidx] = 0;
      }
    }

    for (i=0;i<options.Nlayer;i++) {

      /** Set evaporation restriction factor **/
      if(avail_moist[i] >= Wcr[i])
	gsm_inv = 1.0;
      else if(avail_moist[i] >= Wpwp[i] && avail_moist[i] < Wcr[i])
	gsm_inv = (avail_moist[i] - Wpwp[i]) / (Wcr[i] - Wpwp[i]);
      else 
	gsm_inv = 0.0;

      if(gsm_inv > 0.0){

        /* compute whole-canopy stomatal resistance */
        if (!options.CARBON || options.RC_MODE == RC_JARVIS) {
          /* Jarvis scheme, using resistance factors from Wigmosta et al., 1994 */
<<<<<<< HEAD
          *rc = calc_rc(veg_lib[veg_class].rmin, net_short,
		       veg_lib[veg_class].RGL, air_temp, vpd,
		       veg_lib[veg_class].LAI[month-1], gsm_inv, FALSE);
          if (options.CARBON) {
            for (cidx=0; cidx<options.Ncanopy; cidx++) {
              rsLayer[cidx] = *rc * veg_lib[veg_class].LAI[month-1];
              if (rsLayer[cidx] > HUGE_RESIST) rsLayer[cidx] = HUGE_RESIST;
=======
          veg_var->rc = calc_rc(veg_lib[veg_class].rmin, net_short,
		       veg_lib[veg_class].RGL, air_temp, vpd,
		       veg_var->LAI, gsm_inv, FALSE);
          if (options.CARBON) {
            for (cidx=0; cidx<options.Ncanopy; cidx++) {
              if (veg_var->LAI > 0)
                veg_var->rsLayer[cidx] = veg_var->rc / veg_var->LAI;
              else
                veg_var->rsLayer[cidx] = HUGE_RESIST;
              if (veg_var->rsLayer[cidx] > RSMAX) veg_var->rsLayer[cidx] = RSMAX;
>>>>>>> 3e34b7ef
            }
          }
        }
        else {
          /* Compute rc based on photosynthetic demand from Knorr 1997 */
          calc_rc_ps(veg_lib[veg_class].Ctype, veg_lib[veg_class].MaxCarboxRate,
		     veg_lib[veg_class].MaxETransport, veg_lib[veg_class].CO2Specificity,
<<<<<<< HEAD
		     NscaleFactor, air_temp, shortwave, aPARLayer, elevation, Catm,
		     CanopLayerBnd, veg_lib[veg_class].LAI[month-1], gsm_inv, vpd, rsLayer, rc);
        }

        /* compute transpiration */
        layerevap[i] = penman(air_temp, elevation, rad, vpd, ra, *rc,
			      veg_lib[veg_class].rarc) * delta_t / SEC_PER_DAY * dryFrac * (double)root[i];

        if (*rc > 0)
          gc += 1/(*rc);
=======
		     veg_var->NscaleFactor, air_temp, shortwave, veg_var->aPARLayer, elevation, Catm,
		     CanopLayerBnd, veg_var->LAI, gsm_inv, vpd, veg_var->rsLayer, &(veg_var->rc));
        }

        /* compute transpiration */
        layerevap[i] = penman(air_temp, elevation, rad, vpd, ra, veg_var->rc,
			      veg_lib[veg_class].rarc) * delta_t / SEC_PER_DAY * dryFrac * (double)root[i];

        if (veg_var->rc > 0)
          gc += 1/(veg_var->rc);
>>>>>>> 3e34b7ef
        else
          gc += HUGE_RESIST;

        if (options.CARBON) {
          for (cidx=0; cidx<options.Ncanopy; cidx++) {
<<<<<<< HEAD
            if (rsLayer[cidx] > 0)
              gsLayer[cidx] += 1/(rsLayer[cidx]);
=======
            if (veg_var->rsLayer[cidx] > 0)
              gsLayer[cidx] += 1/(veg_var->rsLayer[cidx]);
>>>>>>> 3e34b7ef
            else
              gsLayer[cidx] += HUGE_RESIST;
          }
        }

<<<<<<< HEAD
      }
      else {
	layerevap[i] = 0.0;
        gc += 0;
        if (options.CARBON) {
          for (cidx=0; cidx<options.Ncanopy; cidx++) {
            gsLayer[cidx] += 0;
          }
	}
      }

    } // end loop over layers

    /* Now, take the inverse of the conductance */
    if (gc > 0)
      *rc = 1/gc;
    else
      *rc = HUGE_RESIST;
=======
      }
      else {
	layerevap[i] = 0.0;
        gc += 0;
        if (options.CARBON) {
          for (cidx=0; cidx<options.Ncanopy; cidx++) {
            gsLayer[cidx] += 0;
          }
	}
      }

    } // end loop over layers

    /* Now, take the inverse of the conductance */
    if (gc > 0)
      veg_var->rc = 1/gc;
    else
      veg_var->rc = HUGE_RESIST;
    if (veg_var->rc > RSMAX) veg_var->rc = RSMAX;
>>>>>>> 3e34b7ef

    if (options.CARBON) {
      for (cidx=0; cidx<options.Ncanopy; cidx++) {
        if (gsLayer[cidx] > 0)
<<<<<<< HEAD
          rsLayer[cidx] = 1/gsLayer[cidx];
        else
          rsLayer[cidx] = HUGE_RESIST;
=======
          veg_var->rsLayer[cidx] = 1/gsLayer[cidx];
        else
          veg_var->rsLayer[cidx] = HUGE_RESIST;
        if (veg_var->rsLayer[cidx] > RSMAX) veg_var->rsLayer[cidx] = RSMAX;
>>>>>>> 3e34b7ef
      }
    }

    if (options.CARBON) free((char *)gsLayer);

  }

  /****************************************************************
    Check that evapotransipration does not cause soil moisture to 
    fall below wilting point.
  ****************************************************************/
  for ( i = 0; i < options.Nlayer; i++ ) {
    if ( ice[i] > 0 ) {
      if ( ice[i] >= Wpwp[i] ) {
	// ice content greater than wilting point can use all unfrozen moist
	if ( layerevap[i] > avail_moist[i] ) layerevap[i] = avail_moist[i];
      }
      else {
	// ice content less than wilting point restrict loss of unfrozen moist
	if ( layerevap[i] > layer[i].moist - Wpwp[i] ) 
	  layerevap[i] = layer[i].moist - Wpwp[i];
      }
    }
    else {
      // No ice restrict loss of unfrozen moist
      if ( layerevap[i] > layer[i].moist - Wpwp[i] ) 
	layerevap[i] = layer[i].moist - Wpwp[i];
    }
    if ( layerevap[i] < 0.0 ) layerevap[i] = 0.0;
  }

}<|MERGE_RESOLUTION|>--- conflicted
+++ resolved
@@ -98,12 +98,9 @@
   2012-Jan-16 Removed LINK_DEBUG code					BN
   2013-Jul-25 Save dryFrac for use elsewhere.				TJB
   2014-Mar-28 Removed DIST_PRCP option.					TJB
-<<<<<<< HEAD
-=======
   2014-Apr-25 Switched LAI from veg_lib to veg_var.			TJB
   2014-May-05 Added logic to handle LAI = 0.				TJB
   2014-May-05 Replaced HUGE_RESIST with RSMAX.				TJB
->>>>>>> 3e34b7ef
 **********************************************************************/ 
 
 {
@@ -136,19 +133,6 @@
   ****************************************************/
 
   veg_var->Wdew = tmp_Wdew;
-<<<<<<< HEAD
-  if (tmp_Wdew > veg_lib[veg_class].Wdmax[month-1]) {
-    throughfall = tmp_Wdew - veg_lib[veg_class].Wdmax[month-1];
-    tmp_Wdew    = veg_lib[veg_class].Wdmax[month-1];
-  }
-      
-  rc = calc_rc((double)0.0, net_short, veg_lib[veg_class].RGL,
-               air_temp, vpd, veg_lib[veg_class].LAI[month-1],
-               (double)1.0, FALSE);
-  canopyevap = pow((tmp_Wdew / veg_lib[veg_class].Wdmax[month-1]),(2.0/3.0))
-               * penman(air_temp, elevation, rad, vpd, ra, rc, veg_lib[veg_class].rarc)
-               * delta_t / SEC_PER_DAY;
-=======
   if (tmp_Wdew > veg_var->Wdmax) {
     throughfall = tmp_Wdew - veg_var->Wdmax;
     tmp_Wdew    = veg_var->Wdmax;
@@ -162,7 +146,6 @@
                  * delta_t / SEC_PER_DAY;
   else
     canopyevap = 0;
->>>>>>> 3e34b7ef
 
   if (canopyevap > 0.0 && delta_t == SEC_PER_DAY)
     /** If daily time step, evap can include current precipitation **/
@@ -175,61 +158,34 @@
   canopyevap *= f;
 
   /* compute fraction of canopy that is dry */
-<<<<<<< HEAD
-  *dryFrac = 1.0-f*pow((tmp_Wdew/veg_lib[veg_class].Wdmax[month-1]), (2.0/3.0));
-=======
   if (veg_var->Wdmax > 0)
     *dryFrac = 1.0-f*pow((tmp_Wdew/veg_var->Wdmax),(2.0/3.0));
   else
     *dryFrac = 0;
->>>>>>> 3e34b7ef
 
   tmp_Wdew += ppt - canopyevap;
   if (tmp_Wdew < 0.0) 
     tmp_Wdew = 0.0;
-<<<<<<< HEAD
-  if (tmp_Wdew <= veg_lib[veg_class].Wdmax[month-1]) 
-    throughfall += 0.0;
-  else {
-    throughfall += tmp_Wdew - veg_lib[veg_class].Wdmax[month-1];
-    tmp_Wdew = veg_lib[veg_class].Wdmax[month-1];
-=======
   if (tmp_Wdew <= veg_var->Wdmax) 
     throughfall += 0.0;
   else {
     throughfall += tmp_Wdew - veg_var->Wdmax;
     tmp_Wdew = veg_var->Wdmax;
->>>>>>> 3e34b7ef
   }
 
   /*******************************************
     Compute Evapotranspiration from Vegetation
   *******************************************/
   if(CALC_EVAP)
-<<<<<<< HEAD
-    transpiration(layer, veg_class, month, rad, vpd, net_short, 
-=======
     transpiration(layer, veg_var, veg_class, month, rad, vpd, net_short, 
->>>>>>> 3e34b7ef
                   air_temp, ra, ppt, *dryFrac, delta_t, 
                   elevation, depth, Wmax, Wcr, Wpwp, 
                   layerevap, 
                   frost_fract, 
                   root,
-<<<<<<< HEAD
-                  veg_var->NscaleFactor,
-                  shortwave,
-                  veg_var->aPARLayer,
-                  Catm,
-                  CanopLayerBnd,
-                  veg_var->rsLayer,
-                  &(veg_var->rc),
-                  &(veg_var->NPPfactor));
-=======
                   shortwave,
                   Catm,
                   CanopLayerBnd);
->>>>>>> 3e34b7ef
 
   veg_var->canopyevap = canopyevap;
   veg_var->throughfall = throughfall;
@@ -270,20 +226,9 @@
 		   double *layerevap,
 		   double *frost_fract,
 		   float  *root,
-<<<<<<< HEAD
-                   double *NscaleFactor,
-                   double  shortwave,
-                   double *aPARLayer,
-                   double  Catm,
-                   double *CanopLayerBnd,
-                   double *rsLayer,
-                   double *rc,
-                   double *NPPfactor)
-=======
                    double  shortwave,
                    double  Catm,
                    double *CanopLayerBnd)
->>>>>>> 3e34b7ef
 /**********************************************************************
   Computes evapotranspiration for unfrozen soils
   Allows for multiple layers.
@@ -298,10 +243,7 @@
 	      and into separate function calc_rc().			TJB
   2013-Jul-25 Save dryFrac for use elsewhere.				TJB
   2013-Jul-25 Added photosynthesis terms.				TJB
-<<<<<<< HEAD
-=======
   2014-Apr-25 Switched LAI from veg_lib to veg_var.			TJB
->>>>>>> 3e34b7ef
 **********************************************************************/
 {
   extern veg_lib_struct *veg_lib;
@@ -371,15 +313,9 @@
 
   /** Set photosynthesis inhibition factor **/
   if (layer[0].moist > veg_lib[veg_class].Wnpp_inhib*Wmax[0])
-<<<<<<< HEAD
-    *NPPfactor = veg_lib[veg_class].NPPfactor_sat + (1 - veg_lib[veg_class].NPPfactor_sat) * (Wmax[0] - layer[0].moist) / (Wmax[0] - veg_lib[veg_class].Wnpp_inhib*Wmax[0]);
-  else
-    *NPPfactor = 1.0;
-=======
     veg_var->NPPfactor = veg_lib[veg_class].NPPfactor_sat + (1 - veg_lib[veg_class].NPPfactor_sat) * (Wmax[0] - layer[0].moist) / (Wmax[0] - veg_lib[veg_class].Wnpp_inhib*Wmax[0]);
   else
     veg_var->NPPfactor = 1.0;
->>>>>>> 3e34b7ef
 
   /******************************************************************
     CASE 1: Moisture in both layers exceeds Wcr, or Moisture in
@@ -401,15 +337,6 @@
     /* compute whole-canopy stomatal resistance */
     if (!options.CARBON || options.RC_MODE == RC_JARVIS) {
       /* Jarvis scheme, using resistance factors from Wigmosta et al., 1994 */
-<<<<<<< HEAD
-      *rc = calc_rc(veg_lib[veg_class].rmin, net_short,
-		   veg_lib[veg_class].RGL, air_temp, vpd,
-		   veg_lib[veg_class].LAI[month-1], gsm_inv, FALSE);
-      if (options.CARBON) {
-        for (cidx=0; cidx<options.Ncanopy; cidx++) {
-          rsLayer[cidx] = *rc * veg_lib[veg_class].LAI[month-1];
-          if (rsLayer[cidx] > HUGE_RESIST) rsLayer[cidx] = HUGE_RESIST;
-=======
       veg_var->rc = calc_rc(veg_lib[veg_class].rmin, net_short,
 		   veg_lib[veg_class].RGL, air_temp, vpd,
 		   veg_var->LAI, gsm_inv, FALSE);
@@ -420,7 +347,6 @@
           else
             veg_var->rsLayer[cidx] = HUGE_RESIST;
           if (veg_var->rsLayer[cidx] > RSMAX) veg_var->rsLayer[cidx] = RSMAX;
->>>>>>> 3e34b7ef
         }
       }
     }
@@ -428,21 +354,12 @@
       /* Compute rc based on photosynthetic demand from Knorr 1997 */
       calc_rc_ps(veg_lib[veg_class].Ctype, veg_lib[veg_class].MaxCarboxRate,
 		 veg_lib[veg_class].MaxETransport, veg_lib[veg_class].CO2Specificity,
-<<<<<<< HEAD
-		 NscaleFactor, air_temp, shortwave, aPARLayer, elevation, Catm,
-		 CanopLayerBnd, veg_lib[veg_class].LAI[month-1], gsm_inv, vpd, rsLayer, rc);
-    }
-
-    /* compute transpiration */
-    evap = penman(air_temp, elevation, rad, vpd, ra, *rc,
-=======
 		 veg_var->NscaleFactor, air_temp, shortwave, veg_var->aPARLayer, elevation, Catm,
 		 CanopLayerBnd, veg_var->LAI, gsm_inv, vpd, veg_var->rsLayer, &(veg_var->rc));
     }
 
     /* compute transpiration */
     evap = penman(air_temp, elevation, rad, vpd, ra, veg_var->rc,
->>>>>>> 3e34b7ef
 		  veg_lib[veg_class].rarc) * delta_t / SEC_PER_DAY * dryFrac;
 
     /** divide up evap based on root distribution **/
@@ -510,15 +427,6 @@
         /* compute whole-canopy stomatal resistance */
         if (!options.CARBON || options.RC_MODE == RC_JARVIS) {
           /* Jarvis scheme, using resistance factors from Wigmosta et al., 1994 */
-<<<<<<< HEAD
-          *rc = calc_rc(veg_lib[veg_class].rmin, net_short,
-		       veg_lib[veg_class].RGL, air_temp, vpd,
-		       veg_lib[veg_class].LAI[month-1], gsm_inv, FALSE);
-          if (options.CARBON) {
-            for (cidx=0; cidx<options.Ncanopy; cidx++) {
-              rsLayer[cidx] = *rc * veg_lib[veg_class].LAI[month-1];
-              if (rsLayer[cidx] > HUGE_RESIST) rsLayer[cidx] = HUGE_RESIST;
-=======
           veg_var->rc = calc_rc(veg_lib[veg_class].rmin, net_short,
 		       veg_lib[veg_class].RGL, air_temp, vpd,
 		       veg_var->LAI, gsm_inv, FALSE);
@@ -529,7 +437,6 @@
               else
                 veg_var->rsLayer[cidx] = HUGE_RESIST;
               if (veg_var->rsLayer[cidx] > RSMAX) veg_var->rsLayer[cidx] = RSMAX;
->>>>>>> 3e34b7ef
             }
           }
         }
@@ -537,18 +444,6 @@
           /* Compute rc based on photosynthetic demand from Knorr 1997 */
           calc_rc_ps(veg_lib[veg_class].Ctype, veg_lib[veg_class].MaxCarboxRate,
 		     veg_lib[veg_class].MaxETransport, veg_lib[veg_class].CO2Specificity,
-<<<<<<< HEAD
-		     NscaleFactor, air_temp, shortwave, aPARLayer, elevation, Catm,
-		     CanopLayerBnd, veg_lib[veg_class].LAI[month-1], gsm_inv, vpd, rsLayer, rc);
-        }
-
-        /* compute transpiration */
-        layerevap[i] = penman(air_temp, elevation, rad, vpd, ra, *rc,
-			      veg_lib[veg_class].rarc) * delta_t / SEC_PER_DAY * dryFrac * (double)root[i];
-
-        if (*rc > 0)
-          gc += 1/(*rc);
-=======
 		     veg_var->NscaleFactor, air_temp, shortwave, veg_var->aPARLayer, elevation, Catm,
 		     CanopLayerBnd, veg_var->LAI, gsm_inv, vpd, veg_var->rsLayer, &(veg_var->rc));
         }
@@ -559,25 +454,18 @@
 
         if (veg_var->rc > 0)
           gc += 1/(veg_var->rc);
->>>>>>> 3e34b7ef
         else
           gc += HUGE_RESIST;
 
         if (options.CARBON) {
           for (cidx=0; cidx<options.Ncanopy; cidx++) {
-<<<<<<< HEAD
-            if (rsLayer[cidx] > 0)
-              gsLayer[cidx] += 1/(rsLayer[cidx]);
-=======
             if (veg_var->rsLayer[cidx] > 0)
               gsLayer[cidx] += 1/(veg_var->rsLayer[cidx]);
->>>>>>> 3e34b7ef
             else
               gsLayer[cidx] += HUGE_RESIST;
           }
         }
 
-<<<<<<< HEAD
       }
       else {
 	layerevap[i] = 0.0;
@@ -593,44 +481,18 @@
 
     /* Now, take the inverse of the conductance */
     if (gc > 0)
-      *rc = 1/gc;
-    else
-      *rc = HUGE_RESIST;
-=======
-      }
-      else {
-	layerevap[i] = 0.0;
-        gc += 0;
-        if (options.CARBON) {
-          for (cidx=0; cidx<options.Ncanopy; cidx++) {
-            gsLayer[cidx] += 0;
-          }
-	}
-      }
-
-    } // end loop over layers
-
-    /* Now, take the inverse of the conductance */
-    if (gc > 0)
       veg_var->rc = 1/gc;
     else
       veg_var->rc = HUGE_RESIST;
     if (veg_var->rc > RSMAX) veg_var->rc = RSMAX;
->>>>>>> 3e34b7ef
 
     if (options.CARBON) {
       for (cidx=0; cidx<options.Ncanopy; cidx++) {
         if (gsLayer[cidx] > 0)
-<<<<<<< HEAD
-          rsLayer[cidx] = 1/gsLayer[cidx];
-        else
-          rsLayer[cidx] = HUGE_RESIST;
-=======
           veg_var->rsLayer[cidx] = 1/gsLayer[cidx];
         else
           veg_var->rsLayer[cidx] = HUGE_RESIST;
         if (veg_var->rsLayer[cidx] > RSMAX) veg_var->rsLayer[cidx] = RSMAX;
->>>>>>> 3e34b7ef
       }
     }
 
