#include <stdio.h>
#include <stdlib.h>
#include <vicNl.h>

static char vcid[] = "$Id$";

void display_current_settings(int                 mode,
                              filenames_struct    *names,
                              global_param_struct *global) 
/**********************************************************************
  display_current_settings	Ted Bohn			2003

  This routine displays the current settings of options defined in
  vicNl_def.h and the global parameter file.

  NOTE: This file must be kept in sync with any additions, removals,
  or modifications to names of parameters in vicNl_def.h or get_global_param.c.

  Modifications:
  2005-03-08 Added EQUAL_AREA option.				TJB
  2005-03-24 Added ALMA_OUTPUT option.				TJB
  2005-04-23 Changed ARNO_PARAMS to NIJSSEN2001_BASEFLOW.	TJB
  2005-11-29 SAVE_STATE is now set in global param file         GCT
  2006-09-13 Replaced NIJSSEN2001_BASEFLOW with BASEFLOW option. TJB/GCT
  2006-Sep-23 Implemented flexible output configuration
              and aggregation of output variables.		TJB
  2006-Oct-10 Moved printing of soil_dir inside if{} block.	TJB
  2006-Oct-16 Merged infiles and outfiles structs into filep_struct;
	      This included moving global->statename to names->statefile. TJB
  2006-Nov-07 Removed LAKE_MODEL option.			TJB
  2007-Jan-03 Added ALMA_INPUT option.				TJB
  2007-Jan-15 Added PRT_HEADER option.				TJB
  2007-Apr-24 Added IMPLICIT option.				JCA
  2007-Apr-24 Added EXP_TRANS option.				JCA
  2007-Aug-08 Added EXCESS_ICE option.				JCA
  2008-Apr-21 Added SNOW_ALBEDO option.				KAC via TJB
  2008-Apr-21 Added SNOW_DENSITY option.			TJB
  2009-Jan-12 Added COMPUTE_TREELINE and JULY_TAVG_SUPPLIED options.	TJB
  2009-Jan-16 Added AERO_RESIST_CANSNOW option.			TJB
  2009-May-17 Added AR_406_LS to AERO_RESIST_CANSNOW.		TJB
  2009-May-18 Added PLAPSE option.				TJB
  2009-May-20 Added GRND_FLUX_TYPE option.			TJB
  2009-May-22 Added TFALLBACK value to options.CONTINUEONERROR.	TJB
  2009-Sep-19 Moved TFALLBACK to its own separate option.	TJB
  2009-Nov-15 Redirected output to stderr.			TJB
  2010-Apr-28 Replaced GLOBAL_LAI with VEGPARAM_LAI and LAI_SRC.TJB
  2011-May-31 Removed GRND_FLUX option.				TJB
  2011-Jun-03 Added ORGANIC_FRACT option.			TJB
  2011-Nov-04 Added options for accessing new forcing estimation
	      features.						TJB
  2012-Jan-16 Removed LINK_DEBUG code				BN
  2012-Jan-28 Removed AR_COMBO and GF_FULL.			TJB
  2013-Jul-25 Added CARBON, SHARE_LAYER_MOIST, and VEGLIB_PHOTO.	TJB
  2013-Dec-26 Removed LWAVE_COR option.					TJB
  2013-Dec-26 Removed OUTPUT_FORCE_STATS option.			TJB
  2013-Dec-26 Replaced LOW_RES_MOIST compile-time option with LOG_MATRIC 
	      run-time option.						TJB
  2013-Dec-26 Moved CLOSE_ENERGY from compile-time to run-time options.	TJB
  2013-Dec-26 Removed EXCESS_ICE option.				TJB
  2013-Dec-27 Moved SPATIAL_SNOW from compile-time to run-time options.	TJB
  2013-Dec-27 Moved SPATIAL_FROST from compile-time to run-time options.TJB
  2013-Dec-27 Removed QUICK_FS option.					TJB
  2013-Dec-27 Moved OUTPUT_FORCE to options_struct.			TJB
  2013-Dec-28 Removed NO_REWIND option.					TJB
  2013-Dec-28 Removed user_def.h.					TJB
  2014-Mar-24 Removed ARC_SOIL option                  			 BN
  2014-Mar-28 Removed DIST_PRCP option.					TJB
  2014-Apr-25 Added LAI_SRC, VEGPARAM_ALB, and ALB_SRC options.		TJB
  2014-Apr-25 Added VEGPARAM_VEGCOVER and VEGCOVER_SRC options.		TJB

**********************************************************************/
{

  extern char *version;
  extern option_struct options;
  extern param_set_struct param_set;

  int file_num;

  if (mode == DISP_VERSION) {
    fprintf(stderr,"***** VIC Version %s *****\n",version);
    return;
  }
  else {
    fprintf(stderr,"\n***** VIC Version %s - Current Model Settings *****\n",version);
  }

  fprintf(stderr,"\n");
  fprintf(stderr,"COMPILE-TIME OPTIONS (set in .h files)\n");
  fprintf(stderr,"----------------------------------------\n");

  fprintf(stderr,"\n");
  fprintf(stderr,"Output to Screen:\n");
#if VERBOSE
  fprintf(stderr,"VERBOSE\t\t\tTRUE\n");
#else
  fprintf(stderr,"VERBOSE\t\t\tFALSE\n");
#endif

  fprintf(stderr,"\n");
  fprintf(stderr,"Maximum Array Sizes:\n");
  fprintf(stderr,"MAX_BANDS\t\t%2d\n",MAX_BANDS);
  fprintf(stderr,"MAX_FRONTS\t\t%2d\n",MAX_FRONTS);
  fprintf(stderr,"MAX_FROST_AREAS\t\t%2d\n",MAX_FROST_AREAS);
  fprintf(stderr,"MAX_LAKE_NODES\t\t%2d\n",MAX_LAKE_NODES);
  fprintf(stderr,"MAX_LAYERS\t\t%2d\n",MAX_LAYERS);
  fprintf(stderr,"MAX_NODES\t\t%2d\n",MAX_NODES);
  fprintf(stderr,"MAX_VEG\t\t\t%2d\n",MAX_VEG);
  fprintf(stderr,"\n");
  fprintf(stderr,"Snow Constants:\n");
  fprintf(stderr,"NEW_SNOW_ALB\t\t%f\n",NEW_SNOW_ALB);
  fprintf(stderr,"SNOW_ALB_ACCUM_A\t%f\n",SNOW_ALB_ACCUM_A);
  fprintf(stderr,"SNOW_ALB_ACCUM_B\t%f\n",SNOW_ALB_ACCUM_B);
  fprintf(stderr,"SNOW_ALB_THAW_A\t\t%f\n",SNOW_ALB_THAW_A);
  fprintf(stderr,"SNOW_ALB_THAW_B\t\t%f\n",SNOW_ALB_THAW_B);
  fprintf(stderr,"TraceSnow\t\t%f\n",TraceSnow);
  fprintf(stderr,"\n");
  fprintf(stderr,"Other Constants:\n");
  fprintf(stderr,"LAI_WATER_FACTOR\t%f\n",LAI_WATER_FACTOR);
  fprintf(stderr,"MAXIT_FE\t\t%2d\n",MAXIT_FE);

  if (mode == DISP_COMPILE_TIME) {
    return;
  }

  fprintf(stderr,"\n");
  fprintf(stderr,"RUN-TIME OPTIONS (set in global parameter file)\n");
  fprintf(stderr,"-----------------------------------------------\n");

  fprintf(stderr,"Simulation Dimensions:\n");
  fprintf(stderr,"NLAYER\t\t\t%d\n",options.Nlayer);
  if ( options.EQUAL_AREA ) {
    fprintf(stderr,"EQUAL_AREA\t\tTRUE\n");
  }
  else {
    fprintf(stderr,"EQUAL_AREA\t\tFALSE\n");
  }
  fprintf(stderr,"RESOLUTION\t\t%f\n",global->resolution);
  fprintf(stderr,"TIME_STEP\t\t%d\n",global->dt);
  fprintf(stderr,"SNOW_STEP\t\t%d\n",options.SNOW_STEP);
  fprintf(stderr,"STARTYEAR\t\t%d\n",global->startyear);
  fprintf(stderr,"STARTMONTH\t\t%d\n",global->startmonth);
  fprintf(stderr,"STARTDAY\t\t%d\n",global->startday);
  fprintf(stderr,"STARTHOUR\t\t%d\n",global->starthour);
  if ( global->nrecs > 0 )
    fprintf(stderr,"NRECS\t\t%d\n",global->nrecs);
  else {
    fprintf(stderr,"ENDYEAR\t\t\t%d\n",global->endyear);
    fprintf(stderr,"ENDMONTH\t\t%d\n",global->endmonth);
    fprintf(stderr,"ENDDAY\t\t\t%d\n",global->endday);
  }

  fprintf(stderr,"\n");
  fprintf(stderr,"Simulation Parameters:\n");
  if (options.AERO_RESIST_CANSNOW == AR_406)
    fprintf(stderr,"AERO_RESIST_CANSNOW\tAR_406\n");
  else if (options.AERO_RESIST_CANSNOW == AR_406_LS)
    fprintf(stderr,"AERO_RESIST_CANSNOW\tAR_406_LS\n");
  else if (options.AERO_RESIST_CANSNOW == AR_406_FULL)
    fprintf(stderr,"AERO_RESIST_CANSNOW\tAR_406_FULL\n");
  else if (options.AERO_RESIST_CANSNOW == AR_410)
    fprintf(stderr,"AERO_RESIST_CANSNOW\tAR_410\n");
  if (options.BLOWING)
    fprintf(stderr,"BLOWING\t\t\tTRUE\n");
  else
    fprintf(stderr,"BLOWING\t\t\tFALSE\n");
  if (options.CLOSE_ENERGY)
    fprintf(stderr,"CLOSE_ENERGY\t\tTRUE\n");
  else
    fprintf(stderr,"CLOSE_ENERGY\t\tFALSE\n");
  if (options.COMPUTE_TREELINE)
    fprintf(stderr,"COMPUTE_TREELINE\tTRUE\n");
  else
    fprintf(stderr,"COMPUTE_TREELINE\tFALSE\n");
  if (options.CONTINUEONERROR == TRUE)
    fprintf(stderr,"CONTINUEONERROR\t\tTRUE\n");
  else
    fprintf(stderr,"CONTINUEONERROR\t\tFALSE\n");
  if (options.CORRPREC)
    fprintf(stderr,"CORRPREC\t\tTRUE\n");
  else
    fprintf(stderr,"CORRPREC\t\tFALSE\n");
  if (options.EXP_TRANS)
    fprintf(stderr,"EXP_TRANS\t\tTRUE\n");
  else
    fprintf(stderr,"EXP_TRANS\t\tFALSE\n");
  if (options.FROZEN_SOIL)
    fprintf(stderr,"FROZEN_SOIL\t\tTRUE\n");
  else
    fprintf(stderr,"FROZEN_SOIL\t\tFALSE\n");
  if (options.FULL_ENERGY)
    fprintf(stderr,"FULL_ENERGY\t\tTRUE\n");
  else
    fprintf(stderr,"FULL_ENERGY\t\tFALSE\n");
  if (options.GLACIER == GL_DYNAMIC)
    fprintf(stderr,"GLACIER\t\t\tDYNAMIC\n");
  else if (options.GLACIER == GL_SCALING)
    fprintf(stderr,"GLACIER\t\t\tSCALING\n");
  else
    fprintf(stderr,"GLACIER\t\t\tFALSE\n");
  if (options.GRND_FLUX_TYPE == GF_406)
    fprintf(stderr,"GRND_FLUX_TYPE\t\tGF_406\n");
  else if (options.GRND_FLUX_TYPE == GF_410)
    fprintf(stderr,"GRND_FLUX_TYPE\t\tGF_410\n");
  if (options.LOG_MATRIC == TRUE)
    fprintf(stderr,"LOG_MATRIC\t\tTRUE\n");
  else
    fprintf(stderr,"LOG_MATRIC\t\tFALSE\n");
  if (options.LW_TYPE == LW_TVA)
    fprintf(stderr,"LW_TYPE\t\t\tLW_TVA\n");
  else if (options.LW_TYPE == LW_ANDERSON)
    fprintf(stderr,"LW_TYPE\t\t\tLW_ANDERSON\n");
  else if (options.LW_TYPE == LW_BRUTSAERT)
    fprintf(stderr,"LW_TYPE\t\t\tLW_BRUTSAERT\n");
  else if (options.LW_TYPE == LW_SATTERLUND)
    fprintf(stderr,"LW_TYPE\t\t\tLW_SATTERLUND\n");
  else if (options.LW_TYPE == LW_IDSO)
    fprintf(stderr,"LW_TYPE\t\t\tLW_IDSO\n");
  else if (options.LW_TYPE == LW_PRATA)
    fprintf(stderr,"LW_TYPE\t\t\tLW_PRATA\n");
  if (options.LW_CLOUD == LW_CLOUD_DEARDORFF)
    fprintf(stderr,"LW_CLOUD\t\tLW_CLOUD_DEARDORFF\n");
  else
    fprintf(stderr,"LW_CLOUD\t\tLW_CLOUD_BRAS\n");
  if (options.IMPLICIT)
    fprintf(stderr,"IMPLICIT\t\tTRUE\n");
  else
    fprintf(stderr,"IMPLICIT\t\tFALSE\n");
  if (options.NOFLUX)
    fprintf(stderr,"NOFLUX\t\t\tTRUE\n");
  else
    fprintf(stderr,"NOFLUX\t\t\tFALSE\n");
  if (options.MTCLIM_SWE_CORR)
    fprintf(stderr,"MTCLIM_SWE_CORR\t\tTRUE\n");
  else
    fprintf(stderr,"MTCLIM_SWE_CORR\t\tFALSE\n");
  if (options.PLAPSE)
    fprintf(stderr,"PLAPSE\t\t\tTRUE\n");
  else
    fprintf(stderr,"PLAPSE\t\t\tFALSE\n");
  if (options.QUICK_FLUX)
    fprintf(stderr,"QUICK_FLUX\t\tTRUE\n");
  else
    fprintf(stderr,"QUICK_FLUX\t\tFALSE\n");
  if (options.QUICK_SOLVE)
    fprintf(stderr,"QUICK_SOLVE\t\tTRUE\n");
  else
    fprintf(stderr,"QUICK_SOLVE\t\tFALSE\n");
  if (options.SPATIAL_FROST == TRUE) {
    fprintf(stderr,"SPATIAL_FROST\t\tTRUE\n");
    fprintf(stderr,"Nfrost\t\t%d\n",options.Nfrost);
  }
  else
    fprintf(stderr,"SPATIAL_FROST\t\tFALSE\n");
  if (options.SPATIAL_SNOW == TRUE)
    fprintf(stderr,"SPATIAL_SNOW\t\tTRUE\n");
  else
    fprintf(stderr,"SPATIAL_SNOW\t\tFALSE\n");
  if (options.SNOW_DENSITY == DENS_BRAS)
    fprintf(stderr,"SNOW_DENSITY\t\tDENS_BRAS\n");
  else if (options.SNOW_DENSITY == DENS_SNTHRM)
    fprintf(stderr,"SNOW_DENSITY\t\tDENS_SNTHRM\n");
  fprintf(stderr,"SW_PREC_THRESH\t\t%f\n",options.SW_PREC_THRESH);
  if (options.TFALLBACK == TRUE)
    fprintf(stderr,"TFALLBACK\t\tTRUE\n");
  else
    fprintf(stderr,"TFALLBACK\t\tFALSE\n");
  if (options.VP_INTERP == TRUE)
    fprintf(stderr,"VP_INTERP\t\tTRUE\n");
  else
    fprintf(stderr,"VP_INTERP\t\tFALSE\n");
  if (options.VP_ITER == VP_ITER_NONE)
    fprintf(stderr,"VP_ITER\t\t\tVP_ITER_NONE\n");
  else if (options.VP_ITER == VP_ITER_ALWAYS)
    fprintf(stderr,"VP_ITER\t\t\tVP_ITER_ALWAYS\n");
  else if (options.VP_ITER == VP_ITER_ANNUAL)
    fprintf(stderr,"VP_ITER\t\t\tVP_ITER_ANNUAL\n");
  else if (options.VP_ITER == VP_ITER_CONVERGE)
    fprintf(stderr,"VP_ITER\t\tVP_ITER_CONVERGE\n");
  fprintf(stderr,"WIND_H\t\t\t%f\n",global->wind_h);
  fprintf(stderr,"MEASURE_H\t\t%f\n",global->measure_h);
  fprintf(stderr,"NODES\t\t\t%d\n",options.Nnode);
  fprintf(stderr,"MIN_RAIN_TEMP\t\t%f\n",global->MIN_RAIN_TEMP);
  fprintf(stderr,"MAX_SNOW_TEMP\t\t%f\n",global->MAX_SNOW_TEMP);
  fprintf(stderr,"MIN_WIND_SPEED\t\t%f\n",options.MIN_WIND_SPEED);
  if (options.CARBON == TRUE)
    fprintf(stderr,"CARBON\t\t\tTRUE\n");
  else
    fprintf(stderr,"CARBON\t\t\tFALSE\n");
  if (options.SHARE_LAYER_MOIST == TRUE)
    fprintf(stderr,"SHARE_LAYER_MOIST\tTRUE\n");
  else
    fprintf(stderr,"SHARE_LAYER_MOIST\tFALSE\n");
  fprintf(stderr,"Ncanopy\t\t\t%d\n",options.Ncanopy);

  fprintf(stderr,"\n");
  fprintf(stderr,"Input Forcing Data:\n");
  for (file_num=0; file_num<2; file_num++) {
    if (global->forceyear[file_num] > 0) {
      fprintf(stderr,"Forcing File %d:\t\t%s*\n",file_num+1,names->f_path_pfx[file_num]);
      fprintf(stderr,"FORCEYEAR\t\t%d\n",global->forceyear[file_num]);
      fprintf(stderr,"FORCEMONTH\t\t%d\n",global->forcemonth[file_num]);
      fprintf(stderr,"FORCEDAY\t\t%d\n",global->forceday[file_num]);
      fprintf(stderr,"FORCEHOUR\t\t%d\n",global->forcehour[file_num]);
      fprintf(stderr,"N_TYPES\t\t\t%d\n",param_set.N_TYPES[file_num]);
      fprintf(stderr,"FORCE_DT\t\t%d\n",param_set.FORCE_DT[file_num]);
      if (param_set.FORCE_ENDIAN[file_num] == LITTLE)
        fprintf(stderr,"FORCE_ENDIAN\t\tLITTLE\n");
      else
        fprintf(stderr,"FORCE_ENDIAN\t\tBIG\n");
      if (param_set.FORCE_FORMAT[file_num] == BINARY)
        fprintf(stderr,"FORCE_FORMAT\t\tBINARY\n");
      else
        fprintf(stderr,"FORCE_FORMAT\t\tASCII\n");
    }
  }
  fprintf(stderr,"GRID_DECIMAL\t\t%d\n",options.GRID_DECIMAL);
  if (options.ALMA_INPUT)
    fprintf(stderr,"ALMA_INPUT\t\tTRUE\n");
  else
    fprintf(stderr,"ALMA_INPUT\t\tFALSE\n");

  fprintf(stderr,"\n");
  fprintf(stderr,"Input Soil Data:\n");
  fprintf(stderr,"Soil file\t\t%s\n",names->soil);
  if (options.BASEFLOW == ARNO)
    fprintf(stderr,"BASEFLOW\t\tARNO\n");
  else if (options.BASEFLOW == NIJSSEN2001)
    fprintf(stderr,"BASEFLOW\t\tNIJSSEN2001\n");
  if (options.JULY_TAVG_SUPPLIED)
    fprintf(stderr,"JULY_TAVG_SUPPLIED\tTRUE\n");
  else
    fprintf(stderr,"JULY_TAVG_SUPPLIED\tFALSE\n");
  if (options.ORGANIC_FRACT)
    fprintf(stderr,"ORGANIC_FRACT\t\tTRUE\n");
  else
    fprintf(stderr,"ORGANIC_FRACT\t\tFALSE\n");

  fprintf(stderr,"\n");
  fprintf(stderr,"Input Veg Data:\n");
  fprintf(stderr,"Veg library file\t%s\n",names->veglib);
  if (options.VEGLIB_PHOTO == TRUE)
    fprintf(stderr,"VEGLIB_PHOTO\t\tTRUE\n");
  else
    fprintf(stderr,"VEGLIB_PHOTO\t\tFALSE\n");
  if (options.VEGLIB_VEGCOVER == TRUE)
    fprintf(stderr,"VEGLIB_VEGCOVER\t\tTRUE\n");
  else
    fprintf(stderr,"VEGLIB_VEGCOVER\t\tFALSE\n");
  fprintf(stderr,"Veg param file\t\t%s\n",names->veg);
  fprintf(stderr,"ROOT_ZONES\t\t%d\n",options.ROOT_ZONES);
  if (options.VEGPARAM_LAI)
    fprintf(stderr,"VEGPARAM_LAI\t\tTRUE\n");
  else
    fprintf(stderr,"VEGPARAM_LAI\t\tFALSE\n");
<<<<<<< HEAD
  if (options.LAI_SRC == LAI_FROM_VEGPARAM)
    fprintf(stderr,"LAI_SRC\t\t\tLAI_FROM_VEGPARAM\n");
  else if (options.LAI_SRC == LAI_FROM_VEGLIB)
    fprintf(stderr,"LAI_SRC\t\t\tLAI_FROM_VEGLIB\n");
=======
  if (options.LAI_SRC == FROM_VEGPARAM)
    fprintf(stderr,"LAI_SRC\t\tFROM_VEGPARAM\n");
  else if (options.LAI_SRC == FROM_VEGLIB)
    fprintf(stderr,"LAI_SRC\t\tFROM_VEGLIB\n");
  if (options.VEGPARAM_VEGCOVER)
    fprintf(stderr,"VEGPARAM_VEGCOVER\t\tTRUE\n");
  else
    fprintf(stderr,"VEGPARAM_VEGCOVER\t\tFALSE\n");
  if (options.VEGCOVER_SRC == FROM_VEGPARAM)
    fprintf(stderr,"VEGCOVER_SRC\t\tFROM_VEGPARAM\n");
  else if (options.VEGCOVER_SRC == FROM_VEGLIB)
    fprintf(stderr,"VEGCOVER_SRC\t\tFROM_VEGLIB\n");
  if (options.VEGPARAM_ALB)
    fprintf(stderr,"VEGPARAM_ALB\t\tTRUE\n");
  else
    fprintf(stderr,"VEGPARAM_ALB\t\tFALSE\n");
  if (options.ALB_SRC == FROM_VEGPARAM)
    fprintf(stderr,"ALB_SRC\t\tFROM_VEGPARAM\n");
  else if (options.ALB_SRC == FROM_VEGLIB)
    fprintf(stderr,"ALB_SRC\t\tFROM_VEGLIB\n");
>>>>>>> b542695f

  fprintf(stderr,"\n");
  fprintf(stderr,"Input Elevation Data:\n");
  if (options.SNOW_BAND > 1)
    fprintf(stderr,"SNOW_BAND\t\t%d\t%s\n",options.SNOW_BAND,names->snowband);
  else if (options.SNOW_BAND == 1)
    fprintf(stderr,"SNOW_BAND\t\t%d\t(no input file needed for SNOW_BAND=1)\n",options.SNOW_BAND);
  else
    fprintf(stderr,"SNOW_BAND\t\t%d\n",options.SNOW_BAND);

  fprintf(stderr,"\n");
  fprintf(stderr,"Input Lake Data:\n");
  if (options.LAKES)
    fprintf(stderr,"LAKES\t\t\tTRUE\t%s\n",names->lakeparam);
  else
    fprintf(stderr,"LAKES\t\t\tFALSE\n");
  if (options.LAKE_PROFILE)
    fprintf(stderr,"LAKE_PROFILE\t\tTRUE\n");
  else
    fprintf(stderr,"LAKE_PROFILE\t\tFALSE\n");

  fprintf(stderr,"\n");
  fprintf(stderr,"Input State File:\n");
  if (options.INIT_STATE) {
    fprintf(stderr,"INIT_STATE\t\tTRUE\t%s\n",names->init_state);
    if (options.BINARY_STATE_FILE)
      fprintf(stderr,"BINARY_STATE_FILE\tTRUE\n");
    else
      fprintf(stderr,"BINARY_STATE_FILE\tFALSE\n");
  }
  else
    fprintf(stderr,"INIT_STATE\t\tFALSE\n");

  fprintf(stderr,"\n");
  fprintf(stderr,"Output State File:\n");
  if (options.SAVE_STATE) {
    fprintf(stderr,"SAVE_STATE\t\tTRUE\n");
    fprintf(stderr,"STATENAME\t\t%s\n",names->statefile);
    fprintf(stderr,"STATEYEAR\t\t%d\n",global->stateyear);
    fprintf(stderr,"STATEMONTH\t\t%d\n",global->statemonth);
    fprintf(stderr,"STATEDAY\t\t%d\n",global->stateday);
    if (options.BINARY_STATE_FILE)
      fprintf(stderr,"BINARY_STATE_FILE\tTRUE\n");
    else
      fprintf(stderr,"BINARY_STATE_FILE\tFALSE\n");
  }
  else {
    fprintf(stderr,"SAVE_STATE\t\tFALSE\n");
  }

  fprintf(stderr,"\n");
  fprintf(stderr,"Output Data:\n");
  fprintf(stderr,"Result dir:\t\t%s\n",names->result_dir);
  fprintf(stderr,"OUT_STEP\t\t%d\n",global->out_dt);
  if (options.ALMA_OUTPUT)
    fprintf(stderr,"ALMA_OUTPUT\t\tTRUE\n");
  else
    fprintf(stderr,"ALMA_OUTPUT\t\tFALSE\n");
  if (options.BINARY_OUTPUT)
    fprintf(stderr,"BINARY_OUTPUT\t\tTRUE\n");
  else
    fprintf(stderr,"BINARY_OUTPUT\t\tFALSE\n");
  if (options.COMPRESS)
    fprintf(stderr,"COMPRESS\t\tTRUE\n");
  else
    fprintf(stderr,"COMPRESS\t\tFALSE\n");
  if (options.MOISTFRACT)
    fprintf(stderr,"MOISTFRACT\t\tTRUE\n");
  else
    fprintf(stderr,"MOISTFRACT\t\tFALSE\n");
  if (options.OUTPUT_FORCE)
    fprintf(stderr,"OUTPUT_FORCE\t\tTRUE\n");
  else
    fprintf(stderr,"OUTPUT_FORCE\t\tFALSE\n");
  if (options.PRT_HEADER)
    fprintf(stderr,"PRT_HEADER\t\tTRUE\n");
  else
    fprintf(stderr,"PRT_HEADER\t\tFALSE\n");
  if (options.PRT_SNOW_BAND)
    fprintf(stderr,"PRT_SNOW_BAND\t\tTRUE\n");
  else
    fprintf(stderr,"PRT_SNOW_BAND\t\tFALSE\n");
  fprintf(stderr,"SKIPYEAR\t\t%d\n",global->skipyear);
  fprintf(stderr,"\n");

}<|MERGE_RESOLUTION|>--- conflicted
+++ resolved
@@ -353,12 +353,6 @@
     fprintf(stderr,"VEGPARAM_LAI\t\tTRUE\n");
   else
     fprintf(stderr,"VEGPARAM_LAI\t\tFALSE\n");
-<<<<<<< HEAD
-  if (options.LAI_SRC == LAI_FROM_VEGPARAM)
-    fprintf(stderr,"LAI_SRC\t\t\tLAI_FROM_VEGPARAM\n");
-  else if (options.LAI_SRC == LAI_FROM_VEGLIB)
-    fprintf(stderr,"LAI_SRC\t\t\tLAI_FROM_VEGLIB\n");
-=======
   if (options.LAI_SRC == FROM_VEGPARAM)
     fprintf(stderr,"LAI_SRC\t\tFROM_VEGPARAM\n");
   else if (options.LAI_SRC == FROM_VEGLIB)
@@ -379,7 +373,6 @@
     fprintf(stderr,"ALB_SRC\t\tFROM_VEGPARAM\n");
   else if (options.ALB_SRC == FROM_VEGLIB)
     fprintf(stderr,"ALB_SRC\t\tFROM_VEGLIB\n");
->>>>>>> b542695f
 
   fprintf(stderr,"\n");
   fprintf(stderr,"Input Elevation Data:\n");
