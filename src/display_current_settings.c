--- conflicted
+++ resolved
@@ -65,12 +65,8 @@
   2013-Dec-28 Removed user_def.h.					TJB
   2014-Mar-24 Removed ARC_SOIL option                  			 BN
   2014-Mar-28 Removed DIST_PRCP option.					TJB
-<<<<<<< HEAD
-=======
   2014-Apr-25 Added LAI_SRC, VEGPARAM_ALB, and ALB_SRC options.		TJB
   2014-Apr-25 Added VEGPARAM_VEGCOVER and VEGCOVER_SRC options.		TJB
-
->>>>>>> eeca45ce
 **********************************************************************/
 {
 
