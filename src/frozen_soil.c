#include <stdio.h>
#include <stdlib.h>
#include <strings.h>
#include <vicNl.h>
#include <stdarg.h>

#define MAXIT 1000

static char vcid[] = "$Id$";

int calc_layer_average_thermal_props(energy_bal_struct *energy,
				     layer_data_struct *layer,
				     soil_con_struct   *soil_con,
				     int                Nnodes,
				     int                veg,
				     double            *T) {
  /******************************************************************
  calc_layer_average_thermal_props      Keith Cherkauer      July 27, 1998

  This subroutine redistributes soil properties based on the 
  thermal solutions found for the current time step.

  Modifications:
  3-12-03 Modified so that soil layer ice content is only 
          calculated if the frozen soil algorithm is implemented 
          and active in the current grid cell.               KAC
  2007-Apr-24 Removed setup_frozen_soil function (was above this one).	JCA
  2007-Apr-24 Added functionality for EXP_TRANS option.			JCA
              (including passing Zsum_node to find_0_degree_fronts)
  2007-Apr-24 For IMPLICIT option, added Ming Pan's new functions
	      (solve_T_profile_implicit and fda_heat_eqn).		JCA
  2007-Aug-09 Added features for EXCESS_ICE option.			JCA
  2009-Feb-09 Removed dz_node from call to find_0_degree_front.		KAC via TJB
  2009-Feb-09 Modified to handle error flags and pass Zsum_node instead 
              of dz_node to esimate_layer_ice_content.			KAC via TJB
  2009-Mar-16 Added resid_moist to argument list of
	      estimate_layer_ice_content().  This allows computation
	      of min_liq, the minimum allowable liquid water content
	      in each layer as a function of temperature.		TJB
  2009-Jun-10 Fixed incorrect placement of checks on ErrorFlag.		TJB
  2009-Jul-31 Removed unused layer_node_fract array from call to
	      estimate_layer_ice_content().				TJB
  2009-Dec-11 Removed min_liq and options.MIN_LIQ.  As a result, no
	      longer need to include resid_moist in the arg list for
	      estimate_layer_ice_content().				TJB
  2011-May-24 Added calls to estimate_layer_ice_content_quick_flux to
	      handle the cases for QUICK_FLUX = TRUE (or any other case
	      in which the full finite-element T profile is not used).
	      Changed name from finish_frozen_soil_calcs to
	      calc_layer_average_thermal_props.  This function now can
	      be used to compute soil layer average T and ice, regardless
	      of the settings of FROZEN_SOIL, QUICK_FLUX, etc.		TJB
  2012-Jan-16 Removed LINK_DEBUG code					BN
  2013-Dec-26 Removed EXCESS_ICE option.				TJB
  2013-Dec-27 Moved SPATIAL_FROST to options_struct.			TJB
  2013-Dec-27 Removed QUICK_FS option.					TJB
  2014-Mar-28 Removed DIST_PRCP option.					TJB
******************************************************************/

  extern option_struct options;
  int     i, ErrorFlag;

  if (options.FROZEN_SOIL && soil_con->FS_ACTIVE)
    find_0_degree_fronts(energy, soil_con->Zsum_node, T, Nnodes);
  else
    energy->Nfrost = 0;

  /** Store Layer Temperature Values **/
  for(i=0;i<Nnodes;i++) energy->T[i] = T[i];

  if(energy->Nfrost>0) energy->frozen = TRUE;
  else energy->frozen = FALSE;

  /** Compute Soil Layer average  properties **/
  if (options.QUICK_FLUX) {
    ErrorFlag = estimate_layer_ice_content_quick_flux(layer, soil_con->depth, soil_con->dp,
					   energy->T[0], energy->T[1], soil_con->avg_temp,
					   soil_con->max_moist, 
					   soil_con->expt, soil_con->bubble, 
					   soil_con->frost_fract, soil_con->frost_slope, soil_con->FS_ACTIVE);
    if ( ErrorFlag == ERROR ) return (ERROR);
  }
  else {
    ErrorFlag = estimate_layer_ice_content(layer, soil_con->Zsum_node, energy->T,
					   soil_con->max_moist_node, 
					   soil_con->expt_node, soil_con->bubble_node, 
					   soil_con->depth, soil_con->max_moist, 
					   soil_con->expt, soil_con->bubble, 
					   soil_con->frost_fract, soil_con->frost_slope, 
					   Nnodes, options.Nlayer, soil_con->FS_ACTIVE);
    if ( ErrorFlag == ERROR ) return (ERROR);
  }
  
  return (0);
  
}

int  solve_T_profile(double *T,
		     double *T0,
		     char   *Tfbflag,
		     int    *Tfbcount,
		     double *Zsum,
		     double *kappa,
		     double *Cs,
		     double *moist,
		     double  deltat,
		     double *max_moist,
		     double *bubble,
		     double *expt,
		     double *ice,
		     double *alpha,
		     double *beta,
		     double *gamma,
		     double Dp,
		     double *depth,
		     int     Nnodes,
		     int    *FIRST_SOLN,
		     int     FS_ACTIVE,
		     int     NOFLUX,
		     int     EXP_TRANS, 
		     int veg_class) {
/**********************************************************************
  This subroutine was written to iteratively solve the soil temperature
  profile using a numerical difference equation.  The solution equation
  is second order in space, and first order in time.

  Modifications:
  2007-Apr-11 Changed type of Error from char to int.				GCT
  2007-Apr-24 Added option for EXP_TRANS.					JCA
              (including passing in dz_node, Zsum, Dp, depth, EXP_TRANS,
              veg_class; and removing FIRST_TIME and fprime)
  2007-Apr-24 Rearranged terms in finite-difference heat equation (equation 8
              of Cherkauer et al. (1999)); Therefore the constants (A-E)
              are calculated in a new way.  These constants are equal to the
              constants in each of the terms in equation 8 multiplied by
              alpha^2*deltat.  This was done to make EXP_TRANS option
              easier to code.							JCA
  2007-Apr-24 Replaced second term of heat flux with alternate derivative
              approximation (a form found in most text books).			JCA
  2007-Aug-08 Added option for EXCESS_ICE.					JCA
  2007-Oct-08 Fixed error in EXP_TRANS formulation.				JCA
  2007-Oct-11 Fixed error in EXP_TRANS formulation.				JCA
  2009-Feb-09 Removed dz_node from call to solve_T_profile and 
              solve_T_profile_implicit.                                         KAC
  2009-Jun-19 Added T fbflag to indicate whether TFALLBACK occurred.		TJB
  2009-Sep-19 Added T fbcount to count TFALLBACK occurrences.			TJB
  2012-Jan-16 Removed LINK_DEBUG code						BN
  2013-Dec-26 Removed EXCESS_ICE option.				TJB
  2013-Dec-27 Moved SPATIAL_FROST to options_struct.			TJB
  2013-Dec-27 Removed QUICK_FS option.					TJB
**********************************************************************/

  extern option_struct options;
  static double A[MAX_NODES];
  static double B[MAX_NODES];
  static double C[MAX_NODES];
  static double D[MAX_NODES];
  static double E[MAX_NODES];

  double *aa, *bb, *cc, *dd, *ee, Bexp;

  int    Error;
  int    j;

  if(FIRST_SOLN[0]) {
    //fprintf(stderr,"*************EXPLICIT SOLUTION***********\n");
    
    if(EXP_TRANS)
      Bexp = logf(Dp+1.)/(double)(Nnodes-1); 

    FIRST_SOLN[0] = FALSE;
    if(!EXP_TRANS) {
      for(j=1;j<Nnodes-1;j++) {
	A[j] = Cs[j]*alpha[j-1]*alpha[j-1];
	B[j] = (kappa[j+1]-kappa[j-1])*deltat;

	//C[j] = 2*deltat*kappa[j]*powf(alpha[j-1],2.)/(powf(gamma[j-1],2.)+powf(beta[j-1],2.)); // old formulation
	//D[j] = 2*deltat*kappa[j]*(gamma[j-1]-beta[j-1])/(powf(gamma[j-1],2.)+powf(beta[j-1],2.));  // old formulation

	C[j] = 2*deltat*kappa[j]*alpha[j-1]/gamma[j-1]; // new formulation
	D[j] = 2*deltat*kappa[j]*alpha[j-1]/beta[j-1];  // new formulation

	E[j] = ice_density*Lf*alpha[j-1]*alpha[j-1];
      }
      if(NOFLUX) {
	j = Nnodes-1;
	A[j] = Cs[j]*alpha[j-1]*alpha[j-1];
	B[j] = (kappa[j]-kappa[j-1])*deltat;


	//C[j] = 2*deltat*kappa[j]*powf(alpha[j-1],2.)/(powf(gamma[j-1],2.)+powf(beta[j-1],2.)); // old formulation
	//D[j] = 2*deltat*kappa[j]*(gamma[j-1]-beta[j-1])/(powf(gamma[j-1],2.)+powf(beta[j-1],2.));  // old formulation

	C[j] = 2*deltat*kappa[j]*alpha[j-1]/gamma[j-1]; //new formulation
	D[j] = 2*deltat*kappa[j]*alpha[j-1]/beta[j-1]; //new formulation

	E[j] = ice_density*Lf*alpha[j-1]*alpha[j-1];
      }
    }
    else { //grid transformation terms
      for(j=1;j<Nnodes-1;j++) {
	A[j] = 4*Bexp*Bexp*Cs[j]*(Zsum[j]+1)*(Zsum[j]+1);
	B[j] = (kappa[j+1]-kappa[j-1])*deltat;
	C[j] = 4*deltat*kappa[j];
	D[j] = 2*deltat*kappa[j]*Bexp;
	E[j] = 4*Bexp*Bexp*ice_density*Lf*(Zsum[j]+1)*(Zsum[j]+1);
      }
      if(NOFLUX) {
	j = Nnodes-1;
	A[j] = 4*Bexp*Bexp*Cs[j]*(Zsum[j]+1)*(Zsum[j]+1);
	B[j] = (kappa[j]-kappa[j-1])*deltat;
	C[j] = 4*deltat*kappa[j];
	D[j] = 2*deltat*kappa[j]*Bexp;
	E[j] = 4*Bexp*Bexp*ice_density*Lf*(Zsum[j]+1)*(Zsum[j]+1);
      }
    }
  }
  
  aa = &A[0];
  bb = &B[0];
  cc = &C[0];
  dd = &D[0];
  ee = &E[0];
  
  for(j=0;j<Nnodes;j++) T[j]=T0[j];

  Error = calc_soil_thermal_fluxes(Nnodes, T, T0, Tfbflag, Tfbcount, moist, max_moist, ice, 
				   bubble, expt, alpha, gamma, aa, bb, cc, 
				   dd, ee, 
				   FS_ACTIVE, NOFLUX, EXP_TRANS, veg_class);

  return ( Error );
  
}
 


int solve_T_profile_implicit(double *T,                           // update
			     double *T0,                    // keep
			     char   *Tfbflag,
			     int    *Tfbcount,
			     double *Zsum,                  // soil parameter
			     double *kappa,                 // update if necessary
			     double *Cs,                    // update if necessary
			     double *moist,                 // keep
			     double  deltat,                // model parameter
			     double *max_moist,             // soil parameter
			     double *bubble,                // soil parameter
			     double *expt,                  // soil parameter
			     double *ice,                   // update if necessary
			     double *alpha,                 // soil parameter
			     double *beta,                  // soil parameter
			     double *gamma,                 // soil parameter
			     double Dp,                     // soil parameter
			     int     Nnodes,               // model parameter
			     int   *FIRST_SOLN,            // update
			     int     FS_ACTIVE,
			     int  NOFLUX,
			     int EXP_TRANS,
			     int veg_class,                // model parameter
			     double *bulk_dens_min,          // soil parameter
			     double *soil_dens_min,          // soil parameter
			     double *quartz,                // soil parameter
			     double *bulk_density,          // soil parameter
			     double *soil_density,          // soil parameter
			     double *organic,                // soil parameter
			     double *depth)                 // soil parameter
{    
  /**********************************************************************
  This subroutine was written to iteratively solve the soil temperature
  profile using a numerical difference equation.  The solution equation
  is second order in space, and first order in time.
  By Ming Pan, mpan@Princeton.EDU

  Modifications:
  2006-Aug-08 Integrated with 4.1.0 (from 4.0.3).			JCA
  2006-Aug-08 Added NOFLUX option.					JCA
  2006-Aug-08 Added EXP_TRANS option - this allows the heat flux equations
	      to be solved on a transformed grid using an exponential
	      distribution.						JCA
  2006-Aug-09 Included terms needed for Cs and kappa nodal updating for
	      new ice.							JCA
  2007-Aug-08 Added EXCESS_ICE OPTION.					JCA
  2009-Feb-09 Removed dz_node from call to solve_T_profile and 
              solve_T_profile_implicit.					KAC
  2011-Jun-03 Added ORGANIC_FRACT option.				TJB
  2011-Jun-03 Added options.ORGANIC_FRACT.  Soil properties now take
	      organic fraction into account.				TJB
  2012-Jan-16 Removed LINK_DEBUG code					BN
  2013-Dec-26 Removed EXCESS_ICE option.				TJB
<<<<<<< HEAD
  2014-Jan-14 Modified cold nose hack to also cover warm nose case.
=======
  2014-Jan-14 Modified cold nose hack to also cover warm nose case.	TJB
>>>>>>> 3983c3ff
  **********************************************************************/
  
  extern option_struct options;
  int  n, Error;
  double res[MAX_NODES];
  void (*vecfunc)(double *, double *, int, int, ...);
  int j;

  if(FIRST_SOLN[0]) 
    FIRST_SOLN[0] = FALSE;
  
  // initialize fda_heat_eqn:
  // pass model parameters, initial states, and soil parameters
  // it MUST be initialized before Newton-Raphson searching  
  if(!NOFLUX)
    n = Nnodes-2;
  else
    n = Nnodes-1;
  
  fda_heat_eqn(&T[1], res, n, 1, deltat, FS_ACTIVE, NOFLUX, EXP_TRANS, T0, moist, ice, kappa, Cs, max_moist, bubble, expt, 
	       alpha, beta, gamma, Zsum, Dp, bulk_dens_min, soil_dens_min, quartz, bulk_density, soil_density, organic, depth, options.Nlayer);
  
  // modified Newton-Raphson to solve for new T
  vecfunc = &(fda_heat_eqn);
  Error = newt_raph(vecfunc, &T[1], n);
 
  // update temperature boundaries
  if(Error == 0 ){
    T[0] = T0[0]; //surface
    if(!NOFLUX)
      T[Nnodes-1] = T0[Nnodes-1]; //bottom boundary
    if (options.TFALLBACK) {
      // HACK to prevent runaway cold nose
      // Handle the case in which the a node was colder than both the nodes above and below
      // in the last time step, and that both differences have increased between the last
      // time step and the current one.
      for(j=1;j<Nnodes-1;j++) {
        if ( ( T0[j-1]-T0[j] > 0 && T0[j+1]-T0[j] > 0
               && (T[j-1]-T[j]) - (T0[j-1]-T0[j]) > 0
               && (T[j+1]-T[j]) - (T0[j+1]-T0[j]) > 0 )
          || ( T0[j-1]-T0[j] < 0 && T0[j+1]-T0[j] < 0
               && (T[j-1]-T[j]) - (T0[j-1]-T0[j]) < 0
               && (T[j+1]-T[j]) - (T0[j+1]-T0[j]) < 0 ) ) {
          T[j] = 0.5*(T[j-1]+T[j+1]); // crude fix for now; just average the T's without taking distance, conductivities into account
          Tfbflag[j] = 1;
          Tfbcount[j]++;
        }
      }
    }
  }

  return (Error);

}

 

int calc_soil_thermal_fluxes(int     Nnodes,
			     double *T,
			     double *T0,
			     char   *Tfbflag,
			     int    *Tfbcount,
			     double *moist,
			     double *max_moist,
			     double *ice,
			     double *bubble,
			     double *expt,
			     double *alpha,
			     double *gamma,
			     double *A, 
			     double *B, 
			     double *C, 
			     double *D, 
			     double *E,
			     int    FS_ACTIVE, 
			     int    NOFLUX,
			     int EXP_TRANS,
			     int veg_class) {
  
  /**********************************************************************
  Modifications:
  2007-Apr-24 Added EXP_TRANS option.						JCA
	      (including passing in EXP_TRANS and veg_class; and removing fprime)
  2007-Apr-24 Rearranged terms in finite-difference heat equation (equation 8
	      of Cherkauer et al. (1999)).  see note in solve_T_profile.
	      This affects the equation for T[j].				JCA
  2007-Apr-24 Passed j to soil_thermal_eqn for "cold nose" problem in
	      explicit solution.						JCA
  2007-Aug-08 Added EXCESS_ICE option.						JCA
  2007-Aug-31 Checked root_brent return value against -998 rather than -9998.	JCA
  2009-May-22 Added TFALLBACK value to options.CONTINUEONERROR.  This
	      allows simulation to continue when energy balance fails
	      to converge by using previous T value.				TJB
  2009-Jun-19 Added T fbflag to indicate whether TFALLBACK occurred.		TJB
  2009-Sep-19 Added T fbcount to count TFALLBACK occurrences.			TJB
  2009-Nov-11 Changed the value of T for TFALLBACK from oldT to T0.		TJB
  2010-Feb-03 Corrected typo in initialization of Tfbflag.			TJB
  2010-Mar-08 Added TFallback logic for case in which max iterations exceeded.	TJB
  2010-Apr-24 Added initialization of Tfbcount.					TJB
  2010-Apr-24 Added hack to prevent cold nose.  Only active when TFALLBACK
	      is TRUE.								TJB
  2013-Dec-26 Removed EXCESS_ICE option.				TJB
  2013-Dec-27 Moved SPATIAL_FROST to options_struct.			TJB
  2013-Dec-27 Removed QUICK_FS option.					TJB
  2014-Mar-28 Modified cold nose hack to also cover warm nose case.	TJB
  **********************************************************************/

  /** Eventually the nodal ice contents will also have to be updated **/

  extern option_struct options;

  int    Error;
  char   Done;
  int    j;
  int    ItCount;
  double threshold = 1.e-2;	/* temperature profile iteration threshold */
  double maxdiff;
  double diff;
  double oldT;
  char ErrorString[MAXSTRING];
  double Tlast[MAX_NODES];

  Error = 0;
  Done = FALSE;
  ItCount = 0;
 
  /* initialize Tlast */
  for(j=0;j<Nnodes;j++)
    Tlast[j] = T[j];

  /* initialize Tfbflag, Tfbcount */
  for(j=0;j<Nnodes;j++) {
    Tfbflag[j] = 0;
    Tfbcount[j] = 0;
  }

  while(!Done && Error==0 && ItCount<MAXIT) {
    ItCount++;
    maxdiff=threshold;
    for(j=1;j<Nnodes-1;j++) {
      oldT=T[j];
      
      /**	2nd order variable kappa equation **/
      
      if(T[j] >= 0 || !FS_ACTIVE || !options.FROZEN_SOIL) {
	if(!EXP_TRANS)
	  T[j] = (A[j]*T0[j]+B[j]*(T[j+1]-T[j-1])+C[j]*T[j+1]+D[j]*T[j-1]+E[j]*(0.-ice[j]))/(A[j]+C[j]+D[j]);
	else
	  T[j] = (A[j]*T0[j]+B[j]*(T[j+1]-T[j-1])+C[j]*(T[j+1]+T[j-1])-D[j]*(T[j+1]-T[j-1])+E[j]*(0.-ice[j]))/(A[j]+2.*C[j]);
      }
      else {
	T[j] = root_brent(T0[j]-(SOIL_DT), T0[j]+(SOIL_DT),
			  ErrorString, soil_thermal_eqn, 
			  T[j+1], T[j-1], T0[j], moist[j], max_moist[j], 
			  bubble[j], expt[j], 
			  ice[j], gamma[j-1], 
			  A[j], B[j], C[j], D[j], E[j], EXP_TRANS, j);
	if(T[j] <= -998 ) {
          if (options.TFALLBACK) {
            T[j] = T0[j];
            Tfbflag[j] = 1;
            Tfbcount[j]++;
          }
          else {
	    error_solve_T_profile(T[j], T[j+1], T[j-1], T0[j], moist[j], 
				  max_moist[j], bubble[j], expt[j], ice[j], 
				  gamma[j-1], A[j], B[j], C[j], D[j], 
				  E[j], ErrorString);
            return ( ERROR );
	  }
	}
      }
      
      diff=fabs(oldT-T[j]);
      if(diff > maxdiff) maxdiff=diff;
    }
    
    if(NOFLUX) { 
      /** Solve for bottom temperature if using no flux lower boundary **/
      j = Nnodes-1;
      oldT=T[j];
      
      if(T[j] >= 0 || !FS_ACTIVE || !options.FROZEN_SOIL) {
	if(!EXP_TRANS )
	  T[j] = (A[j]*T0[j]+B[j]*(T[j]-T[j-1])+C[j]*T[j]+D[j]*T[j-1]+E[j]*(0.-ice[j]))/(A[j]+C[j]+D[j]);
	else
	  T[j] = (A[j]*T0[j]+B[j]*(T[j]-T[j-1])+C[j]*(T[j]+T[j-1])-D[j]*(T[j]-T[j-1])+E[j]*(0.-ice[j]))/(A[j]+2.*C[j]);
      }
      else {
	T[Nnodes-1] = root_brent(T0[Nnodes-1]-SOIL_DT, T0[Nnodes-1]+SOIL_DT,
				 ErrorString, soil_thermal_eqn, T[Nnodes-1],
				 T[Nnodes-2], T0[Nnodes-1], 
				 moist[Nnodes-1], max_moist[Nnodes-1], 
				 bubble[j], expt[Nnodes-1], 
				 ice[Nnodes-1], 
				 gamma[Nnodes-2], 
				 A[j], B[j], C[j], D[j], E[j], EXP_TRANS, j);
	if(T[j] <= -998 ) {
          if (options.TFALLBACK) {
            T[j] = T0[j];
            Tfbflag[j] = 1;
            Tfbcount[j]++;
          }
          else {
	    error_solve_T_profile(T[Nnodes-1], T[Nnodes-1],
				  T[Nnodes-2], T0[Nnodes-1], 
				  moist[Nnodes-1], max_moist[Nnodes-1], 
				  bubble[Nnodes-1], 
				  expt[Nnodes-1], ice[Nnodes-1], 
				  gamma[Nnodes-2], 
				  A[j], B[j], C[j], D[j], E[j], ErrorString);
            return ( ERROR );
          }
        }
      }
      
      diff=fabs(oldT-T[Nnodes-1]);
      if(diff>maxdiff) maxdiff=diff;
    }
    
    if(maxdiff <= threshold) Done=TRUE;
    
  }
  
  if (options.TFALLBACK) {
    // HACK to prevent runaway cold nose
    // Handle the case in which the a node was colder than both the nodes above and below
    // in the last time step, and that both differences have increased between the last
    // time step and the current one.
    for(j=1;j<Nnodes-1;j++) {
      if ( ( Tlast[j-1]-Tlast[j] > 0 && Tlast[j+1]-Tlast[j] > 0
             && (T[j-1]-T[j]) - (Tlast[j-1]-Tlast[j]) > 0
             && (T[j+1]-T[j]) - (Tlast[j+1]-Tlast[j]) > 0 )
        || ( Tlast[j-1]-Tlast[j] < 0 && Tlast[j+1]-Tlast[j] < 0
             && (T[j-1]-T[j]) - (Tlast[j-1]-Tlast[j]) < 0
             && (T[j+1]-T[j]) - (Tlast[j+1]-Tlast[j]) < 0 ) ) {
        T[j] = 0.5*(T[j-1]+T[j+1]); // crude fix for now; just average the T's without taking distance, conductivities into account
        Tfbflag[j] = 1;
        Tfbcount[j]++;
      }
    }
  }

  if(!Done && !Error) {
    if (options.TFALLBACK) {
      for(j=0;j<Nnodes;j++) {
        T[j] = T0[j];
        Tfbflag[j] = 1;
        Tfbcount[j]++;
      }
    }
    else {
      fprintf(stderr,"ERROR: Temperature Profile Unable to Converge!!!\n");
      fprintf(stderr,"Dumping Profile Temperatures (last, new).\n");
      for(j=0;j<Nnodes;j++) fprintf(stderr,"%f\t%f\n",T0[j],T[j]);
      fprintf(stderr,"ERROR: Cannot solve temperature profile:\n\tToo Many Iterations in solve_T_profile\n");
      return ( ERROR );
    }
  }

  return (Error);

}

double error_solve_T_profile (double Tj, ...) {

  va_list ap;

  double error;

  va_start(ap,Tj);
  error = error_print_solve_T_profile(Tj, ap);
  va_end(ap);

  return error;

}

double error_print_solve_T_profile(double T, va_list ap) {

  double TL;
  double TU;
  double T0;
  double moist;
  double max_moist;
  double bubble;
  double expt;
  double ice0;
  double gamma;
  double A;
  double B;
  double C;
  double D;
  double E;
  char *ErrorString;

  TL        = (double) va_arg(ap, double);
  TU        = (double) va_arg(ap, double);
  T0        = (double) va_arg(ap, double);
  moist     = (double) va_arg(ap, double);
  max_moist = (double) va_arg(ap, double);
  bubble    = (double) va_arg(ap, double);
  expt      = (double) va_arg(ap, double);
  ice0      = (double) va_arg(ap, double);
  gamma     = (double) va_arg(ap, double);
  A         = (double) va_arg(ap, double);
  B         = (double) va_arg(ap, double);
  C         = (double) va_arg(ap, double);
  D         = (double) va_arg(ap, double);
  E         = (double) va_arg(ap, double);
  ErrorString = (char *) va_arg(ap, char *);
  
  fprintf(stderr, "%s", ErrorString);
  fprintf(stderr, "ERROR: solve_T_profile failed to converge to a solution in root_brent.  Variable values will be dumped to the screen, check for invalid values.\n");

  fprintf(stderr,"TL\t%f\n",TL);
  fprintf(stderr,"TU\t%f\n",TU);
  fprintf(stderr,"T0\t%f\n",T0);
  fprintf(stderr,"moist\t%f\n",moist);
  fprintf(stderr,"max_moist\t%f\n",max_moist);
  fprintf(stderr,"bubble\t%f\n",bubble);
  fprintf(stderr,"expt\t%f\n",expt);
  fprintf(stderr,"ice0\t%f\n",ice0);
  fprintf(stderr,"gamma\t%f\n",gamma);
  fprintf(stderr,"A\t%f\n",A);
  fprintf(stderr,"B\t%f\n",B);
  fprintf(stderr,"C\t%f\n",C);
  fprintf(stderr,"D\t%f\n",D);
  fprintf(stderr,"E\t%f\n",E);

  fprintf(stderr,"Finished dumping values for solve_T_profile.\nTry increasing SOIL_DT to get model to complete cell.\nThen check output for instabilities.\n");

  return(ERROR);

}

#undef MAXIT



void fda_heat_eqn(double T_2[], double res[], int n, int init, ...)
{
  /**********************************************************************
  Heat Equation for implicit scheme (used to calculate residual of the heat equation)
  passed from solve_T_profile_implicit
  By Ming Pan, mpan@Princeton.EDU
 
  Modifications:
  2006-Aug-08 Integrated with 4.1.0 (from 4.0.3).				JCA
  2006-Aug-08 replaced second term of heat flux with an alternate form.		JCA
  2006-Aug-08 Added NOFLUX option.						JCA
  2006-Aug-08 Added EXP_TRANS option - this allows the heat flux equations
	      to be solved on a transformed grid using an exponential
	      distribution of node depths.					JCA
  2006-Aug-09 Included terms needed for Cs and kappa nodal updating for new
	      ice.								JCA
  2006-Aug-11 Included additional term in the storage term to account for
	      time-varying changes in Cs.					JCA
  2007-Aug-08 Added EXCESS_ICE option.						JCA
  2007-Oct-08 Fixed error in EXP_TRANS formulation.				JCA
  2011-Jun-03 Added options.ORGANIC_FRACT.  Soil properties now take
	      organic fraction into account.					TJB
  2011-Jun-10 Added bulk_dens_min and soil_dens_min to arglist of
	      soil_conductivity() to fix bug in commputation of kappa.		TJB
  2012-Jan-28 Removed restriction of cold nose fix to just top two nodes;
	      now all nodes are checked and corrected if necessary.		TJB
  2013-Jan-08 Excluded bottom node from check in cold nose fix.			TJB
  2013-Dec-26 Removed EXCESS_ICE option.				TJB
  **********************************************************************/
    
  static double  deltat;
  static int     FS_ACTIVE;
  static int     NOFLUX;
  static int     EXP_TRANS;
  static double *T0;
  static double *moist;
  static double *ice;
  static double *kappa;
  static double *Cs;
  static double *max_moist;
  static double *bubble;
  static double *expt;
  static double *alpha;
  static double *beta;
  static double *gamma;
  static double *Zsum;
  static double Dp;
  static double *bulk_dens_min;
  static double *soil_dens_min;
  static double *quartz;
  static double *bulk_density;
  static double *soil_density;
  static double *organic;
  static double *depth;
  static int Nlayers;
  
  // variables used to calculate residual of the heat equation
  // defined here
  static double Ts;
  static double Tb;
  
  // locally used variables
  static double ice_new[MAX_NODES], Cs_new[MAX_NODES], kappa_new[MAX_NODES];
  static double DT[MAX_NODES],DT_down[MAX_NODES],DT_up[MAX_NODES],T_up[MAX_NODES];
  static double Dkappa[MAX_NODES];
  static double Bexp;
  char PAST_BOTTOM;
  double storage_term, flux_term, phase_term, flux_term1, flux_term2;
  double Lsum;
  int i, lidx;
  int focus, left, right;
  
  // argument list handling
  va_list arg_addr;

  // initialize variables if init==1  
  if (init==1) {
    va_start(arg_addr, init);
    deltat     = va_arg(arg_addr, double);
    FS_ACTIVE  = va_arg(arg_addr, int);
    NOFLUX     = va_arg(arg_addr, int);
    EXP_TRANS  = va_arg(arg_addr, int);
    T0         = va_arg(arg_addr, double *);
    moist      = va_arg(arg_addr, double *);
    ice        = va_arg(arg_addr, double *);
    kappa      = va_arg(arg_addr, double *);
    Cs         = va_arg(arg_addr, double *);
    max_moist  = va_arg(arg_addr, double *);
    bubble     = va_arg(arg_addr, double *);
    expt       = va_arg(arg_addr, double *);
    alpha      = va_arg(arg_addr, double *);
    beta       = va_arg(arg_addr, double *);
    gamma      = va_arg(arg_addr, double *);
    Zsum       = va_arg(arg_addr, double *);
    Dp         = va_arg(arg_addr, double);
    bulk_dens_min = va_arg(arg_addr, double *);
    soil_dens_min = va_arg(arg_addr, double *);
    quartz     = va_arg(arg_addr, double *);
    bulk_density = va_arg(arg_addr, double *);
    soil_density = va_arg(arg_addr, double *);
    organic    = va_arg(arg_addr, double *);
    depth      = va_arg(arg_addr, double *);
    Nlayers    = va_arg(arg_addr, int);
    
    if(EXP_TRANS){
      if(!NOFLUX)
	Bexp = logf(Dp+1.)/(double)(n+1); 
      else
	Bexp = logf(Dp+1.)/(double)(n);
    }    

    Ts = T0[0];
    if(!NOFLUX)
      Tb = T0[n+1];
    else
      Tb = T0[n];
    for (i=0; i<n; i++) 
      T_2[i] = T0[i+1];    
  }
  
  // calculate residuals if init==0
  else {
    // get the range of columns to calculate
    va_start(arg_addr, init);
    focus = va_arg(arg_addr, int);
    
    // calculate all entries if focus == -1
    if (focus==-1) {
      
      lidx = 0;
      Lsum = 0.;
      PAST_BOTTOM = FALSE;

      for (i=0; i<n+1; i++) {
	kappa_new[i]=kappa[i];
	if(i>=1) {  //all but surface node
	  // update ice contents
	  if (T_2[i-1]<0) {
	    ice_new[i] = moist[i] - maximum_unfrozen_water(T_2[i-1], 
							   max_moist[i], bubble[i], expt[i]);
	    if (ice_new[i]<0) ice_new[i]=0;
	  }
	  else ice_new[i] = 0;
	  Cs_new[i]=Cs[i];

	  // update other states due to ice content change
	  /***********************************************/
	  if (ice_new[i]!=ice[i]) {
	    kappa_new[i] = soil_conductivity(moist[i], moist[i] - ice_new[i],
					     soil_dens_min[lidx], bulk_dens_min[lidx], quartz[lidx],
					     soil_density[lidx], bulk_density[lidx], organic[lidx]);
	    Cs_new[i] = volumetric_heat_capacity(bulk_density[lidx]/soil_density[lidx], moist[i]-ice_new[i], ice_new[i], organic[lidx]);
	  }
	  /************************************************/	  
	}
	
	if(Zsum[i] > Lsum + depth[lidx] && !PAST_BOTTOM) {
	  Lsum += depth[lidx];
	  lidx++;
	  if( lidx == Nlayers ) {
	    PAST_BOTTOM = TRUE;
	    lidx = Nlayers-1;
	  }
	}
      }
      
      // constants used in fda equation
      for (i=0; i<n; i++) {
	if (i==0) {
	  DT[i]=T_2[i+1]-Ts;
	  DT_up[i]=T_2[i]-Ts;
	  DT_down[i]=T_2[i+1]-T_2[i];
	  T_up[i]=Ts;
	}
	else if (i==n-1) {
	  DT[i]=Tb-T_2[i-1];
	  DT_up[i]=T_2[i]-T_2[i-1];
	  DT_down[i]=Tb-T_2[i];
	  T_up[i]=T_2[i-1];
	}
	else {
	  DT[i]=T_2[i+1]-T_2[i-1];
	  DT_up[i]=T_2[i]-T_2[i-1];
	  DT_down[i]=T_2[i+1]-T_2[i];
	  T_up[i]=T_2[i-1];
	}
	if(i<n-1)
	  Dkappa[i]=kappa_new[i+2]-kappa_new[i];
	else
	  if(!NOFLUX)
	    Dkappa[i]=kappa_new[i+2]-kappa_new[i];
	  else
	    Dkappa[i]=kappa_new[i+1]-kappa_new[i];
      }
      
      for (i=0; i<n; i++) {
	storage_term = Cs_new[i+1]*(T_2[i] - T0[i+1])/deltat + T_2[i]*(Cs_new[i+1]-Cs[i+1])/deltat;
	if(!EXP_TRANS) {
	  flux_term1 = Dkappa[i]/alpha[i]*DT[i]/alpha[i];
	  flux_term2 = kappa_new[i+1]*(DT_down[i]/gamma[i]-DT_up[i]/beta[i])/(0.5*alpha[i]);
	}
	else { //grid transformation
	  flux_term1 = Dkappa[i]/2.*DT[i]/2./(Bexp*(Zsum[i+1]+1.))/(Bexp*(Zsum[i+1]+1.));
	  flux_term2 = kappa_new[i+1]*((DT_down[i]-DT_up[i])/(Bexp*(Zsum[i+1]+1.))/(Bexp*(Zsum[i+1]+1.))  -  DT[i]/2./(Bexp*(Zsum[i+1]+1.)*(Zsum[i+1]+1.)));
	}
	//inelegant fix for "cold nose" problem - when a very cold node skates off to
	//much colder and breaks the second law of thermodynamics (because
	//flux_term1 exceeds flux_term2 in absolute magnitude) - therefore, don't let
	//that node get any colder.  This only seems to happen in the first and
	//second near-surface nodes.
//	if (i<n-1) {
//	  if(fabs(DT[i])>5. && (T_2[i]<T_2[i+1] && T_2[i]<T_up[i])){//cold nose
//	    if((flux_term1<0 && flux_term2>0) && fabs(flux_term1)>fabs(flux_term2)){
//	      flux_term1 = 0;
//#if VERBOSE
//	      fprintf(stderr,"WARNING: resetting thermal flux term in soil heat solution to zero for node %d.\nT[i]=%.2f T[i-1]=%.2f T[i+1]=%.2f flux_term1=%.2f flux_term2=%.2f\n",i+1,T_2[i],T_up[i],T_2[i+1],flux_term1,flux_term2);
//#endif
//	    }
//	  }
//	}
	flux_term = flux_term1+flux_term2;
	phase_term   = ice_density*Lf * (ice_new[i+1] - ice[i+1])/deltat;
        res[i] = flux_term + phase_term - storage_term;
      }
    }
    
    // only calculate entries focus-1, focus, and focus+1 if focus has a value>=0
    else {
      if (focus==0)    left=0;   else  left=focus-1;
      if (focus==n-1) right=n-1; else right=focus+1;

      // update ice content for node focus and its adjacents
      for (i=left; i<=right; i++) {
	if (T_2[i]<0) {
	  ice_new[i+1] = moist[i+1] - maximum_unfrozen_water(T_2[i], 
							     max_moist[i+1], bubble[i+1], expt[i+1]);
	  if (ice_new[i+1]<0) ice_new[i+1]=0;
	}
	else ice_new[i+1]=0;
      }
      
      // update other parameters due to ice content change
      /********************************************************/
      lidx = 0;
      Lsum = 0.;
      PAST_BOTTOM = FALSE;
      for (i=0; i<=right+1; i++) {
	if(i>=left+1) {
	  if (ice_new[i]!=ice[i]) {
	    kappa_new[i] = soil_conductivity(moist[i], moist[i] - ice_new[i],
					     soil_dens_min[lidx], bulk_dens_min[lidx], quartz[lidx],
					     soil_density[lidx], bulk_density[lidx], organic[lidx]);
	    Cs_new[i] = volumetric_heat_capacity(bulk_density[lidx]/soil_density[lidx], moist[i]-ice_new[i], ice_new[i], organic[lidx]);
	  }
	}
	if(Zsum[i] > Lsum + depth[lidx] && !PAST_BOTTOM) {
	  Lsum += depth[lidx];
	  lidx++;
	  if( lidx == Nlayers ) {
	    PAST_BOTTOM = TRUE;
	    lidx = Nlayers-1;
	  }
	}
      }
      /*********************************************************/
      
      // update other states due to ice content change
      for (i=left; i<=right; i++) {
	if (i==0) {
	  DT[i]=T_2[i+1]-Ts;
	  DT_up[i]=T_2[i]-Ts;
	  DT_down[i]=T_2[i+1]-T_2[i];
	  T_up[i]=Ts;
	}
	else if (i==n-1) {
	  DT[i]=Tb-T_2[i-1];
	  DT_up[i]=T_2[i]-T_2[i-1];
	  DT_down[i]=Tb-T_2[i];
	  T_up[i]=T_2[i-1];
	}
	else {
	  DT[i]=T_2[i+1]-T_2[i-1];
	  DT_up[i]=T_2[i]-T_2[i-1];
	  DT_down[i]=T_2[i+1]-T_2[i];
	  T_up[i]=T_2[i-1];
	}
	//update Dkappa due to ice content change
	/*******************************************/
	if(i<n-1)
	  Dkappa[i]=kappa_new[i+2]-kappa_new[i];
	else
	  if(!NOFLUX)
	    Dkappa[i]=kappa_new[i+2]-kappa_new[i];
	  else
	    Dkappa[i]=kappa_new[i+1]-kappa_new[i];
	/********************************************/
      }
      
      for (i=left; i<=right; i++) {
	storage_term = Cs_new[i+1]*(T_2[i] - T0[i+1])/deltat + T_2[i]*(Cs_new[i+1]-Cs[i+1])/deltat;
	if(!EXP_TRANS) {
	  flux_term1 = Dkappa[i]/alpha[i]*DT[i]/alpha[i];
	  flux_term2 = kappa_new[i+1]*(DT_down[i]/gamma[i]-DT_up[i]/beta[i])/(0.5*alpha[i]);
	}
	else { //grid transformation
	  flux_term1 = Dkappa[i]/2.*DT[i]/2./(Bexp*(Zsum[i+1]+1.))/(Bexp*(Zsum[i+1]+1.));
	  flux_term2 = kappa_new[i+1]*((DT_down[i]-DT_up[i])/(Bexp*(Zsum[i+1]+1.))/(Bexp*(Zsum[i+1]+1.))  -  DT[i]/2./(Bexp*(Zsum[i+1]+1.)*(Zsum[i+1]+1.)));
	}
	//inelegant fix for "cold nose" problem - when a very cold node skates off to
	//much colder and breaks the second law of thermodynamics (because
	//flux_term1 exceeds flux_term2 in absolute magnitude) - therefore, don't let
	//that node get any colder.  This only seems to happen in the first and
	//second near-surface nodes.
//	if (i<n-1) {
//	  if(fabs(DT[i])>5. && (T_2[i]<T_2[i+1] && T_2[i]<T_up[i])){//cold nose
//	    if((flux_term1<0 && flux_term2>0) && fabs(flux_term1)>fabs(flux_term2)){
//	      flux_term1 = 0;
//#if VERBOSE
//	      fprintf(stderr,"WARNING: resetting thermal flux term in soil heat solution to zero for node %d.\nT[i]=%.2f T[i-1]=%.2f T[i+1]=%.2f flux_term1=%.2f flux_term2=%.2f\n",i+1,T_2[i],T_up[i],T_2[i+1],flux_term1,flux_term2);
//#endif
//	    }
//	  }
	flux_term = flux_term1+flux_term2;
	phase_term   = ice_density*Lf * (ice_new[i+1] - ice[i+1]) / deltat;
        res[i] = flux_term + phase_term - storage_term;
      }
    } // end of calculation of focus node only
  } // end of non-init
  
}<|MERGE_RESOLUTION|>--- conflicted
+++ resolved
@@ -288,11 +288,7 @@
 	      organic fraction into account.				TJB
   2012-Jan-16 Removed LINK_DEBUG code					BN
   2013-Dec-26 Removed EXCESS_ICE option.				TJB
-<<<<<<< HEAD
   2014-Jan-14 Modified cold nose hack to also cover warm nose case.
-=======
-  2014-Jan-14 Modified cold nose hack to also cover warm nose case.	TJB
->>>>>>> 3983c3ff
   **********************************************************************/
   
   extern option_struct options;
