#include <stdio.h>
#include <stdlib.h>
#include <vicNl.h>
#include <math.h>

<<<<<<< HEAD
=======
static char vcid[] = "$Id$";

>>>>>>> 3e34b7ef
int  full_energy(int                  gridcell,
                 int                  rec,
                 atmos_data_struct   *atmos,
                 all_vars_struct     *all_vars,
                 dmy_struct          *dmy,
                 global_param_struct *gp,
		 lake_con_struct     *lake_con,
                 soil_con_struct     *soil_con,
                 veg_con_struct      *veg_con,
                 veg_hist_struct    **veg_hist)
/**********************************************************************
	full_energy	Keith Cherkauer		January 8, 1997

  This subroutine controls the model core, it solves both the energy
  and water balance models, as well as frozen soils.  

  modifications:
  07-98 restructured to fix problems with distributed precipitation, 
        and to add the ability to solve the snow model at different 
	elevation bands within a single grid cell.                 KAC
  01-19-00 modified to work with the new atmosphere data structure 
           implemented when the radiation forcing routines were 
	   updated.  Also modified to use the new simplified
	   soil moisture storage for the frozen soil algorithm.    KAC
  12-01-00 modified to include the lakes and wetlands algorithm.   KAC
  11-18-02 Modified to handle blowing snow.  Also added debugging
           output for lake model.                                  LCB
  05-27-03 Updated passing of veg_con parameters for blowing snow
           to surface_fluxes.  Original did not account for the fact
           that veg_con is not allocated for veg = Nveg (bare soil)
           case.  This eliminates a memory error.                  KAC
  28-Sep-04 Added aero_resist_used to store the aerodynamic resistance
	    used in flux calculations.				TJB
  2006-Sep-23 Implemented flexible output configuration; now computation
	      of soil wetness and root zone soil moisture happens here.		TJB
  2006-Nov-07 Removed LAKE_MODEL option.					TJB
  2007-Apr-04 Modified to handle grid cell errors by returning to the
	      main subroutine, rather than ending the simulation.		GCT/KAC
  2007-May-01 Added case of SPATIAL_FROST = TRUE in modifications
	      from 2006-Sep-23.							GCT
  2007-Aug-10 Added features for EXCESS_ICE option.
	      Including calculating subsidence for each layer and
	      updating soil depth, effective porosity,
	      bulk density, and soil moisture and fluxes by calling
	      runoff function if subsidence occurs.				JCA
  2007-Sep-07 No longer resets ice content to previous time-step ice content if
	      subsidence has occurred.						JCA
  2007-Sep-19 Added MAX_SUBSIDENCE parameter to EXCESS_ICE option.		JCA
  2007-Sep-19 Fixed bug in subsidence calculation.				JCA
  2007-Nov-06 Added veg_con to parameter list of lakemain().  Replaced
	      lake.fraci with lake.areai.					LCB via TJB
  2008-Jan-23 Changed ice0 from a scalar to an array.  Previously,
	      when options.SNOW_BAND > 1, the value of ice0 computed
	      for earlier bands was always overwritten by the value
	      of ice0 computed for the final band (even if the final
	      band had 0 area).							JS via TJB
  2008-May-05 Changed moist from a scalar to an array (moist0).  Previously,
	      when options.SNOW_BAND > 1, the value of moist computed
	      for earlier bands was always overwritten by the value
	      of moist computed for the final band (even if the final
	      band had 0 area).							KAC via TJB
  2009-Jan-16 Modified aero_resist_used and Ra_used to become arrays of
	      two elements (surface and overstory); added
	      options.AERO_RESIST_CANSNOW.					TJB
  2009-May-17 Added asat to cell_data.						TJB
  2009-Jun-09 Modified to use extension of veg_lib structure to contain
	      bare soil information.						TJB
  2009-Jun-09 Modified to compute aero_resist for all potential evap
	      landcover types.							TJB
  2009-Jun-09 Cell_data structure now only stores final aero_resist
	      values (called "aero_resist").  Preliminary uncorrected
	      aerodynamic resistances for current vegetation and various
	      reference land cover types for use in potential evap
	      calculations is stored in temporary array aero_resist.		TJB
  2009-Jun-26 Simplified argument list of runoff() by passing all cell_data
	      variables via a single reference to the cell data structure.	TJB
  2009-Jul-22 Fixed error in assignment of cell.aero_resist.			TJB
  2009-Jul-31 Wetland portion of lake/wetland tile is now processed in
	      full_energy() instead of wetland_energy().  Lake funcions are
	      now called directly from full_energy instead of lakemain().	TJB
  2009-Sep-28 Moved lake_snow and lake_energy into lake_var structure.
	      Removed calls to initialize_prcp and update_prcp.			TJB
  2009-Sep-30 Miscellaneous fixes for lake model.				TJB
  2009-Oct-05 Miscellaneous fixes for lake model, including updating/
	      rescaling of lake and wetland storages and fluxes to account
	      for changes in lake area.						TJB
  2009-Nov-09 Changed definition of lake->sarea to include ice extent; other
	      changes to handle case when lake fraction goes to 0.		LCB via TJB
  2010-Mar-31 Added runoff_in.							TJB
  2010-Sep-24 Changed atmos.runoff_in to atmos.channel_in.  Added
	      lake_var.channel_in to store it.					TJB
  2010-Nov-02 Changed units of lake_var moisture fluxes to volume (m3).		TJB
  2010-Nov-26 Changed argument list of water_balance().				TJB
  2011-May-31 Prepare_full_energy() is now always called.			TJB
  2011-Jun-03 Added options.ORGANIC_FRACT.  Soil properties now take
	      organic fraction into account.					TJB
  2012-Jan-01 Modified condition for determining whether to simulate lakes
	      to check whether lake_idx >= 0.					TJB
  2012-Jan-16 Removed LINK_DEBUG code						BN
  2012-Aug-28 Added accumulation of rain and snow over lake to grid cell
	      totals.								TJB
  2013-Jul-25 Added photosynthesis terms.					TJB
  2013-Jul-25 Added soil carbon terms.						TJB
  2013-Dec-26 Removed EXCESS_ICE option.					TJB
  2013-Dec-27 Removed (unused) SPATIAL_FROST code.				TJB
<<<<<<< HEAD
  2014-Mar-28 Removed DIST_PRCP option.					TJB
=======
  2014-Mar-28 Removed DIST_PRCP option.						TJB
  2014-Apr-25 Added non-climatological veg params.				TJB
  2014-Apr-25 Added partial vegcover fraction.					TJB
>>>>>>> 3e34b7ef

**********************************************************************/
{
  extern veg_lib_struct *veg_lib;
  extern option_struct   options;
  char                   overstory;
  int                    i, j, p;
  int                    lidx;
  int                    iveg;
  int                    Nveg;
  int                    veg_class;
  int                    band;
  int                    Nbands;
  int                    ErrorFlag;
  double                 out_prec[2*MAX_BANDS];
  double                 out_rain[2*MAX_BANDS];
  double                 out_snow[2*MAX_BANDS];
  double                 out_short=0;
  double                 dp;
  double                 ice0[MAX_BANDS];
  double                 moist0[MAX_BANDS];
  double                 surf_atten;
  double                 Tend_surf;
  double                 Tend_grnd;
  double                 wind_h;
  double                 height;
  double                 displacement[3];
  double                 roughness[3];
  double                 ref_height[3];
  double               **aero_resist;
  double                 Cv;
  double                 Le;
  double                 Melt[2*MAX_BANDS];
  double                 bare_albedo;
  double                 snow_inflow[MAX_BANDS];
  double                 rainonly;
  double                 sum_runoff;
  double                 sum_baseflow;
  double                 tmp_wind[3];
  double                 gauge_correction[2];
  float 	         lag_one;
  float 	         sigma_slope;
  float  	         fetch;
  int                    pet_veg_class;
  double                 lakefrac;
  double                 fraci;
  double                 wetland_runoff;
  double                 wetland_baseflow;
  double                 oldsnow;
  double                 snowprec;
  double                 rainprec;
  int                    cidx;
  lake_var_struct       *lake_var;
  cell_data_struct     **cell;
  veg_var_struct       **veg_var;
  energy_bal_struct    **energy;
  snow_data_struct     **snow;

  /* Allocate aero_resist array */
  aero_resist = (double**)calloc(N_PET_TYPES+1,sizeof(double*));
  for (p=0; p<N_PET_TYPES+1; p++) {
    aero_resist[p] = (double*)calloc(3,sizeof(double));
  }

  /* set local pointers */
  cell    = all_vars->cell;
  energy  = all_vars->energy;
  lake_var = &all_vars->lake_var;
  snow    = all_vars->snow;
  veg_var = all_vars->veg_var;

  Nbands = options.SNOW_BAND;

  /* Set number of vegetation types */
  Nveg      = veg_con[0].vegetat_type_num;

  /** Set Damping Depth **/
  dp        = soil_con->dp;

  /* Compute gauge undercatch correction factors 
     - this assumes that the gauge is free of vegetation effects, so gauge
     correction is constant for the entire grid cell */
  if( options.CORRPREC && atmos->prec[NR] > 0 ) 
    correct_precip(gauge_correction, atmos->wind[NR], gp->wind_h, 
		   soil_con->rough, soil_con->snow_rough);
  else {
    gauge_correction[0] = 1;
    gauge_correction[1] = 1;
  }
  atmos->out_prec = 0;
  atmos->out_rain = 0;
  atmos->out_snow = 0;

<<<<<<< HEAD
=======
  /* Assign current veg albedo and LAI */
  if (rec >= 0) {
    // Loop over vegetated tiles
    for(iveg = 0; iveg < Nveg; iveg++){
      veg_class = veg_con[iveg].veg_class;
      if (veg_hist[rec][iveg].vegcover[0] < MIN_VEGCOVER)
        veg_hist[rec][iveg].vegcover[0] = MIN_VEGCOVER;
      for ( band = 0; band < Nbands; band++ ) {
        veg_var[iveg][band].vegcover = veg_hist[rec][iveg].vegcover[0];
        veg_var[iveg][band].albedo = veg_hist[rec][iveg].albedo[0];
        veg_var[iveg][band].LAI = veg_hist[rec][iveg].LAI[0];
        // Convert LAI from global to local
        veg_var[iveg][band].LAI /= veg_var[iveg][band].vegcover;
        veg_var[iveg][band].Wdew /= veg_var[iveg][band].vegcover;
        veg_var[iveg][band].Wdmax = veg_var[iveg][band].LAI*LAI_WATER_FACTOR;
        snow[iveg][band].snow_canopy /= veg_var[iveg][band].vegcover;
      }
    }
  }

>>>>>>> 3e34b7ef
  /**************************************************
    Solve Energy and/or Water Balance for Each
    Vegetation Type
  **************************************************/
  for(iveg = 0; iveg <= Nveg; iveg++){

    /** Solve Veg Type only if Coverage Greater than 0% **/
    if (veg_con[iveg].Cv > 0.0) {
      Cv = veg_con[iveg].Cv;
      Nbands = options.SNOW_BAND;

      /** Lake-specific processing **/
      if (veg_con[iveg].LAKE) {

        /* Update areai to equal new ice area from previous time step. */
        lake_var->areai = lake_var->new_ice_area;

        /* Compute lake fraction and ice-covered fraction */
        if (lake_var->areai < 0) lake_var->areai = 0;
	if (lake_var->sarea > 0) {
	  fraci = lake_var->areai/lake_var->sarea;
	  if(fraci > 1.0) fraci = 1.0;
	}
	else
	  fraci = 0.0;
	lakefrac = lake_var->sarea/lake_con->basin[0];

        Nbands = 1;
        Cv *= (1-lakefrac);

        if (Cv == 0)
          continue;

      }

      /**************************************************
        Initialize Model Parameters
      **************************************************/

      for(band = 0; band < Nbands; band++) {
	if(soil_con->AreaFract[band] > 0) {

	  /* Initialize energy balance variables */
	  energy[iveg][band].shortwave = 0;
	  energy[iveg][band].longwave  = 0.;

	  /* Initialize snow variables */
	  snow[iveg][band].vapor_flux        = 0.;
	  snow[iveg][band].canopy_vapor_flux = 0.;
	  snow_inflow[band]                  = 0.;
	  Melt[band*2]                       = 0.;

	}
      }

      /* Initialize precipitation storage */
      for ( j = 0; j < 2*MAX_BANDS; j++ ) {
        out_prec[j] = 0;
        out_rain[j] = 0;
        out_snow[j] = 0;
      }
    
      /** Define vegetation class number **/
      veg_class = veg_con[iveg].veg_class;

      /** Initialize other veg vars **/
      if (iveg < Nveg) {
	for(band=0; band<Nbands; band++) {
          veg_var[iveg][band].rc = HUGE_RESIST;
        }
      }

      /** Assign wind_h **/
      /** Note: this is ignored below **/
      wind_h = veg_lib[veg_class].wind_h;

      /** Compute Surface Attenuation due to Vegetation Coverage **/
      surf_atten = (1-veg_var[iveg][0].vegcover)*1.0
                   + veg_var[iveg][0].vegcover
                   * exp(-veg_lib[veg_class].rad_atten * veg_var[iveg][0].LAI);

      /* Initialize soil thermal properties for the top two layers */
      prepare_full_energy(iveg, Nveg, options.Nnode, all_vars, soil_con, moist0, ice0);

      /** Compute Bare (free of snow) Albedo **/
      bare_albedo = veg_var[iveg][0].albedo;

      /*************************************
	Compute the aerodynamic resistance 
	for current veg cover and various
	types of potential evap
      *************************************/

      /* Loop over types of potential evap, plus current veg */
      /* Current veg will be last */
      for (p=0; p<N_PET_TYPES+1; p++) {

        /* Initialize wind speeds */
        tmp_wind[0] = atmos->wind[NR];
        tmp_wind[1] = -999.;
        tmp_wind[2] = -999.;
 
        /* Set surface descriptive variables */
        if (p < N_PET_TYPES_NON_NAT) {
	  pet_veg_class = veg_lib[0].NVegLibTypes+p;
        }
        else {
	  pet_veg_class = veg_class;
        }
        displacement[0] = veg_lib[pet_veg_class].displacement[dmy[rec].month-1];
        roughness[0]    = veg_lib[pet_veg_class].roughness[dmy[rec].month-1];
        overstory       = veg_lib[pet_veg_class].overstory;
	if (p >= N_PET_TYPES_NON_NAT)
          if ( roughness[0] == 0 ) roughness[0] = soil_con->rough;

        /* Estimate vegetation height */
        height = calc_veg_height(displacement[0]);

        /* Estimate reference height */
        if(displacement[0] < wind_h) 
          ref_height[0] = wind_h;
        else 
          ref_height[0] = displacement[0] + wind_h + roughness[0];

        /* Compute aerodynamic resistance over various surface types */
        /* Do this not only for current veg but also all types of PET */
        ErrorFlag = CalcAerodynamic(overstory, height,
		        veg_lib[pet_veg_class].trunk_ratio, 
                        soil_con->snow_rough, soil_con->rough, 
		        veg_lib[pet_veg_class].wind_atten,
			aero_resist[p], tmp_wind,
		        displacement, ref_height,
		        roughness);
        if ( ErrorFlag == ERROR ) return ( ERROR );  

      }

      /* Initialize final aerodynamic resistance values */
      for ( band = 0; band < Nbands; band++ ) {
        if( soil_con->AreaFract[band] > 0 ) {
          cell[iveg][band].aero_resist[0] = aero_resist[N_PET_TYPES][0];
          cell[iveg][band].aero_resist[1] = aero_resist[N_PET_TYPES][1];
        }
      }

      /******************************
        Compute nitrogen scaling factors and initialize other veg vars
      ******************************/
      if (options.CARBON && iveg < Nveg) {
	for(band=0; band<Nbands; band++) {
          for (cidx=0; cidx<options.Ncanopy; cidx++) {
            veg_var[iveg][band].rsLayer[cidx] = HUGE_RESIST;
          }
          veg_var[iveg][band].aPAR = 0;
          if (dmy->hour == 0) {
            calc_Nscale_factors(veg_lib[veg_class].NscaleFlag,
                                veg_con[iveg].CanopLayerBnd,
                                veg_lib[veg_class].LAI[dmy[rec].month-1],
                                soil_con->lat,
                                soil_con->lng,
                                soil_con->time_zone_lng,
                                dmy[rec],
                                veg_var[iveg][band].NscaleFactor);
          }
          if (dmy[rec].month == 1 && dmy[rec].day == 1) {
            veg_var[iveg][band].AnnualNPPPrev = veg_var[iveg][band].AnnualNPP;
            veg_var[iveg][band].AnnualNPP = 0;
          }
        }
      }

      /******************************
        Solve ground surface fluxes 
      ******************************/
  
      for ( band = 0; band < Nbands; band++ ) {
	if( soil_con->AreaFract[band] > 0 ) {

	  lag_one     = veg_con[iveg].lag_one;
	  sigma_slope = veg_con[iveg].sigma_slope;
	  fetch       = veg_con[iveg].fetch;

	  /* Initialize pot_evap */
	  for (p=0; p<N_PET_TYPES; p++)
	    cell[iveg][band].pot_evap[p] = 0;

	  ErrorFlag = surface_fluxes(overstory, bare_albedo, height, ice0[band], moist0[band], 
				     surf_atten, &(Melt[band*2]), &Le, 
				     aero_resist,
				     displacement, gauge_correction,
				     &out_prec[band*2], 
				     &out_rain[band*2], &out_snow[band*2],
				     ref_height, roughness, 
				     &snow_inflow[band], 
				     tmp_wind, veg_con[iveg].root, Nbands, 
				     options.Nlayer, Nveg, band, dp, iveg, rec, veg_class, 
				     atmos, dmy, &(energy[iveg][band]), gp, 
				     &(cell[iveg][band]),
				     &(snow[iveg][band]), 
				     soil_con, &(veg_var[iveg][band]), 
				     lag_one, sigma_slope, fetch, veg_con[iveg].CanopLayerBnd);
	  
	  if ( ErrorFlag == ERROR ) return ( ERROR );
	  
	  atmos->out_prec += out_prec[band*2] * Cv * soil_con->AreaFract[band];
	  atmos->out_rain += out_rain[band*2] * Cv * soil_con->AreaFract[band];
	  atmos->out_snow += out_snow[band*2] * Cv * soil_con->AreaFract[band];

          /********************************************************
            Compute soil wetness and root zone soil moisture
          ********************************************************/
          cell[iveg][band].rootmoist = 0;
          cell[iveg][band].wetness = 0;
          for(lidx=0;lidx<options.Nlayer;lidx++) {
            if (veg_con->root[lidx] > 0) {
              cell[iveg][band].rootmoist += cell[iveg][band].layer[lidx].moist;
            }
	    cell[iveg][band].wetness += (cell[iveg][band].layer[lidx].moist - soil_con->Wpwp[lidx])/(soil_con->porosity[lidx]*soil_con->depth[lidx]*1000 - soil_con->Wpwp[lidx]);
          }
          cell[iveg][band].wetness /= options.Nlayer;

	} /** End non-zero area band **/
      } /** End Loop Through Elevation Bands **/

    } /** end non-zero area veg tile **/
  } /** end of vegetation loop **/

  /* Convert LAI back to global */
  if (rec >= 0) {
    for(iveg = 0; iveg < Nveg; iveg++){
      for ( band = 0; band < Nbands; band++ ) {
        veg_var[iveg][band].LAI *= veg_var[iveg][band].vegcover;
        veg_var[iveg][band].Wdmax *= veg_var[iveg][band].vegcover;
      }
    }
  }

  for (p=0; p<N_PET_TYPES+1; p++) {
    free((char *)aero_resist[p]);
  }
  free((char *)aero_resist);

  /****************************
     Run Lake Model           
  ****************************/

  /** Compute total runoff and baseflow for all vegetation types
      within each snowband. **/
  if ( options.LAKES && lake_con->lake_idx >= 0 ) {

    wetland_runoff = wetland_baseflow = 0;
    sum_runoff = sum_baseflow = 0;
	
    // Loop through all vegetation tiles
    for ( iveg = 0; iveg <= Nveg; iveg++ ) {
	  
      /** Solve Veg Tile only if Coverage Greater than 0% **/
      if (veg_con[iveg].Cv  > 0.) {

	Cv = veg_con[iveg].Cv;
        Nbands = options.SNOW_BAND;
        if (veg_con[iveg].LAKE) {
          Cv *= (1-lakefrac);
          Nbands = 1;
        }

        // Loop through snow elevation bands
        for ( band = 0; band < Nbands; band++ ) {
          if ( soil_con->AreaFract[band] > 0 ) {
	
            if (veg_con[iveg].LAKE) {
              wetland_runoff += ( cell[iveg][band].runoff
                          * Cv * soil_con->AreaFract[band] );
              wetland_baseflow += ( cell[iveg][band].baseflow
                          * Cv * soil_con->AreaFract[band] );
              cell[iveg][band].runoff = 0;
              cell[iveg][band].baseflow = 0;
            }
            else {
              sum_runoff += ( cell[iveg][band].runoff
                            * Cv * soil_con->AreaFract[band] );
              sum_baseflow += ( cell[iveg][band].baseflow
                              * Cv * soil_con->AreaFract[band] );
              cell[iveg][band].runoff *= (1-lake_con->rpercent);
              cell[iveg][band].baseflow *= (1-lake_con->rpercent);
            }

	  }
        }
      }
    }

    /** Run lake model **/
    iveg = lake_con->lake_idx;
    band = 0;
    lake_var->runoff_in   = (sum_runoff * lake_con->rpercent + wetland_runoff)*soil_con->cell_area*0.001; // m3
    lake_var->baseflow_in = (sum_baseflow * lake_con->rpercent + wetland_baseflow)*soil_con->cell_area*0.001; // m3
    lake_var->channel_in  = atmos->channel_in[NR]*soil_con->cell_area*0.001; // m3
    lake_var->prec        = atmos->prec[NR]*lake_var->sarea*0.001; // m3
    rainonly = calc_rainonly(atmos->air_temp[NR], atmos->prec[NR], 
			     gp->MAX_SNOW_TEMP, gp->MIN_RAIN_TEMP);
    if ( (int)rainonly == ERROR ) {
      return( ERROR );
    }

    /**********************************************************************
       Solve the energy budget for the lake.
     **********************************************************************/

    oldsnow = lake_var->snow.swq;
    snowprec = gauge_correction[SNOW] * (atmos->prec[NR] - rainonly);
    rainprec = gauge_correction[SNOW] * rainonly;
    atmos->out_prec += (snowprec + rainprec) * lake_con->Cl[0] * lakefrac;
    atmos->out_rain += rainprec * lake_con->Cl[0] * lakefrac;
    atmos->out_snow += snowprec * lake_con->Cl[0] * lakefrac;

    ErrorFlag = solve_lake(snowprec, rainprec, atmos->air_temp[NR],
                           atmos->wind[NR], atmos->vp[NR] / 1000.,
                           atmos->shortwave[NR], atmos->longwave[NR],
                           atmos->vpd[NR] / 1000.,
                           atmos->pressure[NR] / 1000.,
                           atmos->density[NR], lake_var, *lake_con,
                           *soil_con, gp->dt, rec, gp->wind_h, dmy[rec], fraci);
    if ( ErrorFlag == ERROR ) return (ERROR);

    /**********************************************************************
       Solve the water budget for the lake.
     **********************************************************************/

    ErrorFlag = water_balance(lake_var, *lake_con, gp->dt, all_vars, rec, iveg, band, lakefrac, *soil_con, *veg_con);
    if ( ErrorFlag == ERROR ) return (ERROR);

  } // end if (options.LAKES && lake_con->lake_idx >= 0)

  return (0);
}
<|MERGE_RESOLUTION|>--- conflicted
+++ resolved
@@ -3,11 +3,6 @@
 #include <vicNl.h>
 #include <math.h>
 
-<<<<<<< HEAD
-=======
-static char vcid[] = "$Id$";
-
->>>>>>> 3e34b7ef
 int  full_energy(int                  gridcell,
                  int                  rec,
                  atmos_data_struct   *atmos,
@@ -113,13 +108,9 @@
   2013-Jul-25 Added soil carbon terms.						TJB
   2013-Dec-26 Removed EXCESS_ICE option.					TJB
   2013-Dec-27 Removed (unused) SPATIAL_FROST code.				TJB
-<<<<<<< HEAD
-  2014-Mar-28 Removed DIST_PRCP option.					TJB
-=======
   2014-Mar-28 Removed DIST_PRCP option.						TJB
   2014-Apr-25 Added non-climatological veg params.				TJB
   2014-Apr-25 Added partial vegcover fraction.					TJB
->>>>>>> 3e34b7ef
 
 **********************************************************************/
 {
@@ -213,8 +204,6 @@
   atmos->out_rain = 0;
   atmos->out_snow = 0;
 
-<<<<<<< HEAD
-=======
   /* Assign current veg albedo and LAI */
   if (rec >= 0) {
     // Loop over vegetated tiles
@@ -235,7 +224,6 @@
     }
   }
 
->>>>>>> 3e34b7ef
   /**************************************************
     Solve Energy and/or Water Balance for Each
     Vegetation Type
