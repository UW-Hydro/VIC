#include <stdio.h>
#include <stdlib.h>
#include <vicNl.h>
#include <math.h>

static char vcid[] = "$Id$";

int  full_energy(int                  gridcell,
                 int                  rec,
                 atmos_data_struct   *atmos,
                 all_vars_struct     *all_vars,
                 dmy_struct          *dmy,
                 global_param_struct *gp,
		 lake_con_struct     *lake_con,
                 soil_con_struct     *soil_con,
                 veg_con_struct      *veg_con,
                 veg_hist_struct    **veg_hist)
/**********************************************************************
	full_energy	Keith Cherkauer		January 8, 1997

  This subroutine controls the model core, it solves both the energy
  and water balance models, as well as frozen soils.  

  modifications:
  07-98 restructured to fix problems with distributed precipitation, 
        and to add the ability to solve the snow model at different 
	elevation bands within a single grid cell.                 KAC
  01-19-00 modified to work with the new atmosphere data structure 
           implemented when the radiation forcing routines were 
	   updated.  Also modified to use the new simplified
	   soil moisture storage for the frozen soil algorithm.    KAC
  12-01-00 modified to include the lakes and wetlands algorithm.   KAC
  11-18-02 Modified to handle blowing snow.  Also added debugging
           output for lake model.                                  LCB
  05-27-03 Updated passing of veg_con parameters for blowing snow
           to surface_fluxes.  Original did not account for the fact
           that veg_con is not allocated for veg = Nveg (bare soil)
           case.  This eliminates a memory error.                  KAC
  28-Sep-04 Added aero_resist_used to store the aerodynamic resistance
	    used in flux calculations.				TJB
  2006-Sep-23 Implemented flexible output configuration; now computation
	      of soil wetness and root zone soil moisture happens here.		TJB
  2006-Nov-07 Removed LAKE_MODEL option.					TJB
  2007-Apr-04 Modified to handle grid cell errors by returning to the
	      main subroutine, rather than ending the simulation.		GCT/KAC
  2007-May-01 Added case of SPATIAL_FROST = TRUE in modifications
	      from 2006-Sep-23.							GCT
  2007-Aug-10 Added features for EXCESS_ICE option.
	      Including calculating subsidence for each layer and
	      updating soil depth, effective porosity,
	      bulk density, and soil moisture and fluxes by calling
	      runoff function if subsidence occurs.				JCA
  2007-Sep-07 No longer resets ice content to previous time-step ice content if
	      subsidence has occurred.						JCA
  2007-Sep-19 Added MAX_SUBSIDENCE parameter to EXCESS_ICE option.		JCA
  2007-Sep-19 Fixed bug in subsidence calculation.				JCA
  2007-Nov-06 Added veg_con to parameter list of lakemain().  Replaced
	      lake.fraci with lake.areai.					LCB via TJB
  2008-Jan-23 Changed ice0 from a scalar to an array.  Previously,
	      when options.SNOW_BAND > 1, the value of ice0 computed
	      for earlier bands was always overwritten by the value
	      of ice0 computed for the final band (even if the final
	      band had 0 area).							JS via TJB
  2008-May-05 Changed moist from a scalar to an array (moist0).  Previously,
	      when options.SNOW_BAND > 1, the value of moist computed
	      for earlier bands was always overwritten by the value
	      of moist computed for the final band (even if the final
	      band had 0 area).							KAC via TJB
  2009-Jan-16 Modified aero_resist_used and Ra_used to become arrays of
	      two elements (surface and overstory); added
	      options.AERO_RESIST_CANSNOW.					TJB
  2009-May-17 Added asat to cell_data.						TJB
  2009-Jun-09 Modified to use extension of veg_lib structure to contain
	      bare soil information.						TJB
  2009-Jun-09 Modified to compute aero_resist for all potential evap
	      landcover types.							TJB
  2009-Jun-09 Cell_data structure now only stores final aero_resist
	      values (called "aero_resist").  Preliminary uncorrected
	      aerodynamic resistances for current vegetation and various
	      reference land cover types for use in potential evap
	      calculations is stored in temporary array aero_resist.		TJB
  2009-Jun-26 Simplified argument list of runoff() by passing all cell_data
	      variables via a single reference to the cell data structure.	TJB
  2009-Jul-22 Fixed error in assignment of cell.aero_resist.			TJB
  2009-Jul-31 Wetland portion of lake/wetland tile is now processed in
	      full_energy() instead of wetland_energy().  Lake funcions are
	      now called directly from full_energy instead of lakemain().	TJB
  2009-Sep-28 Moved lake_snow and lake_energy into lake_var structure.
	      Removed calls to initialize_prcp and update_prcp.			TJB
  2009-Sep-30 Miscellaneous fixes for lake model.				TJB
  2009-Oct-05 Miscellaneous fixes for lake model, including updating/
	      rescaling of lake and wetland storages and fluxes to account
	      for changes in lake area.						TJB
  2009-Nov-09 Changed definition of lake->sarea to include ice extent; other
	      changes to handle case when lake fraction goes to 0.		LCB via TJB
  2010-Mar-31 Added runoff_in.							TJB
  2010-Sep-24 Changed atmos.runoff_in to atmos.channel_in.  Added
	      lake_var.channel_in to store it.					TJB
  2010-Nov-02 Changed units of lake_var moisture fluxes to volume (m3).		TJB
  2010-Nov-26 Changed argument list of water_balance().				TJB
  2011-May-31 Prepare_full_energy() is now always called.			TJB
  2011-Jun-03 Added options.ORGANIC_FRACT.  Soil properties now take
	      organic fraction into account.					TJB
  2012-Jan-01 Modified condition for determining whether to simulate lakes
	      to check whether lake_idx >= 0.					TJB
  2012-Jan-16 Removed LINK_DEBUG code						BN
  2012-Aug-28 Added accumulation of rain and snow over lake to grid cell
	      totals.								TJB
  2013-Jul-25 Added photosynthesis terms.					TJB
  2013-Jul-25 Added soil carbon terms.						TJB
  2013-Dec-26 Removed EXCESS_ICE option.					TJB
  2013-Dec-27 Removed (unused) SPATIAL_FROST code.				TJB
  2014-Mar-28 Removed DIST_PRCP option.						TJB
  2014-Apr-25 Added non-climatological veg params.				TJB
  2014-Apr-25 Added partial vegcover fraction.					TJB

**********************************************************************/
{
  extern veg_lib_struct *veg_lib;
  extern option_struct   options;
  char                   overstory;
  int                    i, j, p;
  int                    lidx;
  int                    iveg;
  int                    Nveg;
  int                    veg_class;
  int                    band;
  int                    Nbands;
  int                    ErrorFlag;
  double                 out_prec[2*MAX_BANDS];
  double                 out_rain[2*MAX_BANDS];
  double                 out_snow[2*MAX_BANDS];
  double                 out_short=0;
  double                 dp;
  double                 ice0[MAX_BANDS];
  double                 moist0[MAX_BANDS];
  double                 surf_atten;
  double                 Tend_surf;
  double                 Tend_grnd;
  double                 wind_h;
  double                 height;
  double                 displacement[3];
  double                 roughness[3];
  double                 ref_height[3];
  double               **aero_resist;
  double                 Cv;
  double                 Le;
  double                 Melt[2*MAX_BANDS];
  double                 bare_albedo;
  double                 snow_inflow[MAX_BANDS];
  double                 rainonly;
  double                 sum_runoff;
  double                 sum_baseflow;
  double                 tmp_wind[3];
  double                 gauge_correction[2];
  float 	         lag_one;
  float 	         sigma_slope;
  float  	         fetch;
  int                    pet_veg_class;
  double                 lakefrac;
  double                 fraci;
  double                 wetland_runoff;
  double                 wetland_baseflow;
  double                 oldsnow;
  double                 snowprec;
  double                 rainprec;
  int                    cidx;
  lake_var_struct       *lake_var;
  cell_data_struct     **cell;
  veg_var_struct       **veg_var;
  energy_bal_struct    **energy;
  snow_data_struct     **snow;

  /* Allocate aero_resist array */
  aero_resist = (double**)calloc(N_PET_TYPES+1,sizeof(double*));
  for (p=0; p<N_PET_TYPES+1; p++) {
    aero_resist[p] = (double*)calloc(3,sizeof(double));
  }

  /* set local pointers */
  cell    = all_vars->cell;
  energy  = all_vars->energy;
  lake_var = &all_vars->lake_var;
  snow    = all_vars->snow;
  veg_var = all_vars->veg_var;

  Nbands = options.SNOW_BAND;

  /* Set number of vegetation types */
  Nveg      = veg_con[0].vegetat_type_num;

  /** Set Damping Depth **/
  dp        = soil_con->dp;

  /* Compute gauge undercatch correction factors 
     - this assumes that the gauge is free of vegetation effects, so gauge
     correction is constant for the entire grid cell */
  if( options.CORRPREC && atmos->prec[NR] > 0 ) 
    correct_precip(gauge_correction, atmos->wind[NR], gp->wind_h, 
		   soil_con->rough, soil_con->snow_rough);
  else {
    gauge_correction[0] = 1;
    gauge_correction[1] = 1;
  }
  atmos->out_prec = 0;
  atmos->out_rain = 0;
  atmos->out_snow = 0;

  /* Assign current veg albedo and LAI */
  if (rec >= 0) {
    // Loop over vegetated tiles
    for(iveg = 0; iveg < Nveg; iveg++){
      veg_class = veg_con[iveg].veg_class;
      if (veg_hist[rec][iveg].vegcover[0] < MIN_VEGCOVER)
        veg_hist[rec][iveg].vegcover[0] = MIN_VEGCOVER;
      for ( band = 0; band < Nbands; band++ ) {
        veg_var[iveg][band].vegcover = veg_hist[rec][iveg].vegcover[0];
        veg_var[iveg][band].albedo = veg_hist[rec][iveg].albedo[0];
        veg_var[iveg][band].LAI = veg_hist[rec][iveg].LAI[0];
        // Convert LAI from global to local
        veg_var[iveg][band].LAI /= veg_var[iveg][band].vegcover;
        veg_var[iveg][band].Wdew /= veg_var[iveg][band].vegcover;
        veg_var[iveg][band].Wdmax = veg_var[iveg][band].LAI*LAI_WATER_FACTOR;
        snow[iveg][band].snow_canopy /= veg_var[iveg][band].vegcover;
      }
    }
  }

  /**************************************************
    Solve Energy and/or Water Balance for Each
    Vegetation Type
  **************************************************/
  for(iveg = 0; iveg <= Nveg; iveg++){

    /** Solve Veg Type only if Coverage Greater than 0% **/
    if (veg_con[iveg].Cv > 0.0) {
      Cv = veg_con[iveg].Cv;
      Nbands = options.SNOW_BAND;

      /** Lake-specific processing **/
      if (veg_con[iveg].LAKE) {

        /* Update areai to equal new ice area from previous time step. */
        lake_var->areai = lake_var->new_ice_area;

        /* Compute lake fraction and ice-covered fraction */
        if (lake_var->areai < 0) lake_var->areai = 0;
	if (lake_var->sarea > 0) {
	  fraci = lake_var->areai/lake_var->sarea;
	  if(fraci > 1.0) fraci = 1.0;
	}
	else
	  fraci = 0.0;
	lakefrac = lake_var->sarea/lake_con->basin[0];

        Nbands = 1;
        Cv *= (1-lakefrac);

        if (Cv == 0)
          continue;

      }

      /**************************************************
        Initialize Model Parameters
      **************************************************/

      for(band = 0; band < Nbands; band++) {
	if(soil_con->AreaFract[band] > 0) {

	  /* Initialize energy balance variables */
	  energy[iveg][band].shortwave = 0;
	  energy[iveg][band].longwave  = 0.;

	  /* Initialize snow variables */
	  snow[iveg][band].vapor_flux        = 0.;
	  snow[iveg][band].canopy_vapor_flux = 0.;
	  snow_inflow[band]                  = 0.;
	  Melt[band*2]                       = 0.;

	}
      }

      /* Initialize precipitation storage */
      for ( j = 0; j < 2*MAX_BANDS; j++ ) {
        out_prec[j] = 0;
        out_rain[j] = 0;
        out_snow[j] = 0;
      }
    
      /** Define vegetation class number **/
      veg_class = veg_con[iveg].veg_class;

      /** Initialize other veg vars **/
      if (iveg < Nveg) {
	for(band=0; band<Nbands; band++) {
          veg_var[iveg][band].rc = HUGE_RESIST;
        }
      }

      /** Assign wind_h **/
      /** Note: this is ignored below **/
      wind_h = veg_lib[veg_class].wind_h;

      /** Compute Surface Attenuation due to Vegetation Coverage **/
      surf_atten = (1-veg_var[iveg][0].vegcover)*1.0
                   + veg_var[iveg][0].vegcover
                   * exp(-veg_lib[veg_class].rad_atten * veg_var[iveg][0].LAI);

      /* Initialize soil thermal properties for the top two layers */
      prepare_full_energy(iveg, Nveg, options.Nnode, all_vars, soil_con, moist0, ice0);

      /** Compute Bare (free of snow) Albedo **/
      bare_albedo = veg_var[iveg][0].albedo;

      /*************************************
	Compute the aerodynamic resistance 
	for current veg cover and various
	types of potential evap
      *************************************/

      /* Loop over types of potential evap, plus current veg */
      /* Current veg will be last */
      for (p=0; p<N_PET_TYPES+1; p++) {

        /* Initialize wind speeds */
        tmp_wind[0] = atmos->wind[NR];
        tmp_wind[1] = -999.;
        tmp_wind[2] = -999.;
 
        /* Set surface descriptive variables */
        if (p < N_PET_TYPES_NON_NAT) {
	  pet_veg_class = veg_lib[0].NVegLibTypes+p;
        }
        else {
	  pet_veg_class = veg_class;
        }
        displacement[0] = veg_lib[pet_veg_class].displacement[dmy[rec].month-1];
        roughness[0]    = veg_lib[pet_veg_class].roughness[dmy[rec].month-1];
        overstory       = veg_lib[pet_veg_class].overstory;
	if (p >= N_PET_TYPES_NON_NAT)
          if ( roughness[0] == 0 ) roughness[0] = soil_con->rough;

        /* Estimate vegetation height */
        height = calc_veg_height(displacement[0]);

        /* Estimate reference height */
        if(displacement[0] < wind_h) 
          ref_height[0] = wind_h;
        else 
          ref_height[0] = displacement[0] + wind_h + roughness[0];

        /* Compute aerodynamic resistance over various surface types */
        /* Do this not only for current veg but also all types of PET */
        ErrorFlag = CalcAerodynamic(overstory, height,
		        veg_lib[pet_veg_class].trunk_ratio, 
                        soil_con->snow_rough, soil_con->rough, 
		        veg_lib[pet_veg_class].wind_atten,
			aero_resist[p], tmp_wind,
		        displacement, ref_height,
		        roughness);
        if ( ErrorFlag == ERROR ) return ( ERROR );  

      }

      /* Initialize final aerodynamic resistance values */
      for ( band = 0; band < Nbands; band++ ) {
        if( soil_con->AreaFract[band] > 0 ) {
          cell[iveg][band].aero_resist[0] = aero_resist[N_PET_TYPES][0];
          cell[iveg][band].aero_resist[1] = aero_resist[N_PET_TYPES][1];
        }
      }

      /******************************
        Compute nitrogen scaling factors and initialize other veg vars
      ******************************/
      if (options.CARBON && iveg < Nveg) {
	for(band=0; band<Nbands; band++) {
          for (cidx=0; cidx<options.Ncanopy; cidx++) {
            veg_var[iveg][band].rsLayer[cidx] = HUGE_RESIST;
          }
          veg_var[iveg][band].aPAR = 0;
          if (dmy->hour == 0) {
            calc_Nscale_factors(veg_lib[veg_class].NscaleFlag,
                                veg_con[iveg].CanopLayerBnd,
                                veg_lib[veg_class].LAI[dmy[rec].month-1],
                                soil_con->lat,
                                soil_con->lng,
                                soil_con->time_zone_lng,
                                dmy[rec],
                                veg_var[iveg][band].NscaleFactor);
          }
          if (dmy[rec].month == 1 && dmy[rec].day == 1) {
            veg_var[iveg][band].AnnualNPPPrev = veg_var[iveg][band].AnnualNPP;
            veg_var[iveg][band].AnnualNPP = 0;
          }
        }
      }

      /******************************
        Solve ground surface fluxes 
      ******************************/
      for ( band = 0; band < Nbands; band++ ) {
	if( soil_con->AreaFract[band] > 0 ) {

	  lag_one     = veg_con[iveg].lag_one;
	  sigma_slope = veg_con[iveg].sigma_slope;
	  fetch       = veg_con[iveg].fetch;

	  /* Initialize pot_evap */
	  for (p=0; p<N_PET_TYPES; p++)
	    cell[iveg][band].pot_evap[p] = 0;

	  ErrorFlag = surface_fluxes(overstory, bare_albedo, height, ice0[band], moist0[band], 
				     surf_atten, &(Melt[band*2]), &Le, 
				     aero_resist,
				     displacement, gauge_correction,
				     &out_prec[band*2], 
				     &out_rain[band*2], &out_snow[band*2],
				     ref_height, roughness, 
				     &snow_inflow[band], 
				     tmp_wind, veg_con[iveg].root, Nbands, 
				     options.Nlayer, Nveg, band, dp, iveg, rec, veg_class, 
				     atmos, dmy, &(energy[iveg][band]), gp, 
				     &(cell[iveg][band]),
				     &(snow[iveg][band]), 
				     soil_con, &(veg_var[iveg][band]), 
				     lag_one, sigma_slope, fetch, veg_con[iveg].CanopLayerBnd);

	  if ( ErrorFlag == ERROR ) return ( ERROR );

	  atmos->out_prec += out_prec[band*2] * Cv * soil_con->AreaFract[band];
	  atmos->out_rain += out_rain[band*2] * Cv * soil_con->AreaFract[band];
	  atmos->out_snow += out_snow[band*2] * Cv * soil_con->AreaFract[band];

          /********************************************************
            Compute soil wetness and root zone soil moisture
          ********************************************************/
          cell[iveg][band].rootmoist = 0;
          cell[iveg][band].wetness = 0;
          for(lidx=0;lidx<options.Nlayer;lidx++) {
            if (veg_con->root[lidx] > 0) {
              cell[iveg][band].rootmoist += cell[iveg][band].layer[lidx].moist;
            }
	    cell[iveg][band].wetness += (cell[iveg][band].layer[lidx].moist - soil_con->Wpwp[lidx])/(soil_con->porosity[lidx]*soil_con->depth[lidx]*1000 - soil_con->Wpwp[lidx]);
          }
          cell[iveg][band].wetness /= options.Nlayer;

	} /** End non-zero area band **/
      } /** End Loop Through Elevation Bands **/

    } /** end non-zero area veg tile **/
  } /** end of vegetation loop **/

<<<<<<< HEAD
  /******************************* Glacier flow model ***************************/
  if (options.GLACIER == GL_DYNAMIC && soil_con->glcel) {
    if (dmy[rec].day == 1) {
      ErrorFlag = gl_flow (snow, soil_con, veg_con, options.SNOW_BAND);
      if (ErrorFlag == ERROR) return (ERROR);
      }
  }
  else if (options.GLACIER == GL_SCALING && soil_con->glcel) {
    ErrorFlag = gl_volume_area(snow, soil_con, veg_con, options.SNOW_BAND, gp->dt);
    if (ErrorFlag == ERROR) return (ERROR);
  }
  /******************************* Glacier flow model ***************************/
=======
  /* Convert LAI back to global */
  if (rec >= 0) {
    for(iveg = 0; iveg < Nveg; iveg++){
      for ( band = 0; band < Nbands; band++ ) {
        veg_var[iveg][band].LAI *= veg_var[iveg][band].vegcover;
        veg_var[iveg][band].Wdmax *= veg_var[iveg][band].vegcover;
      }
    }
  }
>>>>>>> b542695f

  for (p=0; p<N_PET_TYPES+1; p++) {
    free((char *)aero_resist[p]);
  }
  free((char *)aero_resist);

  /****************************
     Run Lake Model
  ****************************/

  /** Compute total runoff and baseflow for all vegetation types
      within each snowband. **/
  if ( options.LAKES && lake_con->lake_idx >= 0 ) {

    wetland_runoff = wetland_baseflow = 0;
    sum_runoff = sum_baseflow = 0;

    // Loop through all vegetation tiles
    for ( iveg = 0; iveg <= Nveg; iveg++ ) {

      /** Solve Veg Tile only if Coverage Greater than 0% **/
      if (veg_con[iveg].Cv  > 0.) {

	Cv = veg_con[iveg].Cv;
        Nbands = options.SNOW_BAND;
        if (veg_con[iveg].LAKE) {
          Cv *= (1-lakefrac);
          Nbands = 1;
        }

        // Loop through snow elevation bands
        for ( band = 0; band < Nbands; band++ ) {
          if ( soil_con->AreaFract[band] > 0 ) {
	
            if (veg_con[iveg].LAKE) {
              wetland_runoff += ( cell[iveg][band].runoff
                          * Cv * soil_con->AreaFract[band] );
              wetland_baseflow += ( cell[iveg][band].baseflow
                          * Cv * soil_con->AreaFract[band] );
              cell[iveg][band].runoff = 0;
              cell[iveg][band].baseflow = 0;
            }
            else {
              sum_runoff += ( cell[iveg][band].runoff
                            * Cv * soil_con->AreaFract[band] );
              sum_baseflow += ( cell[iveg][band].baseflow
                              * Cv * soil_con->AreaFract[band] );
              cell[iveg][band].runoff *= (1-lake_con->rpercent);
              cell[iveg][band].baseflow *= (1-lake_con->rpercent);
            }

	  }
        }
      }
    }

    /** Run lake model **/
    iveg = lake_con->lake_idx;
    band = 0;
    lake_var->runoff_in   = (sum_runoff * lake_con->rpercent + wetland_runoff)*soil_con->cell_area*0.001; // m3
    lake_var->baseflow_in = (sum_baseflow * lake_con->rpercent + wetland_baseflow)*soil_con->cell_area*0.001; // m3
    lake_var->channel_in  = atmos->channel_in[NR]*soil_con->cell_area*0.001; // m3
    lake_var->prec        = atmos->prec[NR]*lake_var->sarea*0.001; // m3
    rainonly = calc_rainonly(atmos->air_temp[NR], atmos->prec[NR], 
			     gp->MAX_SNOW_TEMP, gp->MIN_RAIN_TEMP);
    if ( (int)rainonly == ERROR ) {
      return( ERROR );
    }

    /**********************************************************************
       Solve the energy budget for the lake.
     **********************************************************************/

    oldsnow = lake_var->snow.swq;
    snowprec = gauge_correction[SNOW] * (atmos->prec[NR] - rainonly);
    rainprec = gauge_correction[SNOW] * rainonly;
    atmos->out_prec += (snowprec + rainprec) * lake_con->Cl[0] * lakefrac;
    atmos->out_rain += rainprec * lake_con->Cl[0] * lakefrac;
    atmos->out_snow += snowprec * lake_con->Cl[0] * lakefrac;

    ErrorFlag = solve_lake(snowprec, rainprec, atmos->air_temp[NR],
                           atmos->wind[NR], atmos->vp[NR] / 1000.,
                           atmos->shortwave[NR], atmos->longwave[NR],
                           atmos->vpd[NR] / 1000.,
                           atmos->pressure[NR] / 1000.,
                           atmos->density[NR], lake_var, *lake_con,
                           *soil_con, gp->dt, rec, gp->wind_h, dmy[rec], fraci);
    if ( ErrorFlag == ERROR ) return (ERROR);

    /**********************************************************************
       Solve the water budget for the lake.
     **********************************************************************/

    ErrorFlag = water_balance(lake_var, *lake_con, gp->dt, all_vars, rec, iveg, band, lakefrac, *soil_con, *veg_con);
    if ( ErrorFlag == ERROR ) return (ERROR);

  } // end if (options.LAKES && lake_con->lake_idx >= 0)

  return (0);
}
<|MERGE_RESOLUTION|>--- conflicted
+++ resolved
@@ -452,20 +452,6 @@
     } /** end non-zero area veg tile **/
   } /** end of vegetation loop **/
 
-<<<<<<< HEAD
-  /******************************* Glacier flow model ***************************/
-  if (options.GLACIER == GL_DYNAMIC && soil_con->glcel) {
-    if (dmy[rec].day == 1) {
-      ErrorFlag = gl_flow (snow, soil_con, veg_con, options.SNOW_BAND);
-      if (ErrorFlag == ERROR) return (ERROR);
-      }
-  }
-  else if (options.GLACIER == GL_SCALING && soil_con->glcel) {
-    ErrorFlag = gl_volume_area(snow, soil_con, veg_con, options.SNOW_BAND, gp->dt);
-    if (ErrorFlag == ERROR) return (ERROR);
-  }
-  /******************************* Glacier flow model ***************************/
-=======
   /* Convert LAI back to global */
   if (rec >= 0) {
     for(iveg = 0; iveg < Nveg; iveg++){
@@ -475,7 +461,19 @@
       }
     }
   }
->>>>>>> b542695f
+
+  /******************************* Glacier flow model ***************************/
+  if (options.GLACIER == GL_DYNAMIC && soil_con->glcel) {
+    if (dmy[rec].day == 1) {
+      ErrorFlag = gl_flow (snow, soil_con, veg_con, options.SNOW_BAND);
+      if (ErrorFlag == ERROR) return (ERROR);
+      }
+  }
+  else if (options.GLACIER == GL_SCALING && soil_con->glcel) {
+    ErrorFlag = gl_volume_area(snow, soil_con, veg_con, options.SNOW_BAND, gp->dt);
+    if (ErrorFlag == ERROR) return (ERROR);
+  }
+  /******************************* Glacier flow model ***************************/
 
   for (p=0; p<N_PET_TYPES+1; p++) {
     free((char *)aero_resist[p]);
