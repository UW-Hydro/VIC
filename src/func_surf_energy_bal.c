--- conflicted
+++ resolved
@@ -109,13 +109,10 @@
   2013-Dec-26 Removed EXCESS_ICE option.				TJB
   2013-Dec-27 Removed QUICK_FS option.					TJB
   2014-Mar-28 Removed DIST_PRCP option.					TJB
-<<<<<<< HEAD
-=======
   2014-Apr-25 Added non-climatological veg params.			TJB
   2014-Apr-25 Added partial veg cover fraction, bare soil evap between
 	      the plants, and re-scaling of LAI & plant fluxes from
 	      global to local and back.					TJB
->>>>>>> 3e34b7ef
 **********************************************************************/
 {
   extern option_struct options;
@@ -698,19 +695,13 @@
     Use Arno Evap if LAI is set to zero (e.g. no
     winter crop planted).
   *************************************************/
-<<<<<<< HEAD
-  if ( VEG && !SNOWING && veg_lib[veg_class].LAI[month-1] > 0 ) {
-=======
   if ( VEG && !SNOWING && veg_var->vegcover > 0 ) {
->>>>>>> 3e34b7ef
     Evap = canopy_evap(layer, veg_var, TRUE, 
 		       veg_class, month, Wdew, delta_t, NetBareRad, vpd, 
 		       NetShortBare, Tair, Ra_used[1], 
 		       displacement[1], roughness[1], ref_height[1], 
 		       elevation, rainfall, depth, Wmax, Wcr, Wpwp, frost_fract,
 		       root, dryFrac, shortwave, Catm, CanopLayerBnd);
-<<<<<<< HEAD
-=======
     if (veg_var->vegcover < 1) {
       for (i=0; i<options.Nlayer; i++) {
         transp[i] = layer[i].evap;
@@ -747,19 +738,15 @@
         layer[i].bare_evap_frac = 0;
       }
     }
->>>>>>> 3e34b7ef
   }
   else if(!SNOWING) {
     Evap = arno_evap(layer, NetBareRad, Tair, vpd, 
 		     depth[0], max_moist * depth[0] * 1000., 
 		     elevation, b_infilt, Ra_used[0], delta_t, 
 		     resid_moist[0], frost_fract);
-<<<<<<< HEAD
-=======
     for (i=0; i<options.Nlayer; i++) {
       layer[i].bare_evap_frac = 1;
     }
->>>>>>> 3e34b7ef
   }
   else Evap = 0.;
 
