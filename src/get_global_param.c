--- conflicted
+++ resolved
@@ -103,18 +103,6 @@
 	      and MAX_SNOW_TEMP to reflect the most commonly-used values.	TJB
   2013-Jul-25 Added CARBON, SHARE_LAYER_MOIST, and VEGLIB_PHOTO.		TJB
   2013-Dec-26 Added LOG_MATRIC option.						TJB
-<<<<<<< HEAD
-  2013-Dec-26 Moved CLOSE_ENERGY from compile-time to run-time options.	TJB
-  2013-Dec-26 Removed EXCESS_ICE option.				TJB
-  2013-Dec-27 Moved SPATIAL_SNOW from compile-time to run-time options.	TJB
-  2013-Dec-27 Moved SPATIAL_FROST from compile-time to run-time options.TJB
-  2013-Dec-27 Removed QUICK_FS option.					TJB
-  2013-Dec-27 Moved OUTPUT_FORCE to options_struct.			TJB
-  2013-Dec-28 Removed user_def.h.					TJB
-  2014-Jan-13 Set default values of IMPLICIT and EXP_TRANS to TRUE.		TJB
-  2014-Mar-24 Removed ARC_SOIL option                                   BN
-  2014-Mar-28 Removed DIST_PRCP option.					                TJB
-=======
   2013-Dec-26 Moved CLOSE_ENERGY from compile-time to run-time options.		TJB
   2013-Dec-26 Removed EXCESS_ICE option.					TJB
   2013-Dec-27 Moved SPATIAL_SNOW from compile-time to run-time options.		TJB
@@ -127,7 +115,6 @@
   2014-Mar-28 Removed DIST_PRCP option.				                TJB
   2014-Apr-25 Changed LAI_FROM_* to FROM_*; added ALB_SRC.			TJB
   2014-Apr-25 Added VEGCOVER_SRC.						TJB
->>>>>>> 3e34b7ef
 **********************************************************************/
 {
   extern option_struct    options;
@@ -360,11 +347,6 @@
         if(strcasecmp("GF_406",flgstr)==0) options.GRND_FLUX_TYPE=GF_406;
         else if(strcasecmp("GF_410",flgstr)==0) options.GRND_FLUX_TYPE=GF_410;
       }
-      else if(strcasecmp("LOG_MATRIC",optstr)==0) {
-        sscanf(cmdstr,"%*s %s",flgstr);
-        if(strcasecmp("TRUE",flgstr)==0) options.LOG_MATRIC=TRUE;
-        else options.LOG_MATRIC = FALSE;
-      }
       else if(strcasecmp("LW_TYPE",optstr)==0) {
         sscanf(cmdstr,"%*s %s",flgstr);
         if(strcasecmp("LW_TVA",flgstr)==0) options.LW_TYPE=LW_TVA;
@@ -602,14 +584,11 @@
         if(strcasecmp("TRUE",flgstr)==0) options.VEGLIB_PHOTO=TRUE;
         else options.VEGLIB_PHOTO = FALSE;
       }
-<<<<<<< HEAD
-=======
       else if(strcasecmp("VEGLIB_VEGCOVER",optstr)==0) {
         sscanf(cmdstr,"%*s %s",flgstr);
         if(strcasecmp("TRUE",flgstr)==0) options.VEGLIB_VEGCOVER=TRUE;
         else options.VEGLIB_VEGCOVER = FALSE;
       }
->>>>>>> 3e34b7ef
       else if(strcasecmp("VEGPARAM",optstr)==0) {
         sscanf(cmdstr,"%*s %s",names->veg);
       }
@@ -1022,13 +1001,10 @@
   }
   if(!options.FULL_ENERGY && options.CLOSE_ENERGY) {
     sprintf(ErrStr,"CLOSE_ENERGY is TRUE but FULL_ENERGY is FALSE. Set FULL_ENERGY to TRUE to run CLOSE_ENERGY, or set CLOSE_ENERGY to FALSE.");
-<<<<<<< HEAD
-=======
     nrerror(ErrStr);
   }
   if(options.COMPUTE_TREELINE && !options.JULY_TAVG_SUPPLIED) {
     sprintf(ErrStr,"COMPUTE_TREELINE is TRUE but JULY_TAVG_SUPPLIED is FALSE. \nSet JULY_TAVG_SUPPLIED to TRUE and include July Average Temperature in the soil parameter file to run COMPUTE_TREELINE, or set both to FALSE.");
->>>>>>> 3e34b7ef
     nrerror(ErrStr);
   }
   // Validate lake parameter information
