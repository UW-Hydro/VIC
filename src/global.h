/**********************************************************************
                        Global Variables

  NOTE: This file exists because global variables that are shared among
        files via the "extern" statement must be initially declared
        (without the word "extern") ONLY once.  Currently, vicNl_def.h
        is included (via vicNl.h) in every .c file, meaning that any
        declarations in vicNl_def.h end up happening multiple times
        (once per .c file).  Thus, these "extern" variables cannot be
        declared in vicNl_def.h.  This is not a problem for #define
        statements and typedef statements, which is what vicNl_def.h
        is primarily composed of.

  $Id$

  2003-Oct-29 Added version string and removed unused options from
	      optstring.						TJB
  2009-Jun-09 Added definitions of reference landcover types, used
	      mainly for pot_evap computations but also defines the
	      characteristics of bare soil.				TJB
  2012-Jan-16 Removed LINK_DEBUG code					BN
**********************************************************************/
<<<<<<< HEAD
char *version = "4.1.2.j bug fix update 2013-Dec-01";
=======
char *version = "4.1.2.k bug fix update 2014-Feb-01";
>>>>>>> e8a819d2

char *optstring = "g:vo";

#if QUICK_FS
double   temps[] = { -1.e-5, -0.075, -0.20, -0.50, -1.00, -2.50, -5, -10 };
#endif

int flag;

global_param_struct global_param;
veg_lib_struct *veg_lib;
option_struct options;
Error_struct Error;
param_set_struct param_set;

  /**************************************************************************
    Define some reference landcover types that always exist regardless
    of the contents of the library (mainly for potential evap calculations):
    Non-natural:
      satsoil = saturated bare soil
      h2osurf = open water surface (deep enough to have albedo of 0.08)
      short   = short reference crop (grass)
      tall    = tall reference crop (alfalfa)
    Natural:
      natveg  = current vegetation
      vegnocr = current vegetation with canopy resistance set to 0
    NOTE: these are external variables, declared in vicNl_def.h.
    NOTE2: bare soil roughness and displacement will be overwritten by the
           values found in the soil parameter file; bare soil wind_h will
	   be overwritten by the value specified in the global param file.
  **************************************************************************/

  /* One element for each non-natural PET type */
  char   ref_veg_over[]        = { 0, 0, 0, 0 };
  double ref_veg_rarc[]        = { 0.0, 0.0, 25, 25 };
  double ref_veg_rmin[]        = { 0.0, 0.0, 100, 100 };
  double ref_veg_lai[]         = { 1.0, 1.0, 2.88, 4.45 };
  double ref_veg_albedo[]      = { BARE_SOIL_ALBEDO, H2O_SURF_ALBEDO, 0.23, 0.23 };
  double ref_veg_rough[]       = { 0.001, 0.001, 0.0148, 0.0615 };
  double ref_veg_displ[]       = { 0.0054, 0.0054, 0.08, 0.3333 };
  double ref_veg_wind_h[]      = { 10.0, 10.0, 10.0, 10.0 };
  double ref_veg_RGL[]         = { 0.0, 0.0, 100, 100 };
  double ref_veg_rad_atten[]   = { 0.0, 0.0, 0.0, 0.0 };
  double ref_veg_wind_atten[]  = { 0.0, 0.0, 0.0, 0.0 };
  double ref_veg_trunk_ratio[] = { 0.0, 0.0, 0.0, 0.0 };
  /* One element for each PET type (non-natural or natural) */
  char ref_veg_ref_crop[] = { FALSE, FALSE, TRUE, TRUE, FALSE, FALSE };
<|MERGE_RESOLUTION|>--- conflicted
+++ resolved
@@ -20,11 +20,7 @@
 	      characteristics of bare soil.				TJB
   2012-Jan-16 Removed LINK_DEBUG code					BN
 **********************************************************************/
-<<<<<<< HEAD
-char *version = "4.1.2.j bug fix update 2013-Dec-01";
-=======
 char *version = "4.1.2.k bug fix update 2014-Feb-01";
->>>>>>> e8a819d2
 
 char *optstring = "g:vo";
 
