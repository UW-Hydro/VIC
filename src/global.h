/**********************************************************************
                        Global Variables

  NOTE: This file exists because global variables that are shared among
        files via the "extern" statement must be initially declared
        (without the word "extern") ONLY once.  Currently, vicNl_def.h
        is included (via vicNl.h) in every .c file, meaning that any
        declarations in vicNl_def.h end up happening multiple times
        (once per .c file).  Thus, these "extern" variables cannot be
        declared in vicNl_def.h.  This is not a problem for #define
        statements and typedef statements, which is what vicNl_def.h
        is primarily composed of.

  $Id$

  2003-Oct-29 Added version string and removed unused options from
	      optstring.						TJB
  2009-Jun-09 Added definitions of reference landcover types, used
	      mainly for pot_evap computations but also defines the
	      characteristics of bare soil.				TJB
  2012-Jan-16 Removed LINK_DEBUG code					BN
  2013-Dec-27 Removed QUICK_FS option.					TJB
  2014-May-20 Added ref_veg_vegcover.					TJB
**********************************************************************/
<<<<<<< HEAD
char *version = "4.2 beta + glacier 2014-May-05";
=======
char *version = "4.2 beta 2014-May-30";
>>>>>>> b542695f
char *optstring = "g:vo";
int flag;

global_param_struct global_param;
veg_lib_struct *veg_lib;
option_struct options;
Error_struct Error;
param_set_struct param_set;

  /**************************************************************************
    Define some reference landcover types that always exist regardless
    of the contents of the library (mainly for potential evap calculations):
    Non-natural:
      satsoil = saturated bare soil
      h2osurf = open water surface (deep enough to have albedo of 0.08)
      short   = short reference crop (grass)
      tall    = tall reference crop (alfalfa)
    Natural:
      natveg  = current vegetation
      vegnocr = current vegetation with canopy resistance set to 0
    NOTE: these are external variables, declared in vicNl_def.h.
    NOTE2: bare soil roughness and displacement will be overwritten by the
           values found in the soil parameter file; bare soil wind_h will
	   be overwritten by the value specified in the global param file.
  **************************************************************************/

  /* One element for each non-natural PET type */
  char   ref_veg_over[]        = { 0, 0, 0, 0 };
  double ref_veg_rarc[]        = { 0.0, 0.0, 25, 25 };
  double ref_veg_rmin[]        = { 0.0, 0.0, 100, 100 };
  double ref_veg_lai[]         = { 1.0, 1.0, 2.88, 4.45 };
  double ref_veg_albedo[]      = { BARE_SOIL_ALBEDO, H2O_SURF_ALBEDO, 0.23, 0.23 };
  double ref_veg_vegcover[]      = { MIN_VEGCOVER, MIN_VEGCOVER, 1.00, 1.00 };
  double ref_veg_rough[]       = { 0.001, 0.001, 0.0148, 0.0615 };
  double ref_veg_displ[]       = { 0.0054, 0.0054, 0.08, 0.3333 };
  double ref_veg_wind_h[]      = { 10.0, 10.0, 10.0, 10.0 };
  double ref_veg_RGL[]         = { 0.0, 0.0, 100, 100 };
  double ref_veg_rad_atten[]   = { 0.0, 0.0, 0.0, 0.0 };
  double ref_veg_wind_atten[]  = { 0.0, 0.0, 0.0, 0.0 };
  double ref_veg_trunk_ratio[] = { 0.0, 0.0, 0.0, 0.0 };
  /* One element for each PET type (non-natural or natural) */
  char ref_veg_ref_crop[] = { FALSE, FALSE, TRUE, TRUE, FALSE, FALSE };
<|MERGE_RESOLUTION|>--- conflicted
+++ resolved
@@ -22,11 +22,7 @@
   2013-Dec-27 Removed QUICK_FS option.					TJB
   2014-May-20 Added ref_veg_vegcover.					TJB
 **********************************************************************/
-<<<<<<< HEAD
-char *version = "4.2 beta + glacier 2014-May-05";
-=======
-char *version = "4.2 beta 2014-May-30";
->>>>>>> b542695f
+char *version = "4.2 beta + glacier 2014-August-26";
 char *optstring = "g:vo";
 int flag;
 
