--- conflicted
+++ resolved
@@ -20,11 +20,7 @@
   2013-Dec-27 Removed QUICK_FS option.					TJB
   2014-May-20 Added ref_veg_vegcover.					TJB
 **********************************************************************/
-<<<<<<< HEAD
-char *version = "4.2.0 2014-November-19";
-=======
-char *version = "5.0.dev 2014-Sep-29 ";
->>>>>>> 1bd4f3fe
+char *version = "5.0.dev 2014-November-19 ";
 char *optstring = "g:vo";
 int flag;
 
