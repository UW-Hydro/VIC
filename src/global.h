/**********************************************************************
                        Global Variables

  NOTE: This file exists because global variables that are shared among
        files via the "extern" statement must be initially declared
        (without the word "extern") ONLY once.  Currently, vicNl_def.h
        is included (via vicNl.h) in every .c file, meaning that any
        declarations in vicNl_def.h end up happening multiple times
        (once per .c file).  Thus, these "extern" variables cannot be
        declared in vicNl_def.h.  This is not a problem for #define
        statements and typedef statements, which is what vicNl_def.h
        is primarily composed of.

  $Id$

  2003-Oct-29 Added version string and removed unused options from
	      optstring.						TJB
  2009-Jun-09 Added definitions of reference landcover types, used
	      mainly for pot_evap computations but also defines the
	      characteristics of bare soil.				TJB
  2012-Jan-16 Removed LINK_DEBUG code					BN
  2013-Dec-27 Removed QUICK_FS option.					TJB
**********************************************************************/
<<<<<<< HEAD
char *version = "4.2 beta 2013-Dec-26";
=======
char *version = "4.1.2.k bug fix update 2014-Feb-01";

>>>>>>> b3afdc40
char *optstring = "g:vo";
int flag;

global_param_struct global_param;
veg_lib_struct *veg_lib;
option_struct options;
Error_struct Error;
param_set_struct param_set;

  /**************************************************************************
    Define some reference landcover types that always exist regardless
    of the contents of the library (mainly for potential evap calculations):
    Non-natural:
      satsoil = saturated bare soil
      h2osurf = open water surface (deep enough to have albedo of 0.08)
      short   = short reference crop (grass)
      tall    = tall reference crop (alfalfa)
    Natural:
      natveg  = current vegetation
      vegnocr = current vegetation with canopy resistance set to 0
    NOTE: these are external variables, declared in vicNl_def.h.
    NOTE2: bare soil roughness and displacement will be overwritten by the
           values found in the soil parameter file; bare soil wind_h will
	   be overwritten by the value specified in the global param file.
  **************************************************************************/

  /* One element for each non-natural PET type */
  char   ref_veg_over[]        = { 0, 0, 0, 0 };
  double ref_veg_rarc[]        = { 0.0, 0.0, 25, 25 };
  double ref_veg_rmin[]        = { 0.0, 0.0, 100, 100 };
  double ref_veg_lai[]         = { 1.0, 1.0, 2.88, 4.45 };
  double ref_veg_albedo[]      = { BARE_SOIL_ALBEDO, H2O_SURF_ALBEDO, 0.23, 0.23 };
  double ref_veg_rough[]       = { 0.001, 0.001, 0.0148, 0.0615 };
  double ref_veg_displ[]       = { 0.0054, 0.0054, 0.08, 0.3333 };
  double ref_veg_wind_h[]      = { 10.0, 10.0, 10.0, 10.0 };
  double ref_veg_RGL[]         = { 0.0, 0.0, 100, 100 };
  double ref_veg_rad_atten[]   = { 0.0, 0.0, 0.0, 0.0 };
  double ref_veg_wind_atten[]  = { 0.0, 0.0, 0.0, 0.0 };
  double ref_veg_trunk_ratio[] = { 0.0, 0.0, 0.0, 0.0 };
  /* One element for each PET type (non-natural or natural) */
  char ref_veg_ref_crop[] = { FALSE, FALSE, TRUE, TRUE, FALSE, FALSE };
<|MERGE_RESOLUTION|>--- conflicted
+++ resolved
@@ -21,12 +21,7 @@
   2012-Jan-16 Removed LINK_DEBUG code					BN
   2013-Dec-27 Removed QUICK_FS option.					TJB
 **********************************************************************/
-<<<<<<< HEAD
-char *version = "4.2 beta 2013-Dec-26";
-=======
-char *version = "4.1.2.k bug fix update 2014-Feb-01";
-
->>>>>>> b3afdc40
+char *version = "4.2 beta 2014-Feb-25";
 char *optstring = "g:vo";
 int flag;
 
