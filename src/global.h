--- conflicted
+++ resolved
@@ -22,11 +22,7 @@
   2013-Dec-27 Removed QUICK_FS option.					TJB
   2014-May-20 Added ref_veg_vegcover.					TJB
 **********************************************************************/
-<<<<<<< HEAD
-char *version = "4.2 beta + glacier 2014-September-24";
-=======
-char *version = "4.2.b 2015-January-22";
->>>>>>> d2b2b071
+char *version = "4.2.b+feature/glacier 2015-Feb-15";
 char *optstring = "g:vo";
 int flag;
 
