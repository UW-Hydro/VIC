--- conflicted
+++ resolved
@@ -1424,20 +1424,11 @@
     Albedo
   ****************************************************/
 
-<<<<<<< HEAD
   /* First, assign default climatology */
   for (rec = 0; rec < global_param.nrecs; rec++) {
     for(v = 0; v < veg_con[0].vegetat_type_num; v++) {
       for (j = 0; j < NF; j++) {
-        veg_hist[rec][v].albedo[j] = veg_lib[veg_con[v].veg_class].albedo[dmy[rec].month-1];
-=======
-    /* First, assign default climatology */
-    for (rec = 0; rec < global_param.nrecs; rec++) {
-      for(v = 0; v < veg_con[0].vegetat_type_num; v++) {
-        for (j = 0; j < NF; j++) {
-          veg_hist[rec][v].albedo[j] = veg_con[v].albedo[dmy[rec].month-1];
-        }
->>>>>>> c5a22943
+        veg_hist[rec][v].albedo[j] = veg_con[v].albedo[dmy[rec].month-1];
       }
     }
   }
@@ -1487,20 +1478,11 @@
     Leaf Area Index (LAI)
   ****************************************************/
 
-<<<<<<< HEAD
   /* First, assign default climatology */
   for (rec = 0; rec < global_param.nrecs; rec++) {
     for(v = 0; v < veg_con[0].vegetat_type_num; v++) {
       for (j = 0; j < NF; j++) {
-        veg_hist[rec][v].LAI[j] = veg_lib[veg_con[v].veg_class].LAI[dmy[rec].month-1];
-=======
-    /* First, assign default climatology */
-    for (rec = 0; rec < global_param.nrecs; rec++) {
-      for(v = 0; v < veg_con[0].vegetat_type_num; v++) {
-        for (j = 0; j < NF; j++) {
-          veg_hist[rec][v].LAI[j] = veg_con[v].LAI[dmy[rec].month-1];
-        }
->>>>>>> c5a22943
+        veg_hist[rec][v].LAI[j] = veg_con[v].LAI[dmy[rec].month-1];
       }
     }
   }
@@ -1538,7 +1520,7 @@
 	        veg_hist[rec][v].LAI[i] = local_veg_hist_data[LAI_IN][v][idx];
               hour++;
             }
-     sum += veg_hist[rec][v].LAI[i];
+            sum += veg_hist[rec][v].LAI[i];
           }
           if(NF>1) veg_hist[rec][v].LAI[NR] = sum / (float)NF;
         }
@@ -1550,20 +1532,11 @@
     Fractional Vegetation Cover
   ****************************************************/
 
-<<<<<<< HEAD
   /* First, assign default climatology */
   for (rec = 0; rec < global_param.nrecs; rec++) {
     for(v = 0; v < veg_con[0].vegetat_type_num; v++) {
       for (j = 0; j < NF; j++) {
-        veg_hist[rec][v].vegcover[j] = veg_lib[veg_con[v].veg_class].vegcover[dmy[rec].month-1];
-=======
-    /* First, assign default climatology */
-    for (rec = 0; rec < global_param.nrecs; rec++) {
-      for(v = 0; v < veg_con[0].vegetat_type_num; v++) {
-        for (j = 0; j < NF; j++) {
-          veg_hist[rec][v].vegcover[j] = veg_con[v].vegcover[dmy[rec].month-1];
-        }
->>>>>>> c5a22943
+        veg_hist[rec][v].vegcover[j] = veg_con[v].vegcover[dmy[rec].month-1];
       }
     }
   }
