--- conflicted
+++ resolved
@@ -1424,70 +1424,37 @@
 
   if (!options.OUTPUT_FORCE) {
 
-    /****************************************************
-      Albedo
-    ****************************************************/
-
-    /* First, assign default climatology */
-    for (rec = 0; rec < global_param.nrecs; rec++) {
-      for(v = 0; v < veg_con[0].vegetat_type_num; v++) {
-        for (j = 0; j < NF; j++) {
-          veg_hist[rec][v].albedo[j] = veg_lib[veg_con[v].veg_class].albedo[dmy[rec].month-1];
-        }
-      }
-    }
-
-<<<<<<< HEAD
-  if(param_set.TYPE[ALBEDO].SUPPLIED) {
-    if(param_set.FORCE_DT[param_set.TYPE[ALBEDO].SUPPLIED-1] == HOURSPERDAY) {
-      /* daily albedo provided */
+      /****************************************************
+        Albedo
+      ****************************************************/
+
+      /* First, assign default climatology */
       for (rec = 0; rec < global_param.nrecs; rec++) {
         for(v = 0; v < veg_con[0].vegetat_type_num; v++) {
-          sum = 0;
           for (j = 0; j < NF; j++) {
-            hour = rec*global_param.dt + j*options.SNOW_STEP + global_param.starthour - hour_offset_int;
-            if (global_param.starthour - hour_offset_int < 0) hour += HOURSPERDAY;
-            idx = (int)((float)hour/HOURSPERDAY);
-            if (local_veg_hist_data[ALBEDO][v][idx] != NODATA_VH)
-	      veg_hist[rec][v].albedo[j] = local_veg_hist_data[ALBEDO][v][idx]; // assume constant over the day
-            sum += veg_hist[rec][v].albedo[j];
-=======
+            veg_hist[rec][v].albedo[j] = veg_lib[veg_con[v].veg_class].albedo[dmy[rec].month-1];
+          }
+        }
+      }
+
     if(param_set.TYPE[ALBEDO].SUPPLIED) {
-      if(param_set.FORCE_DT[param_set.TYPE[ALBEDO].SUPPLIED-1] == 24) {
+      if(param_set.FORCE_DT[param_set.TYPE[ALBEDO].SUPPLIED-1] == HOURSPERDAY) {
         /* daily albedo provided */
         for (rec = 0; rec < global_param.nrecs; rec++) {
           for(v = 0; v < veg_con[0].vegetat_type_num; v++) {
             sum = 0;
             for (j = 0; j < NF; j++) {
               hour = rec*global_param.dt + j*options.SNOW_STEP + global_param.starthour - hour_offset_int;
-              if (global_param.starthour - hour_offset_int < 0) hour += 24;
-              idx = (int)((float)hour/24.0);
+              if (global_param.starthour - hour_offset_int < 0) hour += HOURSPERDAY;
+              idx = (int)((float)hour/HOURSPERDAY);
               if (local_veg_hist_data[ALBEDO][v][idx] != NODATA_VH)
   	      veg_hist[rec][v].albedo[j] = local_veg_hist_data[ALBEDO][v][idx]; // assume constant over the day
               sum += veg_hist[rec][v].albedo[j];
             }
             if(NF>1) veg_hist[rec][v].albedo[NR] = sum / (float)NF;
->>>>>>> d2b2b071
-          }
-        }
-      }
-<<<<<<< HEAD
-    }
-    else {
-      /* sub-daily albedo provided */
-      for(rec = 0; rec < global_param.nrecs; rec++) {
-        for(v = 0; v < veg_con[0].vegetat_type_num; v++) {
-          sum = 0;
-          for(i = 0; i < NF; i++) {
-            hour = rec*global_param.dt + i*options.SNOW_STEP + global_param.starthour - hour_offset_int;
-            veg_hist[rec][v].albedo[i] = 0;
-            while (hour < rec*global_param.dt + (i+1)*options.SNOW_STEP + global_param.starthour - hour_offset_int) {
-              idx = hour;
-              if (idx < 0) idx += HOURSPERDAY;
-              if (local_veg_hist_data[ALBEDO][v][idx] != NODATA_VH)
-	        veg_hist[rec][v].albedo[i] = local_veg_hist_data[ALBEDO][v][idx];
-              hour++;
-=======
+          }
+        }
+      }
       else {
         /* sub-daily albedo provided */
         for(rec = 0; rec < global_param.nrecs; rec++) {
@@ -1498,13 +1465,12 @@
               veg_hist[rec][v].albedo[i] = 0;
               while (hour < rec*global_param.dt + (i+1)*options.SNOW_STEP + global_param.starthour - hour_offset_int) {
                 idx = hour;
-                if (idx < 0) idx += 24;
+                if (idx < 0) idx += HOURSPERDAY;
                 if (local_veg_hist_data[ALBEDO][v][idx] != NODATA_VH)
   	        veg_hist[rec][v].albedo[i] = local_veg_hist_data[ALBEDO][v][idx];
                 hour++;
               }
   	    sum += veg_hist[rec][v].albedo[i];
->>>>>>> d2b2b071
             }
             if(NF>1) veg_hist[rec][v].albedo[NR] = sum / (float)NF;
           }
@@ -1512,70 +1478,37 @@
       }
     }
 
-    /****************************************************
-      Leaf Area Index (LAI)
-    ****************************************************/
-
-    /* First, assign default climatology */
-    for (rec = 0; rec < global_param.nrecs; rec++) {
-      for(v = 0; v < veg_con[0].vegetat_type_num; v++) {
-        for (j = 0; j < NF; j++) {
-          veg_hist[rec][v].LAI[j] = veg_lib[veg_con[v].veg_class].LAI[dmy[rec].month-1];
-        }
-      }
-    }
-
-<<<<<<< HEAD
-  if(param_set.TYPE[LAI_IN].SUPPLIED) {
-    if(param_set.FORCE_DT[param_set.TYPE[LAI_IN].SUPPLIED-1] == HOURSPERDAY) {
-      /* daily LAI provided */
+      /****************************************************
+        Leaf Area Index (LAI)
+      ****************************************************/
+
+      /* First, assign default climatology */
       for (rec = 0; rec < global_param.nrecs; rec++) {
         for(v = 0; v < veg_con[0].vegetat_type_num; v++) {
-          sum = 0;
           for (j = 0; j < NF; j++) {
-            hour = rec*global_param.dt + j*options.SNOW_STEP + global_param.starthour - hour_offset_int;
-            if (global_param.starthour - hour_offset_int < 0) hour += HOURSPERDAY;
-            idx = (int)((float)hour/HOURSPERDAY);
-            if (local_veg_hist_data[LAI_IN][v][idx] != NODATA_VH)
-	      veg_hist[rec][v].LAI[j] = local_veg_hist_data[LAI_IN][v][idx]; // assume constant over the day
-            sum += veg_hist[rec][v].LAI[j];
-=======
+            veg_hist[rec][v].LAI[j] = veg_lib[veg_con[v].veg_class].LAI[dmy[rec].month-1];
+          }
+        }
+      }
+
     if(param_set.TYPE[LAI_IN].SUPPLIED) {
-      if(param_set.FORCE_DT[param_set.TYPE[LAI_IN].SUPPLIED-1] == 24) {
+      if(param_set.FORCE_DT[param_set.TYPE[LAI_IN].SUPPLIED-1] == HOURSPERDAY) {
         /* daily LAI provided */
         for (rec = 0; rec < global_param.nrecs; rec++) {
           for(v = 0; v < veg_con[0].vegetat_type_num; v++) {
             sum = 0;
             for (j = 0; j < NF; j++) {
               hour = rec*global_param.dt + j*options.SNOW_STEP + global_param.starthour - hour_offset_int;
-              if (global_param.starthour - hour_offset_int < 0) hour += 24;
-              idx = (int)((float)hour/24.0);
+              if (global_param.starthour - hour_offset_int < 0) hour += HOURSPERDAY;
+              idx = (int)((float)hour/HOURSPERDAY);
               if (local_veg_hist_data[LAI_IN][v][idx] != NODATA_VH)
   	      veg_hist[rec][v].LAI[j] = local_veg_hist_data[LAI_IN][v][idx]; // assume constant over the day
               sum += veg_hist[rec][v].LAI[j];
             }
             if(NF>1) veg_hist[rec][v].LAI[NR] = sum / (float)NF;
->>>>>>> d2b2b071
-          }
-        }
-      }
-<<<<<<< HEAD
-    }
-    else {
-      /* sub-daily LAI provided */
-      for(rec = 0; rec < global_param.nrecs; rec++) {
-        for(v = 0; v < veg_con[0].vegetat_type_num; v++) {
-          sum = 0;
-          for(i = 0; i < NF; i++) {
-            hour = rec*global_param.dt + i*options.SNOW_STEP + global_param.starthour - hour_offset_int;
-            veg_hist[rec][v].LAI[i] = 0;
-            while (hour < rec*global_param.dt + (i+1)*options.SNOW_STEP + global_param.starthour - hour_offset_int) {
-              idx = hour;
-              if (idx < 0) idx += HOURSPERDAY;
-              if (local_veg_hist_data[LAI_IN][v][idx] != NODATA_VH)
-	        veg_hist[rec][v].LAI[i] = local_veg_hist_data[LAI_IN][v][idx];
-              hour++;
-=======
+          }
+        }
+      }
       else {
         /* sub-daily LAI provided */
         for(rec = 0; rec < global_param.nrecs; rec++) {
@@ -1586,13 +1519,12 @@
               veg_hist[rec][v].LAI[i] = 0;
               while (hour < rec*global_param.dt + (i+1)*options.SNOW_STEP + global_param.starthour - hour_offset_int) {
                 idx = hour;
-                if (idx < 0) idx += 24;
+                if (idx < 0) idx += HOURSPERDAY;
                 if (local_veg_hist_data[LAI_IN][v][idx] != NODATA_VH)
   	        veg_hist[rec][v].LAI[i] = local_veg_hist_data[LAI_IN][v][idx];
                 hour++;
               }
   	    sum += veg_hist[rec][v].LAI[i];
->>>>>>> d2b2b071
             }
             if(NF>1) veg_hist[rec][v].LAI[NR] = sum / (float)NF;
           }
@@ -1600,72 +1532,39 @@
       }
     }
 
-    /****************************************************
-      Fractional Vegetation Cover
-    ****************************************************/
-
-    /* First, assign default climatology */
-    for (rec = 0; rec < global_param.nrecs; rec++) {
-      for(v = 0; v < veg_con[0].vegetat_type_num; v++) {
-        for (j = 0; j < NF; j++) {
-          veg_hist[rec][v].vegcover[j] = veg_lib[veg_con[v].veg_class].vegcover[dmy[rec].month-1];
-        }
-      }
-    }
-
-<<<<<<< HEAD
-  if(param_set.TYPE[VEGCOVER].SUPPLIED) {
-    if(param_set.FORCE_DT[param_set.TYPE[VEGCOVER].SUPPLIED-1] == HOURSPERDAY) {
-      /* daily vegcover provided */
+      /****************************************************
+        Fractional Vegetation Cover
+      ****************************************************/
+
+      /* First, assign default climatology */
       for (rec = 0; rec < global_param.nrecs; rec++) {
         for(v = 0; v < veg_con[0].vegetat_type_num; v++) {
-          sum = 0;
           for (j = 0; j < NF; j++) {
-            hour = rec*global_param.dt + j*options.SNOW_STEP + global_param.starthour - hour_offset_int;
-            if (global_param.starthour - hour_offset_int < 0) hour += HOURSPERDAY;
-            idx = (int)((float)hour/HOURSPERDAY);
-            if (local_veg_hist_data[VEGCOVER][v][idx] != NODATA_VH) {
-	      veg_hist[rec][v].vegcover[j] = local_veg_hist_data[VEGCOVER][v][idx]; // assume constant over the day
-              if (veg_hist[rec][v].vegcover[j] < MIN_VEGCOVER) veg_hist[rec][v].vegcover[j] = MIN_VEGCOVER;
-=======
+            veg_hist[rec][v].vegcover[j] = veg_lib[veg_con[v].veg_class].vegcover[dmy[rec].month-1];
+          }
+        }
+      }
+
     if(param_set.TYPE[VEGCOVER].SUPPLIED) {
-      if(param_set.FORCE_DT[param_set.TYPE[VEGCOVER].SUPPLIED-1] == 24) {
+      if(param_set.FORCE_DT[param_set.TYPE[VEGCOVER].SUPPLIED-1] == HOURSPERDAY) {
         /* daily vegcover provided */
         for (rec = 0; rec < global_param.nrecs; rec++) {
           for(v = 0; v < veg_con[0].vegetat_type_num; v++) {
             sum = 0;
             for (j = 0; j < NF; j++) {
               hour = rec*global_param.dt + j*options.SNOW_STEP + global_param.starthour - hour_offset_int;
-              if (global_param.starthour - hour_offset_int < 0) hour += 24;
-              idx = (int)((float)hour/24.0);
+              if (global_param.starthour - hour_offset_int < 0) hour += HOURSPERDAY;
+              idx = (int)((float)hour/HOURSPERDAY);
               if (local_veg_hist_data[VEGCOVER][v][idx] != NODATA_VH) {
   	      veg_hist[rec][v].vegcover[j] = local_veg_hist_data[VEGCOVER][v][idx]; // assume constant over the day
                 if (veg_hist[rec][v].vegcover[j] < MIN_VEGCOVER) veg_hist[rec][v].vegcover[j] = MIN_VEGCOVER;
               }
               sum += veg_hist[rec][v].vegcover[j];
->>>>>>> d2b2b071
             }
             if(NF>1) veg_hist[rec][v].vegcover[NR] = sum / (float)NF;
           }
         }
       }
-<<<<<<< HEAD
-    }
-    else {
-      /* sub-daily vegcover provided */
-      for(rec = 0; rec < global_param.nrecs; rec++) {
-        for(v = 0; v < veg_con[0].vegetat_type_num; v++) {
-          sum = 0;
-          for(i = 0; i < NF; i++) {
-            hour = rec*global_param.dt + i*options.SNOW_STEP + global_param.starthour - hour_offset_int;
-            veg_hist[rec][v].vegcover[i] = 0;
-            while (hour < rec*global_param.dt + (i+1)*options.SNOW_STEP + global_param.starthour - hour_offset_int) {
-              idx = hour;
-              if (idx < 0) idx += HOURSPERDAY;
-              if (local_veg_hist_data[VEGCOVER][v][idx] != NODATA_VH) {
-	        veg_hist[rec][v].vegcover[i] = local_veg_hist_data[VEGCOVER][v][idx];
-                if (veg_hist[rec][v].vegcover[i] < MIN_VEGCOVER) veg_hist[rec][v].vegcover[i] = MIN_VEGCOVER;
-=======
       else {
         /* sub-daily vegcover provided */
         for(rec = 0; rec < global_param.nrecs; rec++) {
@@ -1676,13 +1575,12 @@
               veg_hist[rec][v].vegcover[i] = 0;
               while (hour < rec*global_param.dt + (i+1)*options.SNOW_STEP + global_param.starthour - hour_offset_int) {
                 idx = hour;
-                if (idx < 0) idx += 24;
+                if (idx < 0) idx += HOURSPERDAY;
                 if (local_veg_hist_data[VEGCOVER][v][idx] != NODATA_VH) {
   	        veg_hist[rec][v].vegcover[i] = local_veg_hist_data[VEGCOVER][v][idx];
                   if (veg_hist[rec][v].vegcover[i] < MIN_VEGCOVER) veg_hist[rec][v].vegcover[i] = MIN_VEGCOVER;
                 }
                 hour++;
->>>>>>> d2b2b071
               }
   	    sum += veg_hist[rec][v].vegcover[i];
             }
@@ -1692,6 +1590,7 @@
       }
     }
   }
+
   /*************************************************
     Cosine of Solar Zenith Angle
   *************************************************/
