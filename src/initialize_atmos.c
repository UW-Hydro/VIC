--- conflicted
+++ resolved
@@ -5,12 +5,9 @@
 void initialize_atmos(atmos_data_struct        *atmos,
                       dmy_struct               *dmy,
 		      FILE                    **infile,
-<<<<<<< HEAD
-=======
 		      veg_lib_struct           *veg_lib,
 		      veg_con_struct           *veg_con,
                       veg_hist_struct         **veg_hist,
->>>>>>> 3e34b7ef
 		      soil_con_struct          *soil_con,
                       out_data_file_struct     *out_data_files,
                       out_data_struct          *out_data)
@@ -132,13 +129,9 @@
   2013-Nov-21 Added check on ALMA_INPUT in rescaling of forcing variables to
 	      hourly step for local_forcing_data.				TJB
   2013-Dec-26 Removed OUTPUT_FORCE_STATS option.				TJB
-<<<<<<< HEAD
-  2013-Dec-27 Moved OUTPUT_FORCE to options_struct.			TJB
-=======
   2013-Dec-27 Moved OUTPUT_FORCE to options_struct.				TJB
   2014-Apr-25 Added LAI and albedo.						TJB
   2014-Apr-25 Added partial vegcover fraction.					TJB
->>>>>>> 3e34b7ef
 **********************************************************************/
 {
   extern option_struct       options;
@@ -1426,149 +1419,6 @@
     }
   }
 
-  /*************************************************
-    Cosine of Solar Zenith Angle
-  *************************************************/
-
-  for (rec = 0; rec < global_param.nrecs; rec++) {
-    dmy_tmp.year = dmy[rec].year;
-    dmy_tmp.month = dmy[rec].month;
-    dmy_tmp.day = dmy[rec].day;
-    dmy_tmp.day_in_year = dmy[rec].day_in_year;
-    for (j = 0; j < NF; j++) {
-      hour = rec*global_param.dt + j*options.SNOW_STEP + global_param.starthour - hour_offset_int;
-      if (global_param.starthour - hour_offset_int < 0) hour += 24;
-      dmy_tmp.hour = hour+0.5*options.SNOW_STEP;
-      atmos[rec].coszen[j] = compute_coszen(phi,theta_s,theta_l,dmy_tmp);
-    }
-    if (NF>1) {
-      dmy_tmp.hour = dmy[rec].hour + 0.5*global_param.dt;
-      atmos[rec].coszen[NR] = compute_coszen(phi,theta_s,theta_l,dmy_tmp);
-    }
-  }
-
-  /*************************************************
-    Direct Shortwave Fraction (from MTCLIM)
-  *************************************************/
-
-  for (rec = 0; rec < global_param.nrecs; rec++) {
-    sum = 0;
-    for (j = 0; j < NF; j++) {
-      hour = rec*global_param.dt + j*options.SNOW_STEP + global_param.starthour - hour_offset_int;
-      if (global_param.starthour - hour_offset_int < 0) hour += 24;
-      idx = (int)((float)hour/24.0);
-      atmos[rec].fdir[j] = fdir[idx]; // assume constant over the day
-      sum += atmos[rec].fdir[j];
-    }
-    if(NF>1) atmos[rec].fdir[NR] = sum / (float)NF;
-  }
-
-  /*************************************************
-    Photosynthetically Active Radiation
-  *************************************************/
-
-  if ( !param_set.TYPE[PAR].SUPPLIED ) {
-    /** par not supplied **/
-    for (rec = 0; rec < global_param.nrecs; rec++) {
-      sum = 0;
-      for (i = 0; i < NF; i++) {
-        atmos[rec].par[i] = SW2PAR * atmos[rec].shortwave[i];
-        sum += atmos[rec].par[i];
-      }
-      if(NF>1) atmos[rec].par[NR] = sum / (float)NF;
-    }
-  }
-  else {
-    if(param_set.FORCE_DT[param_set.TYPE[PAR].SUPPLIED-1] == 24) {
-      /* daily par provided */
-      for (rec = 0; rec < global_param.nrecs; rec++) {
-        sum = 0;
-        for (j = 0; j < NF; j++) {
-          hour = rec*global_param.dt + j*options.SNOW_STEP + global_param.starthour - hour_offset_int;
-          if (global_param.starthour - hour_offset_int < 0) hour += 24;
-          idx = (int)((float)hour/24.0);
-          tmp_int = (int)(rec/stepspday)*stepspday;
-          tmp_double = 0;
-          for (i=0; i<stepspday; i++)
-            tmp_double += atmos[tmp_int+i].shortwave[NR];
-          tmp_double /= stepspday;
-          if (tmp_double > 0)
-            atmos[rec].par[j] = local_forcing_data[PAR][idx]*atmos[rec].shortwave[j]/tmp_double;
-          else
-            atmos[rec].par[j] = 0;
-          sum += atmos[rec].par[j];
-        }
-        if(NF>1) atmos[rec].par[NR] = sum / (float)NF;
-      }
-    }
-    else {
-      /* sub-daily par provided */
-      for(rec = 0; rec < global_param.nrecs; rec++) {
-        sum = 0;
-        for(i = 0; i < NF; i++) {
-          hour = rec*global_param.dt + i*options.SNOW_STEP + global_param.starthour - hour_offset_int;
-          if (global_param.starthour - hour_offset_int < 0) hour += 24;
-          atmos[rec].par[i] = 0;
-          for (idx = hour; idx < hour+options.SNOW_STEP; idx++) {
-	    atmos[rec].par[i] += local_forcing_data[PAR][idx];
-          }
-          atmos[rec].par[i] /= options.SNOW_STEP;
-	  sum += atmos[rec].par[i];
-        }
-        if(NF>1) atmos[rec].par[NR] = sum / (float)NF;
-      }
-    }
-  }
-
-  /*************************************************
-    Atmospheric Carbon Dioxide Mixing Ratio
-  *************************************************/
-
-  if ( !param_set.TYPE[CATM].SUPPLIED ) {
-    /** Atmospheric carbon dioxide concentration not supplied **/
-    for (rec = 0; rec < global_param.nrecs; rec++) {
-      sum = 0;
-      for (i = 0; i < NF; i++) {
-        atmos[rec].Catm[i] = CatmCurrent * 1e-6; // convert ppm to mixing ratio
-        sum += atmos[rec].Catm[i];
-      }
-      if(NF>1) atmos[rec].Catm[NR] = sum / (float)NF;
-    }
-  }
-  else {
-    if(param_set.FORCE_DT[param_set.TYPE[CATM].SUPPLIED-1] == 24) {
-      /* daily atmospheric carbon dioxide concentration provided */
-      for (rec = 0; rec < global_param.nrecs; rec++) {
-        sum = 0;
-        for (j = 0; j < NF; j++) {
-          hour = rec*global_param.dt + j*options.SNOW_STEP + global_param.starthour - hour_offset_int;
-          if (global_param.starthour - hour_offset_int < 0) hour += 24;
-          idx = (int)((float)hour/24.0);
-          atmos[rec].Catm[j] = local_forcing_data[CATM][idx]*1e-6; // convert ppm to mixing ratio
-          sum += atmos[rec].Catm[j];
-        }
-        if(NF>1) atmos[rec].Catm[NR] = sum / (float)NF;
-      }
-    }
-    else {
-      /* sub-daily atmospheric carbon dioxide concentration provided */
-      for(rec = 0; rec < global_param.nrecs; rec++) {
-        sum = 0;
-        for(i = 0; i < NF; i++) {
-          hour = rec*global_param.dt + i*options.SNOW_STEP + global_param.starthour - hour_offset_int;
-          if (global_param.starthour - hour_offset_int < 0) hour += 24;
-          atmos[rec].Catm[i] = 0;
-          for (idx = hour; idx < hour+options.SNOW_STEP; idx++) {
-	    atmos[rec].Catm[i] += local_forcing_data[CATM][idx]*1e-6; // convert ppm to mixing ratio
-          }
-          atmos[rec].Catm[i] /= options.SNOW_STEP;
-	  sum += atmos[rec].Catm[i];
-        }
-        if(NF>1) atmos[rec].Catm[NR] = sum / (float)NF;
-      }
-    }
-  }
-
   /****************************************************
     Albedo
   ****************************************************/
@@ -1627,8 +1477,6 @@
     Leaf Area Index (LAI)
   ****************************************************/
 
-<<<<<<< HEAD
-=======
   /* First, assign default climatology */
   for (rec = 0; rec < global_param.nrecs; rec++) {
     for(v = 0; v < veg_con[0].vegetat_type_num; v++) {
@@ -1884,7 +1732,6 @@
     Determine if Snow will Fall During Each Time Step
   ****************************************************/
 
->>>>>>> 3e34b7ef
   if (!options.OUTPUT_FORCE) {
     min_Tfactor = Tfactor[0];
     for (band = 1; band < options.SNOW_BAND; band++) {
