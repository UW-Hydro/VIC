#include <stdio.h>
#include <stdlib.h>
#include <vicNl.h>
#include <string.h>

static char vcid[] = "$Id$";

int initialize_model_state(dist_prcp_struct    *prcp,
			   dmy_struct           dmy,
			   global_param_struct *global_param,
			   filep_struct         filep,
			   int                  cellnum,
			   int                  Nveg,
			   int                  Nnodes,
			   int                  Ndist,
			   double               surf_temp, 
			   soil_con_struct     *soil_con,
			   veg_con_struct      *veg_con,
			   lake_con_struct      lake_con,
			   char               **init_STILL_STORM,
			   int                **init_DRY_TIME)
/**********************************************************************
  initialize_model_state      Keith Cherkauer	    April 17, 2000

  This routine initializes the model state (energy balance, water balance,
  and snow components).  If a state file is provided to the model than its
  contents are checked to see if it agrees with the current simulation
  set-up, if so it is used to initialize the model state.  If no state
  file is provided the model initializes all variables with defaults and
  the user should expect to throw out the beginning of the simulation 
  period as model start-up.

  UNITS: (m, s, kg, C, moisture in mm) unless otherwise specified

  Modifications:
  4-17-00 Modified from initialize_energy_bal.c and initialize_snow.c
          to provide a single controlling routine for initializing the
          model state.
  9-00    Fixed bug where initialization of soil node temperatures 
          and moitures was within two vegetation loops, thus only
          the first vegetation type was properly initialized.     KAC
  2-19-03 Modified to initialize soil and vegetation parameters for
          the dry grid cell fraction, if distributed precipitation
          is activated.                                           KAC
  11-18-02 Modified to initialize lake and wetland algorithms 
          variables.                                              LCB
  2-10-03 Fixed looping problem with initialization of soil moisture. KAC
  3-12-03 Modified so that soil layer ice content is only calculated 
          when frozen soil is implemented and active in the current 
          grid cell.                                                KAC
  04-10-03 Modified to read storm parameters from model state file.  KAC
  04-25-03 Modified to work with vegetation type specific storm 
           parameters.                                              KAC
  07-May-04 Initialize soil_con->dz_node[Nnodes] to 0.0, since it is
	    accessed in set_node_parameters().				TJB
  01-Nov-04 Added support for state files containing SPATIAL_FROST
	    and LAKE_MODEL state variables.				TJB
  2006-Apr-21 Replaced Cv (uninitialized) with lake_con.Cl[0] in
	      surfstor calculation.					TJB
  2006-Sep-23 Implemented flexible output configuration; uses the new
              save_data structure to track changes in moisture storage
              over each time step; this needs initialization here.	TJB
  2006-Oct-10 Added snow[veg][band].snow_canopy to save_data.swe.	TJB
  2006-Oct-16 Merged infiles and outfiles structs into filep_struct;
	      This included removing the unused init_snow file.		TJB
  2006-Nov-07 Removed LAKE_MODEL option.				TJB
  2007-Apr-24 Added EXP_TRANS option.					JCA
  2007-Apr-24 Zsum_node loaded into soil_con structure for later use
	      without having to recalculate.				JCA
  2007-Aug-09 Added features for EXCESS_ICE option.			JCA
  2007-Aug-21 Return value of ErrorFlag if error in
	      distribute_node_moisture_properties.			JCA
  2007-Sep-18 Check for soil moist exceeding max moist moved from
	      read_initial_model_state to here.				JCA
  2007-Oct-24 Modified initialize_lake() to return ErrorFlag.		TJB
  2008-Mar-01 Reinserted missing logic for QUICK_FS in calls to
	      distribute_node_moisture_properties() and
	      estimate_layer_ice_content().				TJB
  2009-Feb-09 Removed dz_node from call to
	      distribute_node_moisture_properties.			KAC via TJB
  2009-Feb-09 Removed dz_node from call to find_0_degree_front.		KAC via TJB
  2009-Mar-15 Modified to not call estimate_layer_ice_content() if
	      not modeling frozen soil.					KAC via TJB
  2009-Mar-16 Added resid_moist to argument list of
	      estimate_layer_ice_content().  This allows computation
	      of min_liq, the minimum allowable liquid water content
	      in each layer as a function of temperature.		TJB
  2009-Jun-09 Modified to use extension of veg_lib structure to contain
	      bare soil information.					TJB
  2009-Jul-26 Added initial estimate of incoming longwave at surface
	      (LongUnderOut) for use in canopy snow T iteration.	TJB
  2009-Jul-31 Removed extra lake/wetland veg tile.			TJB
  2009-Sep-19 Added T fbcount to count TFALLBACK occurrences.		TJB
  2009-Sep-19 Made initialization of Tfoliage more accurate for snow bands.	TJB
  2009-Sep-28 Added initialization of energy structure.			TJB
  2009-Nov-15 Added check to ensure that depth of first thermal node
	      is <= depth of first soil layer.				TJB
  2009-Dec-11 Removed initialization of save_data structure, since this
	      is now performed by the initial call to put_data().	TJB
  2009-Dec-11 Removed min_liq and options.MIN_LIQ.			TJB
  2010-Nov-11 Updated call to initialize_lake() to accommodate new
	      skip_hydro flag.						TJB
  2011-Mar-01 Updated calls to initialize_soil() and initialize_lake()
	      to accommodate new arguments.  Added more detailed validation
	      of soil moisture.						TJB
  2011-Mar-05 Added validation of initial soil moisture, ice, and snow
	      variables to make sure they are self-consistent.		TJB
  2011-May-31 Removed options.GRND_FLUX.  Now soil temperatures and 
	      ground flux are always computed.				TJB
  2011-Jun-03 Added options.ORGANIC_FRACT.  Soil properties now take
	      organic fraction into account.				TJB
  2011-Jul-05 Changed logic initializing soil temperatures so that
	      type of initialization depends solely on options.QUICK_FLUX;
	      options.Nnodes is no longer automatically reset here.	TJB
  2012-Jan-16 Removed LINK_DEBUG code					BN
  2012-Jan-28 Added stability check for case of (FROZEN_SOIL=TRUE &&
	      IMPLICIT=FALSE).						TJB
  2013-Jul-25 Fixed incorrect condition on lake initialization.		TJB
  2013-Jul-25 Moved computation of tmp_moist argument of
	      compute_runoff_and_asat() so that it would always be
	      initialized.						TJB
  2013-Dec-26 Removed EXCESS_ICE option.				TJB
  2013-Dec-27 Moved SPATIAL_FROST to options_struct.			TJB
  2013-Dec-27 Removed QUICK_FS option.					TJB
  2014-Jan-13 Added validation of Nnodes and dp for EXP_TRANS=TRUE.	TJB
  2014-Feb-09 Made non-spinup initial temperatures more consistent with
	      annual average air temperature and bottom boundary
<<<<<<< HEAD
	      temperature.
=======
	      temperature.						TJB
  2014-Feb-13 Fixed typos in EXCESS_ICE code.				TJB
>>>>>>> a925fe8e
**********************************************************************/
{
  extern option_struct options;
  extern veg_lib_struct *veg_lib;

  char     ErrStr[MAXSTRING];
  char     FIRST_VEG;
  int      i, j, ii, veg, index, dist;
  int      lidx;
  double   tmp_moist[MAX_LAYERS];
  double   tmp_runoff;
  int      dry;
  int      band;
  int      frost_area;
  int      ErrorFlag;
  double   Cv;
  double   Zsum, dp;
  double   tmpdp, tmpadj, Bexp;
  double   Tair;
  double   tmp;
  double  *M;
  double   moist[MAX_VEG][MAX_BANDS][MAX_LAYERS];
  double   ice[MAX_VEG][MAX_BANDS][MAX_LAYERS][MAX_FROST_AREAS];
  double   Clake;
  double   mu;
  double   surf_swq;
  double   pack_swq;
  double   TreeAdjustFactor[MAX_BANDS];
  double dt_thresh;
  int tmp_lake_idx;

  cell_data_struct     ***cell;
  energy_bal_struct     **energy;
  lake_var_struct        *lake_var;
  snow_data_struct      **snow;
  veg_var_struct       ***veg_var;

  cell    = prcp->cell;
  energy  = prcp->energy;
  lake_var = &prcp->lake_var;
  snow    = prcp->snow;
  veg_var = prcp->veg_var;

  // Initialize soil depths
  dp = soil_con->dp;

  FIRST_VEG = TRUE;

  // increase initial soil surface temperature if air is very cold
  Tair = surf_temp;
  if ( surf_temp < -1. ) surf_temp = -1.;
  
  // initialize storm parameters to start a new simulation
  (*init_STILL_STORM) = (char *)malloc((Nveg+1)*sizeof(char));
  (*init_DRY_TIME)    = (int *)malloc((Nveg+1)*sizeof(int));
  for ( veg = 0 ; veg <= Nveg ; veg++ )
    (*init_DRY_TIME)[veg] = -999;
  
  /********************************************
    Initialize all snow pack variables 
    - some may be reset if state file present
  ********************************************/

  initialize_snow(snow, Nveg, cellnum);

  /********************************************
    Initialize all soil layer variables 
    - some may be reset if state file present
  ********************************************/

  initialize_soil(cell[WET], soil_con, veg_con, Nveg);
  if ( options.DIST_PRCP )
    initialize_soil(cell[DRY], soil_con, veg_con, Nveg);

  /********************************************
    Initialize all vegetation variables 
    - some may be reset if state file present
  ********************************************/

  initialize_veg(veg_var[WET], veg_con, global_param, Nveg);
  if ( options.DIST_PRCP )
    initialize_veg(veg_var[DRY], veg_con, global_param, Nveg);

  /********************************************
    Initialize all lake variables 
  ********************************************/

  if ( options.LAKES ) {
    tmp_lake_idx = lake_con.lake_idx;
    if (tmp_lake_idx < 0) tmp_lake_idx = 0;
    ErrorFlag = initialize_lake(lake_var, lake_con, soil_con, &(cell[WET][tmp_lake_idx][0]), surf_temp, 0);
    if (ErrorFlag == ERROR) return(ErrorFlag);
  }

  /********************************************
    Initialize all spatial frost variables 
  ********************************************/

  for ( frost_area = 0; frost_area < options.Nfrost; frost_area++ ) {
    if ( options.Nfrost == 1 ) soil_con->frost_fract[frost_area] = 1.;
    else if (options.Nfrost == 2 ) soil_con->frost_fract[frost_area] = 0.5;
    else {
      soil_con->frost_fract[frost_area] = 1. / (options.Nfrost - 1);
      if ( frost_area == 0 || frost_area == options.Nfrost-1 ) 
	soil_con->frost_fract[frost_area] /= 2.;
    }
  }

  /********************************************************
    Compute grid cell fractions for all subareas used in 
    spatial distribution of soil frost routines.
  ********************************************************/

  /************************************************************************
    CASE 1: Not using quick ground heat flux, and initial conditions files 
    provided
  ************************************************************************/

  if(options.INIT_STATE) {

    read_initial_model_state(filep.init_state, prcp, global_param,  
			     Nveg, options.SNOW_BAND, cellnum, soil_con,
			     Ndist, *init_STILL_STORM, *init_DRY_TIME, lake_con);

<<<<<<< HEAD
=======


#if EXCESS_ICE
    // calculate dynamic soil and veg properties if excess_ice is present
    sum_depth_post = 0;
    for( lidx = 0; lidx < options.Nlayer; lidx++ )
      sum_depth_post += soil_con->depth[lidx];
    if( sum_depth_post != sum_depth_pre) {
      /*update soil_con properties*/
      for( lidx = 0; lidx < options.Nlayer; lidx++ ) {
        soil_con->bulk_dens_min[lidx] *= (1.0-soil_con->effective_porosity[lidx])*soil_con->soil_density[lidx]/soil_con->bulk_density[lidx];
        if (soil_con->organic[lidx] > 0)
          soil_con->bulk_dens_org[lidx] *= (1.0-soil_con->effective_porosity[lidx])*soil_con->soil_density[lidx]/soil_con->bulk_density[lidx];
	soil_con->bulk_density[lidx] = (1.0-soil_con->effective_porosity[lidx])*soil_con->soil_density[lidx]; 
	soil_con->max_moist[lidx] = soil_con->depth[lidx] * soil_con->effective_porosity[lidx] * 1000.;	
      } //loop for each soil layer      
      
      /********update remaining soil_con properties**********/
      /* update Maximum Infiltration for Upper Layers */
      if(options.Nlayer==2)
	soil_con->max_infil = (1.0+soil_con->b_infilt)*soil_con->max_moist[0];
      else
	soil_con->max_infil = (1.0+soil_con->b_infilt)*(soil_con->max_moist[0]+soil_con->max_moist[1]);
      
      /* Soil Layer Critical and Wilting Point Moisture Contents */
      for(lidx=0;lidx<options.Nlayer;lidx++) {//soil layer
	soil_con->Wcr[lidx]  = soil_con->Wcr_FRACT[lidx] * soil_con->max_moist[lidx];
	soil_con->Wpwp[lidx] = soil_con->Wpwp_FRACT[lidx] * soil_con->max_moist[lidx];
	if(soil_con->Wpwp[lidx] > soil_con->Wcr[lidx]) {
	  sprintf(ErrStr,"Updated wilting point moisture (%f mm) is greater than updated critical point moisture (%f mm) for layer %d.\n\tIn the soil parameter file, Wpwp_FRACT MUST be <= Wcr_FRACT.\n",
		  soil_con->Wpwp[lidx], soil_con->Wcr[lidx], lidx);
	  nrerror(ErrStr);
	}
	if(soil_con->Wpwp[lidx] < soil_con->resid_moist[lidx] * soil_con->depth[lidx] * 1000.) {
	  sprintf(ErrStr,"Updated wilting point moisture (%f mm) is less than updated residual moisture (%f mm) for layer %d.\n\tIn the soil parameter file, Wpwp_FRACT MUST be >= resid_moist / (1.0 - bulk_density/soil_density).\n",
		  soil_con->Wpwp[lidx], soil_con->resid_moist[lidx] * soil_con->depth[lidx] * 1000., lidx);
	  nrerror(ErrStr);
	}
      }      
      
      /* If BASEFLOW = NIJSSEN2001 then convert ARNO baseflow
	 parameters d1, d2, d3, and d4 to Ds, Dsmax, Ws, and c */
      if(options.BASEFLOW == NIJSSEN2001) {
	lidx = options.Nlayer-1;
	soil_con->Dsmax = soil_con->Dsmax_orig * 
	  pow((double)(1./(soil_con->max_moist[lidx]-soil_con->Ws_orig)), -soil_con->c) +
	  soil_con->Ds_orig * soil_con->max_moist[lidx];
	soil_con->Ds = soil_con->Ds_orig * soil_con->Ws_orig / soil_con->Dsmax_orig;
	soil_con->Ws = soil_con->Ws_orig/soil_con->max_moist[lidx];
      }
      
      /*********** update root fractions ***************/
      calc_root_fractions(veg_con, soil_con);
      
#if VERBOSE
      /* write changes to screen */
      fprintf(stderr,"Soil properties initialized from state file:\n");
      for(lidx=0;lidx<options.Nlayer;lidx++) {//soil layer
	fprintf(stderr,"\tFor layer %d:\n",lidx+1);
	fprintf(stderr,"\t\tDepth of soil layer = %.2f m.\n",soil_con->depth[lidx]);
	fprintf(stderr,"\t\tEffective porosity = %.2f.\n",soil_con->effective_porosity[lidx]);
	fprintf(stderr,"\t\tBulk density = %.2f kg/m^3.\n",soil_con->bulk_density[lidx]);
      }
      fprintf(stderr,"\tDamping depth = %.2f m.\n",soil_con->dp);
      if(sum_depth_post == sum_mindepth)
	fprintf(stderr,"\tExcess ice is no longer present in the soil column.\n");
#endif //VERBOSE

    }//updated initial conditions due to state file
#endif //EXCESS_ICE

>>>>>>> a925fe8e
    /******Check that soil moisture does not exceed maximum allowed************/
    for ( dist = 0; dist < Ndist; dist ++ ) {
      for ( veg = 0 ; veg <= Nveg ; veg++ ) {

        for( band = 0; band < options.SNOW_BAND; band++ ) {
	  for( lidx = 0; lidx < options.Nlayer; lidx++ ) {	  

	    if ( cell[dist][veg][band].layer[lidx].moist > soil_con->max_moist[lidx] ) {
              fprintf( stderr, "WARNING: Initial soil moisture (%f mm) exceeds maximum (%f mm) in layer %d for veg tile %d and snow band%d.  Resetting to maximum.\n", cell[dist][veg][band].layer[lidx].moist, soil_con->max_moist[lidx], lidx, veg, band );
              for ( frost_area = 0; frost_area < options.Nfrost; frost_area++)
                cell[dist][veg][band].layer[lidx].ice[frost_area] *= soil_con->max_moist[lidx]/cell[dist][veg][band].layer[lidx].moist;
              cell[dist][veg][band].layer[lidx].moist = soil_con->max_moist[lidx];
	    }

            for ( frost_area = 0; frost_area < options.Nfrost; frost_area++) {
              if (cell[dist][veg][band].layer[lidx].ice[frost_area] > cell[dist][veg][band].layer[lidx].moist)
                cell[dist][veg][band].layer[lidx].ice[frost_area] = cell[dist][veg][band].layer[lidx].moist;
            }
            tmp_moist[lidx] = cell[dist][veg][band].layer[lidx].moist;

	  }
          compute_runoff_and_asat(soil_con, tmp_moist, 0, &(cell[dist][veg][band].asat), &tmp_runoff);
	}

        // Override possible bad values of soil moisture under lake coming from state file
        // (ideally we wouldn't store these in the state file in the first place)
        if (options.LAKES && veg == lake_con.lake_idx) {
          for( lidx = 0; lidx < options.Nlayer; lidx++ ) {
            lake_var->soil.layer[lidx].moist = soil_con->max_moist[lidx];
            for ( frost_area = 0; frost_area < options.Nfrost; frost_area++) {
              if (lake_var->soil.layer[lidx].ice[frost_area] > lake_var->soil.layer[lidx].moist)
                lake_var->soil.layer[lidx].ice[frost_area] = lake_var->soil.layer[lidx].moist;
            }
          }
	}
      }
    }


    /****** initialize moist and ice ************/
    for ( veg = 0 ; veg <= Nveg ; veg++ ) {
      // Initialize soil for existing vegetation types
      Cv = veg_con[veg].Cv;
      
      if ( Cv > 0 ) {
	for( band = 0; band < options.SNOW_BAND; band++ ) {
	  for( lidx = 0; lidx < options.Nlayer; lidx++ ) {
	    moist[veg][band][lidx] = cell[0][veg][band].layer[lidx].moist;

	    for ( frost_area = 0; frost_area < options.Nfrost; frost_area++ )
	      ice[veg][band][lidx][frost_area] = cell[0][veg][band].layer[lidx].ice[frost_area];
	  }
	}
      }
    }

    /******Check that snow pack terms are self-consistent************/
    for ( veg = 0 ; veg <= Nveg ; veg++ ) {
      for ( band = 0 ; band < options.SNOW_BAND ; band++ ) {
        if (snow[veg][band].swq > MAX_SURFACE_SWE) {
          pack_swq = snow[veg][band].swq-MAX_SURFACE_SWE;
          surf_swq = MAX_SURFACE_SWE;
        }
        else {
          pack_swq = 0;
          surf_swq = snow[veg][band].swq;
          snow[veg][band].pack_temp = 0;
        }
        if (snow[veg][band].surf_water > LIQUID_WATER_CAPACITY*surf_swq) {
          snow[veg][band].pack_water += snow[veg][band].surf_water - (LIQUID_WATER_CAPACITY*surf_swq);
          snow[veg][band].surf_water = LIQUID_WATER_CAPACITY*surf_swq;
        }
        if (snow[veg][band].pack_water > LIQUID_WATER_CAPACITY*pack_swq) {
          snow[veg][band].pack_water = LIQUID_WATER_CAPACITY*pack_swq;
        }
      }
    }

  }
  
  /************************************************************************
    CASE 2: Initialize soil if using quick heat flux, and no initial
    soil properties file given
  ************************************************************************/
    
  else if(options.QUICK_FLUX) {
    Nnodes = options.Nnode;

    /* Initialize soil node thicknesses */
    soil_con->dz_node[0]   = soil_con->depth[0];
    soil_con->dz_node[1]   = soil_con->depth[0];
    soil_con->dz_node[2]   = 2. * (dp - 1.5 * soil_con->depth[0]);    
    soil_con->Zsum_node[0] = 0;
    soil_con->Zsum_node[1] = soil_con->depth[0];
    soil_con->Zsum_node[2] = dp;

    for ( veg = 0 ; veg <= Nveg ; veg++ ) {
      // Initialize soil for existing vegetation types
      Cv = veg_con[veg].Cv;
      
      if ( Cv > 0 ) {
	for( band = 0; band < options.SNOW_BAND; band++ ) {

	  /* Initialize soil node temperatures */
	  energy[veg][band].T[0] = surf_temp;
	  energy[veg][band].T[1] = surf_temp;
	  energy[veg][band].T[2] = soil_con->avg_temp;

	  /* Initialize soil layer moisture and ice contents */
	  for ( lidx = 0; lidx < options.Nlayer; lidx++ ) {
	    moist[veg][band][lidx] = cell[0][veg][band].layer[lidx].moist;
	    for ( frost_area = 0; frost_area < options.Nfrost; frost_area++ )
	      ice[veg][band][lidx][frost_area] = 0.;
	  }
	}
      }
    }
  }

  /*****************************************************************
    CASE 3: Initialize Energy Balance Variables if not using quick
    ground heat flux, and no Initial Condition File Given 
  *****************************************************************/
  else if(!options.QUICK_FLUX) {
    for ( veg = 0 ; veg <= Nveg ; veg++ ) {
      // Initialize soil for existing vegetation types
      Cv = veg_con[veg].Cv;
      
      if ( Cv > 0 ) {
	for( band = 0; band < options.SNOW_BAND; band++ ) {
	  
	  if(!options.EXP_TRANS){  
	    /* Initialize soil node temperatures and thicknesses 
	       Nodes set at surface, the depth of the first layer,
	       twice the depth of the first layer, and at the
	       damping depth.  Extra nodes are placed equal distance
	       between the damping depth and twice the depth of the
	       first layer. */
	    
	    soil_con->dz_node[0] = soil_con->depth[0];
	    soil_con->dz_node[1] = soil_con->depth[0];
	    soil_con->dz_node[2] = soil_con->depth[0];

	    soil_con->Zsum_node[0] = 0;
	    soil_con->Zsum_node[1] = soil_con[0].depth[0];
	    Zsum   = 2. * soil_con[0].depth[0];
	    soil_con->Zsum_node[2] = Zsum;
	    tmpdp  = dp - soil_con[0].depth[0] * 2.5;
	    tmpadj = 3.5;
	    for ( index = 3; index < Nnodes-1; index++ ) {
	      if ( FIRST_VEG ) {
		soil_con->dz_node[index] = tmpdp/(((double)Nnodes-tmpadj));
	      }
	      Zsum += (soil_con->dz_node[index]
		       +soil_con->dz_node[index-1])/2.;
	      soil_con->Zsum_node[index] = Zsum;
	    }
	    energy[veg][band].T[0] = surf_temp;
	    for ( index = 1; index < Nnodes; index++ ) {
	      energy[veg][band].T[index] = soil_con->avg_temp;
	    }
	    if ( FIRST_VEG ) {
	      FIRST_VEG = FALSE;
	      soil_con->dz_node[Nnodes-1] = (dp - Zsum 
					     - soil_con->dz_node[Nnodes-2] 
					     / 2. ) * 2.;
	      Zsum += (soil_con->dz_node[Nnodes-2]
		       +soil_con->dz_node[Nnodes-1])/2.;
	      soil_con->Zsum_node[Nnodes-1] = Zsum;
	      if((int)(Zsum*1000+0.5) != (int)(dp*1000+0.5)) {
		sprintf(ErrStr,"Sum of thermal node thicknesses (%f) in initialize_model_state do not equal dp (%f), check initialization procedure",Zsum,dp);
		nrerror(ErrStr);
	      }
	    }
	  }
	  else{ /* exponential grid transformation, EXP_TRANS = TRUE*/
	    
	    /*calculate exponential function parameter */
	    if ( FIRST_VEG ) {
	      Bexp = logf(dp+1.)/(double)(Nnodes-1); //to force Zsum=dp at bottom node
              /* validate Nnodes by requiring that there be at least 3 nodes in the top 50cm */
              if (Nnodes < 5*logf(dp+1.)+1) {
		sprintf(ErrStr,"The number of soil thermal nodes (%d) is too small for the supplied damping depth (%f) with EXP_TRANS set to TRUE, leading to fewer than 3 nodes in the top 50 cm of the soil column.  For EXP_TRANS=TRUE, Nnodes and dp must follow the relationship:\n5*ln(dp+1)<Nnodes-1\nEither set Nnodes to at least %d in the global param file or reduce damping depth to %f in the soil parameter file.  Or set EXP_TRANS to FALSE in the global parameter file.",Nnodes,dp,(int)(5*logf(dp+1.))+2,exp(0.2*(Nnodes-1))+1);
		nrerror(ErrStr);
              }
 
	      for ( index = 0; index <= Nnodes-1; index++ )
		soil_con->Zsum_node[index] = expf(Bexp*index)-1.;
	      if(soil_con->Zsum_node[0] > soil_con->depth[0]) {
		sprintf(ErrStr,"Depth of first thermal node (%f) in initialize_model_state is greater than depth of first soil layer (%f); increase the number of nodes or decrease the thermal damping depth dp (%f)",soil_con->Zsum_node[0],soil_con->depth[0],dp);
		nrerror(ErrStr);
	      }
	    }	    
	    
	    //top node	  
	    index=0;
	    if ( FIRST_VEG )
	      soil_con->dz_node[index] = soil_con->Zsum_node[index+1]-soil_con->Zsum_node[index];
	    energy[veg][band].T[index] = surf_temp;
	    //middle nodes
	    for ( index = 1; index < Nnodes-1; index++ ) {
	      if ( FIRST_VEG ) {
		soil_con->dz_node[index] = (soil_con->Zsum_node[index+1]-soil_con->Zsum_node[index])/2.+(soil_con->Zsum_node[index]-soil_con->Zsum_node[index-1])/2.;
	      }
//	      energy[veg][band].T[index] = exp_interp(soil_con->Zsum_node[index],0.,soil_con[0].dp,
//						      surf_temp,soil_con[0].avg_temp);
              energy[veg][band].T[index] = soil_con->avg_temp;
	    }
	    //bottom node
	    index=Nnodes-1;
	    if ( FIRST_VEG )
	      soil_con->dz_node[index] = soil_con->Zsum_node[index]-soil_con->Zsum_node[index-1];
	    energy[veg][band].T[index] = soil_con->avg_temp;

	  } // end if !EXP_TRANS
	  
	  //initialize moisture and ice for each soil layer
	  for ( lidx = 0; lidx < options.Nlayer; lidx++ ) {
	    moist[veg][band][lidx] = cell[0][veg][band].layer[lidx].moist;
	    for ( frost_area = 0; frost_area < options.Nfrost; frost_area++ )
	      ice[veg][band][lidx][frost_area] = 0.;
	  }
	}
      }
    }
  }

  /*********************************
    CASE 4: Unknown option
  *********************************/
  else {
    for ( veg = 0 ; veg <= Nveg ; veg++ ) {
      // Initialize soil for existing vegetation types
      Cv = veg_con[veg].Cv;

      if ( Cv > 0 ) {
	for( band = 0; band < options.SNOW_BAND; band++ ) {
	  // Initialize soil for existing snow elevation bands
	  if ( soil_con->AreaFract[band] > 0. ) {	  
	    for ( index = 0; index < options.Nlayer; index++ ) {
	      soil_con->dz_node[index] = 1.;
	    }
	  }
	}
      }
    }
  }

  /******************************************
    Initialize soil thermal node properties 
  ******************************************/

  FIRST_VEG = TRUE;
  for ( veg = 0 ; veg <= Nveg ; veg++) {
    // Initialize soil for existing vegetation types
    Cv = veg_con[veg].Cv;

    if ( Cv > 0 ) {
      for( band = 0; band < options.SNOW_BAND; band++ ) {
	// Initialize soil for existing snow elevation bands
	if ( soil_con->AreaFract[band] > 0. ) {
	    
	  /** Set soil properties for all soil nodes **/
	  if(FIRST_VEG) {
	    FIRST_VEG = FALSE;
	    set_node_parameters(soil_con->dz_node, soil_con->Zsum_node, soil_con->max_moist_node,
				soil_con->expt_node, soil_con->bubble_node,
				soil_con->alpha, soil_con->beta,
				soil_con->gamma, soil_con->depth,
				soil_con->max_moist, soil_con->expt, 
				soil_con->bubble, soil_con->quartz, 
				Nnodes, options.Nlayer, soil_con->FS_ACTIVE);	  
	  }
	
	  /* set soil moisture properties for all soil thermal nodes */
	  ErrorFlag = distribute_node_moisture_properties(energy[veg][band].moist,
						energy[veg][band].ice,
						energy[veg][band].kappa_node,
						energy[veg][band].Cs_node,
						soil_con->Zsum_node,
						energy[veg][band].T,
						soil_con->max_moist_node,
						soil_con->expt_node,
						soil_con->bubble_node,
						moist[veg][band], 
						soil_con->depth,
						soil_con->soil_dens_min,
						soil_con->bulk_dens_min,
						soil_con->quartz,
						soil_con->soil_density,
						soil_con->bulk_density,
						soil_con->organic,
						Nnodes, options.Nlayer,
						soil_con->FS_ACTIVE);
	  if ( ErrorFlag == ERROR ) return ( ErrorFlag );

          /* Check node spacing v time step */
          /* (note this is only approximate since heat capacity and conductivity can change considerably during the simulation depending on soil moisture and ice content) */
          if ((options.FROZEN_SOIL && !options.QUICK_FLUX) && !options.IMPLICIT) {
            dt_thresh = 0.5*energy[veg][band].Cs_node[1]/energy[veg][band].kappa_node[1]*pow((soil_con->dz_node[1]),2)/3600; // in hours
            if (global_param->dt > dt_thresh) {
              sprintf(ErrStr,"ERROR: You are currently running FROZEN SOIL with an explicit method (IMPLICIT is set to FALSE).  For the explicit method to be stable, time step %d hours is too large for the given thermal node spacing %f m, soil heat capacity %f J/m3/K, and soil thermal conductivity %f J/m/s/K.  Either set IMPLICIT to TRUE in your global parameter file (this is the recommended action), or decrease time step length to <= %f hours, or decrease the number of soil thermal nodes.",global_param->dt,soil_con->dz_node[1],energy[veg][band].Cs_node[1],energy[veg][band].kappa_node[1],dt_thresh);
              nrerror(ErrStr);
            }
          }

	  /* initialize layer moistures and ice contents */
	  for ( dry = 0; dry < Ndist; dry++ ) {
	    for ( lidx = 0; lidx < options.Nlayer; lidx++ ) {
	      cell[dry][veg][band].layer[lidx].moist = moist[veg][band][lidx];
	      for ( frost_area = 0; frost_area < options.Nfrost; frost_area++ )

		cell[dry][veg][band].layer[lidx].ice[frost_area] = ice[veg][band][lidx][frost_area];
	    }
            if (options.QUICK_FLUX) {
              ErrorFlag = estimate_layer_ice_content_quick_flux(cell[dry][veg][band].layer,
					   soil_con->depth, soil_con->dp,
					   energy[veg][band].T[0], energy[veg][band].T[1],
					   soil_con->avg_temp, soil_con->max_moist, 
					   soil_con->expt, soil_con->bubble, 
					   soil_con->frost_fract, soil_con->frost_slope, 
					   soil_con->FS_ACTIVE);
            }
            else {
	      ErrorFlag = estimate_layer_ice_content(cell[dry][veg][band].layer,
						       soil_con->Zsum_node,
						       energy[veg][band].T,
						       soil_con->max_moist_node,
						       soil_con->expt_node,
						       soil_con->bubble_node,
						       soil_con->depth,
						       soil_con->max_moist,
						       soil_con->expt,
						       soil_con->bubble,
						       soil_con->frost_fract, 
						       soil_con->frost_slope, 
						       Nnodes, options.Nlayer, 
						       soil_con->FS_ACTIVE);
		
	    }
	  }
	    
	  /* Find freezing and thawing front depths */
	  if(!options.QUICK_FLUX && soil_con->FS_ACTIVE) 
	    find_0_degree_fronts(&energy[veg][band], soil_con->Zsum_node, energy[veg][band].T, Nnodes);
	}
      }
    }
  }	

  // initialize miscellaneous energy balance terms
  for ( veg = 0 ; veg <= Nveg ; veg++) {
    for ( band = 0; band < options.SNOW_BAND; band++ ) {
      /* Set fluxes to 0 */
      energy[veg][band].advected_sensible = 0.0;
      energy[veg][band].advection         = 0.0;
      energy[veg][band].AtmosError        = 0.0;
      energy[veg][band].AtmosLatent       = 0.0;
      energy[veg][band].AtmosLatentSub    = 0.0;
      energy[veg][band].AtmosSensible     = 0.0;
      energy[veg][band].canopy_advection  = 0.0;
      energy[veg][band].canopy_latent     = 0.0;
      energy[veg][band].canopy_latent_sub = 0.0;
      energy[veg][band].canopy_refreeze   = 0.0;
      energy[veg][band].canopy_sensible   = 0.0;
      energy[veg][band].deltaCC           = 0.0;
      energy[veg][band].deltaH            = 0.0;
      energy[veg][band].error             = 0.0;
      energy[veg][band].fusion            = 0.0;
      energy[veg][band].grnd_flux         = 0.0;
      energy[veg][band].latent            = 0.0;
      energy[veg][band].latent_sub        = 0.0;
      energy[veg][band].longwave          = 0.0;
      energy[veg][band].LongOverIn        = 0.0;
      energy[veg][band].LongUnderIn       = 0.0;
      energy[veg][band].LongUnderOut      = 0.0;
      energy[veg][band].melt_energy       = 0.0;
      energy[veg][band].NetLongAtmos      = 0.0;
      energy[veg][band].NetLongOver       = 0.0;
      energy[veg][band].NetLongUnder      = 0.0;
      energy[veg][band].NetShortAtmos     = 0.0;
      energy[veg][band].NetShortGrnd      = 0.0;
      energy[veg][band].NetShortOver      = 0.0;
      energy[veg][band].NetShortUnder     = 0.0;
      energy[veg][band].out_long_canopy   = 0.0;
      energy[veg][band].out_long_surface  = 0.0;
      energy[veg][band].refreeze_energy   = 0.0;
      energy[veg][band].sensible          = 0.0;
      energy[veg][band].shortwave         = 0.0;
      energy[veg][band].ShortOverIn       = 0.0;
      energy[veg][band].ShortUnderIn      = 0.0;
      energy[veg][band].snow_flux         = 0.0;
      /* Initial estimate of LongUnderOut for use by snow_intercept() */
      tmp = energy[veg][band].T[0] + KELVIN;
      energy[veg][band].LongUnderOut = STEFAN_B * tmp * tmp * tmp * tmp;
      energy[veg][band].Tfoliage     = Tair + soil_con->Tfactor[band];
    }
  }

  // initialize Tfallback counters
  for ( veg = 0 ; veg <= Nveg ; veg++) {
    for ( band = 0; band < options.SNOW_BAND; band++ ) {
      energy[veg][band].Tfoliage_fbcount = 0;
      energy[veg][band].Tcanopy_fbcount = 0;
      energy[veg][band].Tsurf_fbcount = 0;
      for ( index = 0; index < Nnodes-1; index++ ) {
	energy[veg][band].T_fbcount[index] = 0;
      }
    }
  }

  // Compute treeline adjustment factors
  for ( band = 0; band < options.SNOW_BAND; band++ ) {
    if ( soil_con->AboveTreeLine[band] ) {
      Cv = 0;
      for ( veg = 0 ; veg < veg_con[0].vegetat_type_num ; veg++ ) {
        if ( veg_lib[veg_con[veg].veg_class].overstory )
          Cv += veg_con[veg].Cv;
      }
      TreeAdjustFactor[band] = 1. / ( 1. - Cv );
    }
    else TreeAdjustFactor[band] = 1.;
  }

  return(0);
}


int update_thermal_nodes(dist_prcp_struct    *prcp,
			  int                  Nveg,
			  int                  Nnodes,
			  int                  Ndist,
			  soil_con_struct     *soil_con,
			  veg_con_struct      *veg_con)
/**********************************************************************
  update_thermal_nodes           Jennifer Adam        August 16, 2007

  This routine is run after subsidence occurs (used only for EXCESS_ICE option).
  This routine updates the node depths and interpolates the current
  node temperatures to the new depths, then recalculates the nodal
  thermal properties.  Much of this routine is taken directly from
  initialize_model_state.

  Modifications:
  2009-Feb-09 Removed dz_node from call to
	      distribute_node_moisture_properties.			KAC via TJB
  2009-Feb-09 Removed dz_node from call to find_0_degree_front.		KAC via TJB
  2012-Jan-16 Removed LINK_DEBUG code					BN
  2013-Dec-26 Removed EXCESS_ICE option.				TJB
**********************************************************************/
{
  extern option_struct options;
  extern veg_lib_struct *veg_lib;
  char     ErrStr[MAXSTRING];
  char     FIRST_VEG;
  int      veg, index, dist;
  int      lidx;
  int      dry;
  int      band;
  int      ErrorFlag;
  double   Cv;
  double   Zsum, dp;
  double   tmpdp, tmpadj, Bexp;
  double   moist[MAX_VEG][MAX_BANDS][MAX_LAYERS];

  cell_data_struct     ***cell;
  energy_bal_struct     **energy;

  double Tnode_prior[MAX_NODES];
  double Zsum_prior[MAX_NODES];

  cell    = prcp->cell;
  energy  = prcp->energy;
  
  dp = soil_con->dp;

  FIRST_VEG = TRUE;

  /*****************************************************************
    Update soil thermal node depths, thicknesses, and temperatures.
    CASE 3: Initialize Energy Balance Variables if not using quick
    ground heat flux, and no Initial Condition File Given 
  *****************************************************************/

  /*****************************************************************
    Update soil thermal node depths and thicknesses.
  *****************************************************************/
  //set previous Zsum
  for ( index = 0; index < Nnodes; index++ ) 
    Zsum_prior[index] = soil_con->Zsum_node[index];

  if(!options.EXP_TRANS){  
    /* Nodes set at surface, the depth of the first layer,
       twice the depth of the first layer, and at the
       damping depth.  Extra nodes are placed equal distance
       between the damping depth and twice the depth of the
       first layer. */
    
    soil_con->dz_node[0] = soil_con->depth[0];
    soil_con->dz_node[1] = soil_con->depth[0];
    soil_con->dz_node[2] = soil_con->depth[0];	  
    soil_con->Zsum_node[0] = 0;
    soil_con->Zsum_node[1] = soil_con[0].depth[0];
    Zsum   = 2. * soil_con[0].depth[0];
    soil_con->Zsum_node[2] = Zsum;
    tmpdp  = dp - soil_con[0].depth[0] * 2.5;
    tmpadj = 3.5;
    for ( index = 3; index < Nnodes-1; index++ ) {
      soil_con->dz_node[index] = tmpdp/(((double)Nnodes-tmpadj));
      Zsum += (soil_con->dz_node[index]
	       +soil_con->dz_node[index-1])/2.;
      soil_con->Zsum_node[index] = Zsum;
    }
    soil_con->dz_node[Nnodes-1] = (dp - Zsum 
				   - soil_con->dz_node[Nnodes-2] 
				   / 2. ) * 2.;
    Zsum += (soil_con->dz_node[Nnodes-2]
	     +soil_con->dz_node[Nnodes-1])/2.;
    soil_con->Zsum_node[Nnodes-1] = Zsum;
    if((int)(Zsum*1000+0.5) != (int)(dp*1000+0.5)) {
      sprintf(ErrStr,"Sum of thermal node thicknesses (%f) in initialize_model_state do not equal dp (%f), check initialization procedure",Zsum,dp);
      nrerror(ErrStr);
    }
  }
  else{ /* exponential grid transformation, EXP_TRANS = TRUE*/
    
    /*calculate exponential function parameter */
    Bexp = logf(dp+1.)/(double)(Nnodes-1); //to force Zsum=dp at bottom node
    for ( index = 0; index <= Nnodes-1; index++ )
      soil_con->Zsum_node[index] = expf(Bexp*index)-1.;
    
    //top node	  
    index=0;
    soil_con->dz_node[index] = soil_con->Zsum_node[index+1]-soil_con->Zsum_node[index];
    //middle nodes
    for ( index = 1; index < Nnodes-1; index++ ) {
      soil_con->dz_node[index] = (soil_con->Zsum_node[index+1]-soil_con->Zsum_node[index])/2.+(soil_con->Zsum_node[index]-soil_con->Zsum_node[index-1])/2.;
    }
    //bottom node
    index=Nnodes-1;
    soil_con->dz_node[index] = soil_con->Zsum_node[index]-soil_con->Zsum_node[index-1];
  }
#if VERBOSE
  fprintf(stderr,"More updated parameters in soil_con: dz_node and Zsum_node.\n");
#endif

  /******************************************
    Update soil thermal node temperatures via linear interpolation.
  ******************************************/
  for ( veg = 0 ; veg <= Nveg ; veg++ ) {
    // Initialize soil for existing vegetation types
    Cv = veg_con[veg].Cv;
    
    if ( Cv > 0 ) {
      for( band = 0; band < options.SNOW_BAND; band++ ) {
	if ( soil_con->AreaFract[band] > 0. ) {
	  //set previous temperatures
	  for ( index = 0; index < Nnodes; index++ ) 
	    Tnode_prior[index] = energy[veg][band].T[index];
	  //top node: no need to update surface temperature
	  //remaining nodes
	  for ( index = 1; index < Nnodes; index++ ) {
	    energy[veg][band].T[index] = linear_interp(soil_con->Zsum_node[index],Zsum_prior[index-1],Zsum_prior[index],Tnode_prior[index-1],Tnode_prior[index]);	
	  }//node
	}	
      }//band
    }
  }//veg

  /******************************************
    Update soil thermal node properties 
  ******************************************/  
  FIRST_VEG = TRUE;
  for ( veg = 0 ; veg <= Nveg ; veg++) {
    // Initialize soil for existing vegetation types
    Cv = veg_con[veg].Cv;

    if ( Cv > 0 ) {
      for( band = 0; band < options.SNOW_BAND; band++ ) {
	// Initialize soil for existing snow elevation bands
	if ( soil_con->AreaFract[band] > 0. ) {
	  /** Set soil properties for all soil nodes **/
	  if(FIRST_VEG) {
	    FIRST_VEG = FALSE;
	    set_node_parameters(soil_con->dz_node, soil_con->Zsum_node, soil_con->max_moist_node,
				  soil_con->expt_node, soil_con->bubble_node,
				  soil_con->alpha, soil_con->beta,
				  soil_con->gamma, soil_con->depth,
				  soil_con->max_moist, soil_con->expt, 
				  soil_con->bubble, soil_con->quartz, 
				  Nnodes, options.Nlayer, soil_con->FS_ACTIVE);	  
	  }

	  for ( lidx = 0; lidx < options.Nlayer; lidx++ ) 
	    moist[veg][band][lidx] = cell[0][veg][band].layer[lidx].moist;

	  /* set soil moisture properties for all soil thermal nodes */
	  if ( !( options.LAKES && veg_con->LAKE != 0 ) ) {
	    ErrorFlag = distribute_node_moisture_properties(energy[veg][band].moist,
						  energy[veg][band].ice,
						  energy[veg][band].kappa_node,
						  energy[veg][band].Cs_node,
						  soil_con->Zsum_node,
						  energy[veg][band].T,
						  soil_con->max_moist_node,
						  soil_con->expt_node,
						  soil_con->bubble_node,
						  moist[veg][band],
						  soil_con->depth,
						  soil_con->soil_dens_min,
						  soil_con->bulk_dens_min,
						  soil_con->quartz,
						  soil_con->soil_density,
						  soil_con->bulk_density,
						  soil_con->organic,
						  Nnodes, options.Nlayer,
						  soil_con->FS_ACTIVE);
	    if ( ErrorFlag == ERROR ) return ( ErrorFlag );
	  }

	  /* initialize layer moistures and ice contents */
	  for ( dry = 0; dry < Ndist; dry++ ) {	      
	    if ( !( options.LAKES && veg_con->LAKE != 0 ) ) {
              if (options.QUICK_FLUX) {
                ErrorFlag = estimate_layer_ice_content_quick_flux(cell[dry][veg][band].layer,
					   soil_con->depth, soil_con->dp,
					   energy[veg][band].T[0], energy[veg][band].T[1],
					   soil_con->avg_temp, soil_con->max_moist, 
					   soil_con->expt, soil_con->bubble, 
					   soil_con->frost_fract, soil_con->frost_slope, 
					   soil_con->FS_ACTIVE);
              }
              else {
	        ErrorFlag = estimate_layer_ice_content(cell[dry][veg][band].layer,
						       soil_con->Zsum_node,
						       energy[veg][band].T,
						       soil_con->max_moist_node,
						       soil_con->expt_node,
						       soil_con->bubble_node,
						       soil_con->depth,
						       soil_con->max_moist,
						       soil_con->expt,
						       soil_con->bubble,
						       soil_con->frost_fract, 
						       soil_con->frost_slope, 
						       Nnodes, options.Nlayer, 
						       soil_con->FS_ACTIVE);	      
	      }
	    }
	  }
	    
	  /* Find freezing and thawing front depths */
	  if(!options.QUICK_FLUX && soil_con->FS_ACTIVE) 
	    if ( !( options.LAKES && veg_con->LAKE != 0 ) ) 
	      find_0_degree_fronts(&energy[veg][band], soil_con->Zsum_node, energy[veg][band].T, Nnodes);
	}
      }//band
    }
  }//veg	

  return(0);  
}<|MERGE_RESOLUTION|>--- conflicted
+++ resolved
@@ -119,18 +119,13 @@
   2013-Jul-25 Moved computation of tmp_moist argument of
 	      compute_runoff_and_asat() so that it would always be
 	      initialized.						TJB
-  2013-Dec-26 Removed EXCESS_ICE option.				TJB
+  2013-Dec-26 Removed EXCESS_ICE option.						TJB
   2013-Dec-27 Moved SPATIAL_FROST to options_struct.			TJB
-  2013-Dec-27 Removed QUICK_FS option.					TJB
+  2013-Dec-27 Removed QUICK_FS option.							TJB
   2014-Jan-13 Added validation of Nnodes and dp for EXP_TRANS=TRUE.	TJB
   2014-Feb-09 Made non-spinup initial temperatures more consistent with
 	      annual average air temperature and bottom boundary
-<<<<<<< HEAD
-	      temperature.
-=======
-	      temperature.						TJB
-  2014-Feb-13 Fixed typos in EXCESS_ICE code.				TJB
->>>>>>> a925fe8e
+	      temperature.											TJB
 **********************************************************************/
 {
   extern option_struct options;
@@ -255,80 +250,6 @@
 			     Nveg, options.SNOW_BAND, cellnum, soil_con,
 			     Ndist, *init_STILL_STORM, *init_DRY_TIME, lake_con);
 
-<<<<<<< HEAD
-=======
-
-
-#if EXCESS_ICE
-    // calculate dynamic soil and veg properties if excess_ice is present
-    sum_depth_post = 0;
-    for( lidx = 0; lidx < options.Nlayer; lidx++ )
-      sum_depth_post += soil_con->depth[lidx];
-    if( sum_depth_post != sum_depth_pre) {
-      /*update soil_con properties*/
-      for( lidx = 0; lidx < options.Nlayer; lidx++ ) {
-        soil_con->bulk_dens_min[lidx] *= (1.0-soil_con->effective_porosity[lidx])*soil_con->soil_density[lidx]/soil_con->bulk_density[lidx];
-        if (soil_con->organic[lidx] > 0)
-          soil_con->bulk_dens_org[lidx] *= (1.0-soil_con->effective_porosity[lidx])*soil_con->soil_density[lidx]/soil_con->bulk_density[lidx];
-	soil_con->bulk_density[lidx] = (1.0-soil_con->effective_porosity[lidx])*soil_con->soil_density[lidx]; 
-	soil_con->max_moist[lidx] = soil_con->depth[lidx] * soil_con->effective_porosity[lidx] * 1000.;	
-      } //loop for each soil layer      
-      
-      /********update remaining soil_con properties**********/
-      /* update Maximum Infiltration for Upper Layers */
-      if(options.Nlayer==2)
-	soil_con->max_infil = (1.0+soil_con->b_infilt)*soil_con->max_moist[0];
-      else
-	soil_con->max_infil = (1.0+soil_con->b_infilt)*(soil_con->max_moist[0]+soil_con->max_moist[1]);
-      
-      /* Soil Layer Critical and Wilting Point Moisture Contents */
-      for(lidx=0;lidx<options.Nlayer;lidx++) {//soil layer
-	soil_con->Wcr[lidx]  = soil_con->Wcr_FRACT[lidx] * soil_con->max_moist[lidx];
-	soil_con->Wpwp[lidx] = soil_con->Wpwp_FRACT[lidx] * soil_con->max_moist[lidx];
-	if(soil_con->Wpwp[lidx] > soil_con->Wcr[lidx]) {
-	  sprintf(ErrStr,"Updated wilting point moisture (%f mm) is greater than updated critical point moisture (%f mm) for layer %d.\n\tIn the soil parameter file, Wpwp_FRACT MUST be <= Wcr_FRACT.\n",
-		  soil_con->Wpwp[lidx], soil_con->Wcr[lidx], lidx);
-	  nrerror(ErrStr);
-	}
-	if(soil_con->Wpwp[lidx] < soil_con->resid_moist[lidx] * soil_con->depth[lidx] * 1000.) {
-	  sprintf(ErrStr,"Updated wilting point moisture (%f mm) is less than updated residual moisture (%f mm) for layer %d.\n\tIn the soil parameter file, Wpwp_FRACT MUST be >= resid_moist / (1.0 - bulk_density/soil_density).\n",
-		  soil_con->Wpwp[lidx], soil_con->resid_moist[lidx] * soil_con->depth[lidx] * 1000., lidx);
-	  nrerror(ErrStr);
-	}
-      }      
-      
-      /* If BASEFLOW = NIJSSEN2001 then convert ARNO baseflow
-	 parameters d1, d2, d3, and d4 to Ds, Dsmax, Ws, and c */
-      if(options.BASEFLOW == NIJSSEN2001) {
-	lidx = options.Nlayer-1;
-	soil_con->Dsmax = soil_con->Dsmax_orig * 
-	  pow((double)(1./(soil_con->max_moist[lidx]-soil_con->Ws_orig)), -soil_con->c) +
-	  soil_con->Ds_orig * soil_con->max_moist[lidx];
-	soil_con->Ds = soil_con->Ds_orig * soil_con->Ws_orig / soil_con->Dsmax_orig;
-	soil_con->Ws = soil_con->Ws_orig/soil_con->max_moist[lidx];
-      }
-      
-      /*********** update root fractions ***************/
-      calc_root_fractions(veg_con, soil_con);
-      
-#if VERBOSE
-      /* write changes to screen */
-      fprintf(stderr,"Soil properties initialized from state file:\n");
-      for(lidx=0;lidx<options.Nlayer;lidx++) {//soil layer
-	fprintf(stderr,"\tFor layer %d:\n",lidx+1);
-	fprintf(stderr,"\t\tDepth of soil layer = %.2f m.\n",soil_con->depth[lidx]);
-	fprintf(stderr,"\t\tEffective porosity = %.2f.\n",soil_con->effective_porosity[lidx]);
-	fprintf(stderr,"\t\tBulk density = %.2f kg/m^3.\n",soil_con->bulk_density[lidx]);
-      }
-      fprintf(stderr,"\tDamping depth = %.2f m.\n",soil_con->dp);
-      if(sum_depth_post == sum_mindepth)
-	fprintf(stderr,"\tExcess ice is no longer present in the soil column.\n");
-#endif //VERBOSE
-
-    }//updated initial conditions due to state file
-#endif //EXCESS_ICE
-
->>>>>>> a925fe8e
     /******Check that soil moisture does not exceed maximum allowed************/
     for ( dist = 0; dist < Ndist; dist ++ ) {
       for ( veg = 0 ; veg <= Nveg ; veg++ ) {
