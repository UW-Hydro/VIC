#include <stdio.h>
#include <stdlib.h>
#include <vicNl.h>
#include <string.h>

static char vcid[] = "$Id$";

int initialize_model_state(dist_prcp_struct    *prcp,
			   dmy_struct           dmy,
			   global_param_struct *global_param,
			   filep_struct         filep,
			   int                  cellnum,
			   int                  Nveg,
			   int                  Nnodes,
			   int                  Ndist,
			   double               surf_temp, 
			   soil_con_struct     *soil_con,
			   veg_con_struct      *veg_con,
			   lake_con_struct      lake_con,
			   char               **init_STILL_STORM,
			   int                **init_DRY_TIME)
/**********************************************************************
  initialize_model_state      Keith Cherkauer	    April 17, 2000

  This routine initializes the model state (energy balance, water balance,
  and snow components).  If a state file is provided to the model than its
  contents are checked to see if it agrees with the current simulation
  set-up, if so it is used to initialize the model state.  If no state
  file is provided the model initializes all variables with defaults and
  the user should expect to throw out the beginning of the simulation 
  period as model start-up.

  UNITS: (m, s, kg, C, moisture in mm) unless otherwise specified

  Modifications:
  4-17-00 Modified from initialize_energy_bal.c and initialize_snow.c
          to provide a single controlling routine for initializing the
          model state.
  9-00    Fixed bug where initialization of soil node temperatures 
          and moitures was within two vegetation loops, thus only
          the first vegetation type was properly initialized.     KAC
  2-19-03 Modified to initialize soil and vegetation parameters for
          the dry grid cell fraction, if distributed precipitation
          is activated.                                           KAC
  11-18-02 Modified to initialize lake and wetland algorithms 
          variables.                                              LCB
  2-10-03 Fixed looping problem with initialization of soil moisture. KAC
  3-12-03 Modified so that soil layer ice content is only calculated 
          when frozen soil is implemented and active in the current 
          grid cell.                                                KAC
  04-10-03 Modified to read storm parameters from model state file.  KAC
  04-25-03 Modified to work with vegetation type specific storm 
           parameters.                                              KAC
  07-May-04 Initialize soil_con->dz_node[Nnodes] to 0.0, since it is
	    accessed in set_node_parameters().				TJB
  01-Nov-04 Added support for state files containing SPATIAL_FROST
	    and LAKE_MODEL state variables.				TJB
  2006-Apr-21 Replaced Cv (uninitialized) with lake_con.Cl[0] in
	      surfstor calculation.					TJB
  2006-Sep-23 Implemented flexible output configuration; uses the new
              save_data structure to track changes in moisture storage
              over each time step; this needs initialization here.	TJB
  2006-Oct-10 Added snow[veg][band].snow_canopy to save_data.swe.	TJB
  2006-Oct-16 Merged infiles and outfiles structs into filep_struct;
	      This included removing the unused init_snow file.		TJB
  2006-Nov-07 Removed LAKE_MODEL option.				TJB
  2007-Apr-24 Added EXP_TRANS option.					JCA
  2007-Apr-24 Zsum_node loaded into soil_con structure for later use
	      without having to recalculate.				JCA
  2007-Aug-09 Added features for EXCESS_ICE option.			JCA
  2007-Aug-21 Return value of ErrorFlag if error in
	      distribute_node_moisture_properties.			JCA
  2007-Sep-18 Check for soil moist exceeding max moist moved from
	      read_initial_model_state to here.				JCA
  2007-Oct-24 Modified initialize_lake() to return ErrorFlag.		TJB
  2008-Mar-01 Reinserted missing logic for QUICK_FS in calls to
	      distribute_node_moisture_properties() and
	      estimate_layer_ice_content().				TJB
  2009-Feb-09 Removed dz_node from call to
	      distribute_node_moisture_properties.			KAC via TJB
  2009-Feb-09 Removed dz_node from call to find_0_degree_front.		KAC via TJB
  2009-Mar-15 Modified to not call estimate_layer_ice_content() if
	      not modeling frozen soil.					KAC via TJB
  2009-Mar-16 Added resid_moist to argument list of
	      estimate_layer_ice_content().  This allows computation
	      of min_liq, the minimum allowable liquid water content
	      in each layer as a function of temperature.		TJB
  2009-Jun-09 Modified to use extension of veg_lib structure to contain
	      bare soil information.					TJB
  2009-Jul-26 Added initial estimate of incoming longwave at surface
	      (LongUnderOut) for use in canopy snow T iteration.	TJB
  2009-Jul-31 Removed extra lake/wetland veg tile.			TJB
  2009-Sep-19 Added T fbcount to count TFALLBACK occurrences.		TJB
  2009-Sep-19 Made initialization of Tfoliage more accurate for snow bands.	TJB
  2009-Sep-28 Added initialization of energy structure.			TJB
  2009-Nov-15 Added check to ensure that depth of first thermal node
	      is <= depth of first soil layer.				TJB
  2009-Dec-11 Removed initialization of save_data structure, since this
	      is now performed by the initial call to put_data().	TJB
  2009-Dec-11 Removed min_liq and options.MIN_LIQ.			TJB
  2010-Nov-11 Updated call to initialize_lake() to accommodate new
	      skip_hydro flag.						TJB
  2011-Mar-01 Updated calls to initialize_soil() and initialize_lake()
	      to accommodate new arguments.  Added more detailed validation
	      of soil moisture.						TJB
  2011-Mar-05 Added validation of initial soil moisture, ice, and snow
	      variables to make sure they are self-consistent.		TJB
  2011-May-31 Removed options.GRND_FLUX.  Now soil temperatures and 
	      ground flux are always computed.				TJB
  2011-Jun-03 Added options.ORGANIC_FRACT.  Soil properties now take
	      organic fraction into account.				TJB
  2011-Jul-05 Changed logic initializing soil temperatures so that
	      type of initialization depends solely on options.QUICK_FLUX;
	      options.Nnodes is no longer automatically reset here.	TJB
  2012-Jan-16 Removed LINK_DEBUG code					BN
  2012-Jan-28 Added stability check for case of (FROZEN_SOIL=TRUE &&
	      IMPLICIT=FALSE).						TJB
<<<<<<< HEAD
  2013-Jul-30 Moved computation of tmp_moist argument of
=======
  2013-Jul-25 Fixed incorrect condition on lake initialization.		TJB
  2013-Jul-25 Moved computation of tmp_moist argument of
>>>>>>> 91e57b61
	      compute_runoff_and_asat() so that it would always be
	      initialized.						TJB
**********************************************************************/
{
  extern option_struct options;
  extern veg_lib_struct *veg_lib;
#if QUICK_FS
  extern double temps[];
#endif

  char     ErrStr[MAXSTRING];
  char     FIRST_VEG;
  int      i, j, ii, veg, index, dist;
  int      lidx;
  double   tmp_moist[MAX_LAYERS];
  double   tmp_runoff;
  int      dry;
  int      band;
#if SPATIAL_FROST
  int      frost_area;
#endif
  int      ErrorFlag;
  double   Cv;
  double   Zsum, dp;
  double   tmpdp, tmpadj, Bexp;
  double   Tair;
  double   tmp;
  double  *M;
  double   moist[MAX_VEG][MAX_BANDS][MAX_LAYERS];
#if SPATIAL_FROST
  double   ice[MAX_VEG][MAX_BANDS][MAX_LAYERS][FROST_SUBAREAS];
#else
  double   ice[MAX_VEG][MAX_BANDS][MAX_LAYERS];
#endif // SPATIAL_FROST
#if QUICK_FS
  double   Aufwc, Bufwc;
#endif
  double   Clake;
  double   mu;
  double   surf_swq;
  double   pack_swq;
  double   TreeAdjustFactor[MAX_BANDS];
#if EXCESS_ICE
  double   sum_mindepth, sum_depth_pre, sum_depth_post, tmp_mindepth;
#endif
  double dt_thresh;
  int tmp_lake_idx;

  cell_data_struct     ***cell;
  energy_bal_struct     **energy;
  lake_var_struct        *lake_var;
  snow_data_struct      **snow;
  veg_var_struct       ***veg_var;

  cell    = prcp->cell;
  energy  = prcp->energy;
  lake_var = &prcp->lake_var;
  snow    = prcp->snow;
  veg_var = prcp->veg_var;

  // Initialize soil depths
  dp = soil_con->dp;

  FIRST_VEG = TRUE;

  // increase initial soil surface temperature if air is very cold
  Tair = surf_temp;
  if ( surf_temp < -1. ) surf_temp = -1.;
  
  // initialize storm parameters to start a new simulation
  (*init_STILL_STORM) = (char *)malloc((Nveg+1)*sizeof(char));
  (*init_DRY_TIME)    = (int *)malloc((Nveg+1)*sizeof(int));
  for ( veg = 0 ; veg <= Nveg ; veg++ )
    (*init_DRY_TIME)[veg] = -999;
  
  /********************************************
    Initialize all snow pack variables 
    - some may be reset if state file present
  ********************************************/

  initialize_snow(snow, Nveg, cellnum);

  /********************************************
    Initialize all soil layer variables 
    - some may be reset if state file present
  ********************************************/

  initialize_soil(cell[WET], soil_con, veg_con, Nveg);
  if ( options.DIST_PRCP )
    initialize_soil(cell[DRY], soil_con, veg_con, Nveg);

  /********************************************
    Initialize all vegetation variables 
    - some may be reset if state file present
  ********************************************/

  initialize_veg(veg_var[WET], veg_con, global_param, Nveg);
  if ( options.DIST_PRCP )
    initialize_veg(veg_var[DRY], veg_con, global_param, Nveg);

  /********************************************
    Initialize all lake variables 
  ********************************************/

  if ( options.LAKES ) {
    tmp_lake_idx = lake_con.lake_idx;
    if (tmp_lake_idx < 0) tmp_lake_idx = 0;
    ErrorFlag = initialize_lake(lake_var, lake_con, soil_con, &(cell[WET][tmp_lake_idx][0]), surf_temp, 0);
    if (ErrorFlag == ERROR) return(ErrorFlag);
  }

  /********************************************
    Initialize all spatial frost variables 
  ********************************************/

#if SPATIAL_FROST
  for ( frost_area = 0; frost_area < FROST_SUBAREAS; frost_area++ ) {
    if ( FROST_SUBAREAS == 1 ) soil_con->frost_fract[frost_area] = 1.;
    else if (FROST_SUBAREAS == 2 ) soil_con->frost_fract[frost_area] = 0.5;
    else {
      soil_con->frost_fract[frost_area] = 1. / (FROST_SUBAREAS - 1);
      if ( frost_area == 0 || frost_area == FROST_SUBAREAS-1 ) 
	soil_con->frost_fract[frost_area] /= 2.;
    }
  }
#endif // SPATIAL_FROST

  /********************************************************
    Compute grid cell fractions for all subareas used in 
    spatial distribution of soil frost routines.
  ********************************************************/

#if QUICK_FS
  if(options.FROZEN_SOIL) {

    /***********************************************************
      Prepare table of maximum unfrozen water content values
      - This linearizes the equation for maximum unfrozen water
        content, reducing computation time for the frozen soil
        model.
    ***********************************************************/

    for(lidx=0;lidx<options.Nlayer;lidx++) { 
      for(ii=0;ii<QUICK_FS_TEMPS;ii++) {
	Aufwc = maximum_unfrozen_water(temps[ii], 1.0, 
				       soil_con->bubble[lidx], 
				       soil_con->expt[lidx]);
	Bufwc = maximum_unfrozen_water(temps[ii+1], 1.0, 
				       soil_con->bubble[lidx], 
				       soil_con->expt[lidx]);
	soil_con->ufwc_table_layer[lidx][ii][0] 
	  = linear_interp(0., temps[ii], temps[ii+1], Aufwc, Bufwc);
	soil_con->ufwc_table_layer[lidx][ii][1] 
	  = (Bufwc - Aufwc) / (temps[ii+1] - temps[ii]);
      }
    }
  }  
#endif // QUICK_FS

  /************************************************************************
    CASE 1: Not using quick ground heat flux, and initial conditions files 
    provided
  ************************************************************************/

  if(options.INIT_STATE) {

#if EXCESS_ICE
    sum_mindepth = 0;
    sum_depth_pre = 0;
    for( lidx = 0; lidx < options.Nlayer; lidx++ ){
      tmp_mindepth = (float)(int)(soil_con->min_depth[lidx] * 1000 + 0.5) / 1000;	
      sum_mindepth += tmp_mindepth;
      sum_depth_pre += soil_con->depth[lidx];
    }
#endif

    read_initial_model_state(filep.init_state, prcp, global_param,  
			     Nveg, options.SNOW_BAND, cellnum, soil_con,
			     Ndist, *init_STILL_STORM, *init_DRY_TIME, lake_con);



#if EXCESS_ICE
    // calculate dynamic soil and veg properties if excess_ice is present
    sum_depth_post = 0;
    for( lidx = 0; lidx < options.Nlayer; lidx++ )
      sum_depth_post += soil_con->depth[lidx];
    if( sum_depth_post != sum_depth_pre) {
      /*update soil_con properties*/
      for( lidx = 0; lidx < options.Nlayer; lidx++ ) {
        soil_con->bulk_dens_min[lidx] *= (1.0-soil_con->effective_porosity[lidx])*soil_con->soil_density[lidx]/soil_con->bulk_density[lidx];
        if (soil_con->organic[layer] > 0)
          soil_con->bulk_dens_org[lidx] *= (1.0-soil_con->effective_porosity[lidx])*soil_con->soil_density[lidx]/soil_con->bulk_density[lidx];
	soil_con->bulk_density[lidx] = (1.0-soil_con->effective_porosity[lidx])*soil_con->soil_density[lidx]; 
	soil_con->max_moist[lidx] = soil_con->depth[lidx] * soil_con->effective_porosity[lidx] * 1000.;	
      } //loop for each soil layer      
      
      /********update remaining soil_con properties**********/
      /* update Maximum Infiltration for Upper Layers */
      if(options.Nlayer==2)
	soil_con->max_infil = (1.0+soil_con->b_infilt)*soil_con->max_moist[0];
      else
	soil_con->max_infil = (1.0+soil_con->b_infilt)*(soil_con->max_moist[0]+soil_con->max_moist[1]);
      
      /* Soil Layer Critical and Wilting Point Moisture Contents */
      for(lidx=0;lidx<options.Nlayer;lidx++) {//soil layer
	soil_con->Wcr[lidx]  = soil_con->Wcr_FRACT[lidx] * soil_con->max_moist[lidx];
	soil_con->Wpwp[lidx] = soil_con->Wpwp_FRACT[lidx] * soil_con->max_moist[lidx];
	if(soil_con->Wpwp[lidx] > soil_con->Wcr[lidx]) {
	  sprintf(ErrStr,"Updated wilting point moisture (%f mm) is greater than updated critical point moisture (%f mm) for layer %d.\n\tIn the soil parameter file, Wpwp_FRACT MUST be <= Wcr_FRACT.\n",
		  soil_con->Wpwp[lidx], soil_con->Wcr[lidx], lidx);
	  nrerror(ErrStr);
	}
	if(soil_con->Wpwp[lidx] < soil_con->resid_moist[lidx] * soil_con->depth[lidx] * 1000.) {
	  sprintf(ErrStr,"Updated wilting point moisture (%f mm) is less than updated residual moisture (%f mm) for layer %d.\n\tIn the soil parameter file, Wpwp_FRACT MUST be >= resid_moist / (1.0 - bulk_density/soil_density).\n",
		  soil_con->Wpwp[lidx], soil_con->resid_moist[lidx] * soil_con->depth[lidx] * 1000., lidx);
	  nrerror(ErrStr);
	}
      }      
      
      /* If BASEFLOW = NIJSSEN2001 then convert ARNO baseflow
	 parameters d1, d2, d3, and d4 to Ds, Dsmax, Ws, and c */
      if(options.BASEFLOW == NIJSSEN2001) {
	lidx = options.Nlayer-1;
	soil_con->Dsmax = soil_con->Dsmax_orig * 
	  pow((double)(1./(soil_con->max_moist[lidx]-soil_con->Ws_orig)), -soil_con->c) +
	  soil_con->Ds_orig * soil_con->max_moist[lidx];
	soil_con->Ds = soil_con->Ds_orig * soil_con->Ws_orig / soil_con->Dsmax_orig;
	soil_con->Ws = soil_con->Ws_orig/soil_con->max_moist[lidx];
      }
      
      /*********** update root fractions ***************/
      calc_root_fractions(veg_con, soil_con);
      
#if VERBOSE
      /* write changes to screen */
      fprintf(stderr,"Soil properties initialized from state file:\n");
      for(lidx=0;lidx<options.Nlayer;lidx++) {//soil layer
	fprintf(stderr,"\tFor layer %d:\n",lidx+1);
	fprintf(stderr,"\t\tDepth of soil layer = %.2f m.\n",soil_con->depth[lidx]);
	fprintf(stderr,"\t\tEffective porosity = %.2f.\n",soil_con->effective_porosity[lidx]);
	fprintf(stderr,"\t\tBulk density = %.2f kg/m^3.\n",soil_con->bulk_density[lidx]);
      }
      fprintf(stderr,"\tDamping depth = %.2f m.\n",soil_con->dp);
      if(sum_depth_post == sum_mindepth)
	fprintf(stderr,"\tExcess ice is no longer present in the soil column.\n");
#endif //VERBOSE

    }//updated initial conditions due to state file
#endif //EXCESS_ICE

    /******Check that soil moisture does not exceed maximum allowed************/
    for ( dist = 0; dist < Ndist; dist ++ ) {
      for ( veg = 0 ; veg <= Nveg ; veg++ ) {

        for( band = 0; band < options.SNOW_BAND; band++ ) {
	  for( lidx = 0; lidx < options.Nlayer; lidx++ ) {	  

	    if ( cell[dist][veg][band].layer[lidx].moist > soil_con->max_moist[lidx] ) {
              fprintf( stderr, "WARNING: Initial soil moisture (%f mm) exceeds maximum (%f mm) in layer %d for veg tile %d and snow band%d.  Resetting to maximum.\n", cell[dist][veg][band].layer[lidx].moist, soil_con->max_moist[lidx], lidx, veg, band );
#if SPATIAL_FROST
              for ( frost_area = 0; frost_area < FROST_SUBAREAS; frost_area++)
                cell[dist][veg][band].layer[lidx].ice[frost_area] *= soil_con->max_moist[lidx]/cell[dist][veg][band].layer[lidx].moist;
#else
              cell[dist][veg][band].layer[lidx].ice *= soil_con->max_moist[lidx]/cell[dist][veg][band].layer[lidx].moist;
#endif
              cell[dist][veg][band].layer[lidx].moist = soil_con->max_moist[lidx];
	    }

#if SPATIAL_FROST
            for ( frost_area = 0; frost_area < FROST_SUBAREAS; frost_area++) {
              if (cell[dist][veg][band].layer[lidx].ice[frost_area] > cell[dist][veg][band].layer[lidx].moist)
                cell[dist][veg][band].layer[lidx].ice[frost_area] = cell[dist][veg][band].layer[lidx].moist;
            }
#else
            if (cell[dist][veg][band].layer[lidx].ice > cell[dist][veg][band].layer[lidx].moist)
              cell[dist][veg][band].layer[lidx].ice = cell[dist][veg][band].layer[lidx].moist;
#endif
            tmp_moist[lidx] = cell[dist][veg][band].layer[lidx].moist;

	  }
          compute_runoff_and_asat(soil_con, tmp_moist, 0, &(cell[dist][veg][band].asat), &tmp_runoff);
	}

        // Override possible bad values of soil moisture under lake coming from state file
        // (ideally we wouldn't store these in the state file in the first place)
        if (options.LAKES && veg == lake_con.lake_idx) {
          for( lidx = 0; lidx < options.Nlayer; lidx++ ) {
            lake_var->soil.layer[lidx].moist = soil_con->max_moist[lidx];
#if SPATIAL_FROST
            for ( frost_area = 0; frost_area < FROST_SUBAREAS; frost_area++) {
              if (lake_var->soil.layer[lidx].ice[frost_area] > lake_var->soil.layer[lidx].moist)
                lake_var->soil.layer[lidx].ice[frost_area] = lake_var->soil.layer[lidx].moist;
            }
#else
            if (lake_var->soil.layer[lidx].ice > lake_var->soil.layer[lidx].moist)
              lake_var->soil.layer[lidx].ice = lake_var->soil.layer[lidx].moist;
#endif
          }
	}
      }
    }


    /****** initialize moist and ice ************/
    for ( veg = 0 ; veg <= Nveg ; veg++ ) {
      // Initialize soil for existing vegetation types
      Cv = veg_con[veg].Cv;
      
      if ( Cv > 0 ) {
	for( band = 0; band < options.SNOW_BAND; band++ ) {
	  for( lidx = 0; lidx < options.Nlayer; lidx++ ) {
	    moist[veg][band][lidx] = cell[0][veg][band].layer[lidx].moist;

#if SPATIAL_FROST
	    for ( frost_area = 0; frost_area < FROST_SUBAREAS; frost_area++ )
	      ice[veg][band][lidx][frost_area] = cell[0][veg][band].layer[lidx].ice[frost_area];
#else
	    ice[veg][band][lidx] = cell[0][veg][band].layer[lidx].ice;
#endif
	  }
	}
      }
    }

    /******Check that snow pack terms are self-consistent************/
    for ( veg = 0 ; veg <= Nveg ; veg++ ) {
      for ( band = 0 ; band < options.SNOW_BAND ; band++ ) {
        if (snow[veg][band].swq > MAX_SURFACE_SWE) {
          pack_swq = snow[veg][band].swq-MAX_SURFACE_SWE;
          surf_swq = MAX_SURFACE_SWE;
        }
        else {
          pack_swq = 0;
          surf_swq = snow[veg][band].swq;
          snow[veg][band].pack_temp = 0;
        }
        if (snow[veg][band].surf_water > LIQUID_WATER_CAPACITY*surf_swq) {
          snow[veg][band].pack_water += snow[veg][band].surf_water - (LIQUID_WATER_CAPACITY*surf_swq);
          snow[veg][band].surf_water = LIQUID_WATER_CAPACITY*surf_swq;
        }
        if (snow[veg][band].pack_water > LIQUID_WATER_CAPACITY*pack_swq) {
          snow[veg][band].pack_water = LIQUID_WATER_CAPACITY*pack_swq;
        }
      }
    }

  }
  
  /************************************************************************
    CASE 2: Initialize soil if using quick heat flux, and no initial
    soil properties file given
  ************************************************************************/
    
  else if(options.QUICK_FLUX) {
    Nnodes = options.Nnode;

    /* Initialize soil node thicknesses */
    soil_con->dz_node[0]   = soil_con->depth[0];
    soil_con->dz_node[1]   = soil_con->depth[0];
    soil_con->dz_node[2]   = 2. * (dp - 1.5 * soil_con->depth[0]);    
    soil_con->Zsum_node[0] = 0;
    soil_con->Zsum_node[1] = soil_con->depth[0];
    soil_con->Zsum_node[2] = dp;

    for ( veg = 0 ; veg <= Nveg ; veg++ ) {
      // Initialize soil for existing vegetation types
      Cv = veg_con[veg].Cv;
      
      if ( Cv > 0 ) {
	for( band = 0; band < options.SNOW_BAND; band++ ) {

	  /* Initialize soil node temperatures */
	  energy[veg][band].T[0] = surf_temp;
	  energy[veg][band].T[1] = surf_temp;
	  energy[veg][band].T[2] = soil_con->avg_temp;

	  /* Initialize soil layer thicknesses */
	  for ( lidx = 0; lidx < options.Nlayer; lidx++ ) {
	    moist[veg][band][lidx] = cell[0][veg][band].layer[lidx].moist;
#if SPATIAL_FROST
	    for ( frost_area = 0; frost_area < FROST_SUBAREAS; frost_area++ )
	      ice[veg][band][lidx][frost_area] = 0.;
#else
	    ice[veg][band][lidx] = 0.;
#endif
	  }
	}
      }
    }
  }

  /*****************************************************************
    CASE 3: Initialize Energy Balance Variables if not using quick
    ground heat flux, and no Initial Condition File Given 
  *****************************************************************/
  else if(!options.QUICK_FLUX) {
    for ( veg = 0 ; veg <= Nveg ; veg++ ) {
      // Initialize soil for existing vegetation types
      Cv = veg_con[veg].Cv;
      
      if ( Cv > 0 ) {
	for( band = 0; band < options.SNOW_BAND; band++ ) {
	  
	  if(!options.EXP_TRANS){  
	    /* Initialize soil node temperatures and thicknesses 
	       Nodes set at surface, the depth of the first layer,
	       twice the depth of the first layer, and at the
	       damping depth.  Extra nodes are placed equal distance
	       between the damping depth and twice the depth of the
	       first layer. */
	    
	    energy[veg][band].T[0] = surf_temp;
	    soil_con->dz_node[0] = soil_con->depth[0];
	    soil_con->dz_node[1] = soil_con->depth[0];
	    soil_con->dz_node[2] = soil_con->depth[0];
	    energy[veg][band].T[Nnodes-1] = soil_con->avg_temp;
	    energy[veg][band].T[1] = exp_interp(soil_con->depth[0], 0., dp, 
						surf_temp, soil_con->avg_temp);
	    energy[veg][band].T[2] = exp_interp(2. * soil_con->depth[0], 0., dp, 
						surf_temp, soil_con->avg_temp);
	    
	    soil_con->Zsum_node[0] = 0;
	    soil_con->Zsum_node[1] = soil_con[0].depth[0];
	    Zsum   = 2. * soil_con[0].depth[0];
	    soil_con->Zsum_node[2] = Zsum;
	    tmpdp  = dp - soil_con[0].depth[0] * 2.5;
	    tmpadj = 3.5;
	    for ( index = 3; index < Nnodes-1; index++ ) {
	      if ( FIRST_VEG ) {
		soil_con->dz_node[index] = tmpdp/(((double)Nnodes-tmpadj));
	      }
	      Zsum += (soil_con->dz_node[index]
		       +soil_con->dz_node[index-1])/2.;
	      soil_con->Zsum_node[index] = Zsum;
	      energy[veg][band].T[index] = exp_interp(Zsum,0.,soil_con[0].dp,
						      surf_temp,
						      soil_con[0].avg_temp);
	    }
	    if ( FIRST_VEG ) {
	      FIRST_VEG = FALSE;
	      soil_con->dz_node[Nnodes-1] = (dp - Zsum 
					     - soil_con->dz_node[Nnodes-2] 
					     / 2. ) * 2.;
	      Zsum += (soil_con->dz_node[Nnodes-2]
		       +soil_con->dz_node[Nnodes-1])/2.;
	      soil_con->Zsum_node[Nnodes-1] = Zsum;
	      if((int)(Zsum*1000+0.5) != (int)(dp*1000+0.5)) {
		sprintf(ErrStr,"Sum of thermal node thicknesses (%f) in initialize_model_state do not equal dp (%f), check initialization procedure",Zsum,dp);
		nrerror(ErrStr);
	      }
	    }
	  }
	  else{ /* exponential grid transformation, EXP_TRANS = TRUE*/
	    
	    /*calculate exponential function parameter */
	    if ( FIRST_VEG ) {
	      Bexp = logf(dp+1.)/(double)(Nnodes-1); //to force Zsum=dp at bottom node
	      for ( index = 0; index <= Nnodes-1; index++ )
		soil_con->Zsum_node[index] = expf(Bexp*index)-1.;
	      if(soil_con->Zsum_node[0] > soil_con->depth[0]) {
		sprintf(ErrStr,"Depth of first thermal node (%f) in initialize_model_state is greater than depth of first soil layer (%f); increase the number of nodes or decrease the thermal damping depth dp (%f)",soil_con->Zsum_node[0],soil_con->depth[0],dp);
		nrerror(ErrStr);
	      }
	    }	    
	    
	    //top node	  
	    index=0;
	    if ( FIRST_VEG )
	      soil_con->dz_node[index] = soil_con->Zsum_node[index+1]-soil_con->Zsum_node[index];
	    energy[veg][band].T[index] = surf_temp;
	    //middle nodes
	    for ( index = 1; index < Nnodes-1; index++ ) {
	      if ( FIRST_VEG ) {
		soil_con->dz_node[index] = (soil_con->Zsum_node[index+1]-soil_con->Zsum_node[index])/2.+(soil_con->Zsum_node[index]-soil_con->Zsum_node[index-1])/2.;
	      }
	      energy[veg][band].T[index] = exp_interp(soil_con->Zsum_node[index],0.,soil_con[0].dp,
						      surf_temp,soil_con[0].avg_temp);
	    }
	    //bottom node
	    index=Nnodes-1;
	    if ( FIRST_VEG )
	      soil_con->dz_node[index] = soil_con->Zsum_node[index]-soil_con->Zsum_node[index-1];
	    energy[veg][band].T[index] = soil_con[0].avg_temp;
	  }
	  
	  //initialize moisture and ice for each soil layer
	  for ( lidx = 0; lidx < options.Nlayer; lidx++ ) {
	    moist[veg][band][lidx] = cell[0][veg][band].layer[lidx].moist;
#if SPATIAL_FROST
	    for ( frost_area = 0; frost_area < FROST_SUBAREAS; frost_area++ )
	      ice[veg][band][lidx][frost_area] = 0.;
#else
	    ice[veg][band][lidx] = 0.;
#endif
	  }
	}
      }
    }
  }

  /*********************************
    CASE 4: Unknown option
  *********************************/
  else {
    for ( veg = 0 ; veg <= Nveg ; veg++ ) {
      // Initialize soil for existing vegetation types
      Cv = veg_con[veg].Cv;

      if ( Cv > 0 ) {
	for( band = 0; band < options.SNOW_BAND; band++ ) {
	  // Initialize soil for existing snow elevation bands
	  if ( soil_con->AreaFract[band] > 0. ) {	  
	    for ( index = 0; index < options.Nlayer; index++ ) {
	      soil_con->dz_node[index] = 1.;
	    }
	  }
	}
      }
    }
  }

  /********************************************
    Initialize subsidence 
  ********************************************/

#if EXCESS_ICE
  for ( lidx = 0; lidx < options.Nlayer; lidx++ ) 
    soil_con->subsidence[lidx] = 0.0;
    
#endif // EXCESS_ICE

  /******************************************
    Initialize soil thermal node properties 
  ******************************************/

  FIRST_VEG = TRUE;
  for ( veg = 0 ; veg <= Nveg ; veg++) {
    // Initialize soil for existing vegetation types
    Cv = veg_con[veg].Cv;

    if ( Cv > 0 ) {
      for( band = 0; band < options.SNOW_BAND; band++ ) {
	// Initialize soil for existing snow elevation bands
	if ( soil_con->AreaFract[band] > 0. ) {
	    
	  /** Set soil properties for all soil nodes **/
	  if(FIRST_VEG) {
	    FIRST_VEG = FALSE;
	    set_node_parameters(soil_con->dz_node, soil_con->Zsum_node, soil_con->max_moist_node,
				soil_con->expt_node, soil_con->bubble_node,
				soil_con->alpha, soil_con->beta,
				soil_con->gamma, soil_con->depth,
				soil_con->max_moist, soil_con->expt, 
				soil_con->bubble, soil_con->quartz, 
#if QUICK_FS
				soil_con->ufwc_table_node,
#endif // QUICK_FS
#if EXCESS_ICE
				soil_con->porosity, soil_con->effective_porosity,
				soil_con->porosity_node, soil_con->effective_porosity_node,
#endif // EXCESS_ICE
				Nnodes, options.Nlayer, soil_con->FS_ACTIVE);	  
	  }
	
	  /* set soil moisture properties for all soil thermal nodes */
	  ErrorFlag = distribute_node_moisture_properties(energy[veg][band].moist,
						energy[veg][band].ice,
						energy[veg][band].kappa_node,
						energy[veg][band].Cs_node,
						soil_con->Zsum_node,
						energy[veg][band].T,
						soil_con->max_moist_node,
#if QUICK_FS
						soil_con->ufwc_table_node,
#else
						soil_con->expt_node,
						soil_con->bubble_node,
#endif // QUICK_FS
#if EXCESS_ICE
						soil_con->porosity_node,
						soil_con->effective_porosity_node,
#endif // EXCESS_ICE
						moist[veg][band], 
						soil_con->depth,
						soil_con->soil_dens_min,
						soil_con->bulk_dens_min,
						soil_con->quartz,
						soil_con->soil_density,
						soil_con->bulk_density,
						soil_con->organic,
						Nnodes, options.Nlayer,
						soil_con->FS_ACTIVE);
	  if ( ErrorFlag == ERROR ) return ( ErrorFlag );

          /* Check node spacing v time step */
          /* (note this is only approximate since heat capacity and conductivity can change considerably during the simulation depending on soil moisture and ice content) */
          if ((options.FROZEN_SOIL && !options.QUICK_FLUX) && !options.IMPLICIT) {
            dt_thresh = 0.5*energy[veg][band].Cs_node[1]/energy[veg][band].kappa_node[1]*pow((soil_con->dz_node[1]),2)/3600; // in hours
            if (global_param->dt > dt_thresh) {
              sprintf(ErrStr,"ERROR: You are currently running FROZEN SOIL with an explicit method (IMPLICIT is set to FALSE).  For the explicit method to be stable, time step %d hours is too large for the given thermal node spacing %f m, soil heat capacity %f J/m3/K, and soil thermal conductivity %f J/m/s/K.  Either set IMPLICIT to TRUE in your global parameter file (this is the recommended action), or decrease time step length to <= %f hours, or decrease the number of soil thermal nodes.",global_param->dt,soil_con->dz_node[1],energy[veg][band].Cs_node[1],energy[veg][band].kappa_node[1],dt_thresh);
              nrerror(ErrStr);
            }
          }

	  /* initialize layer moistures and ice contents */
	  for ( dry = 0; dry < Ndist; dry++ ) {
	    for ( lidx = 0; lidx < options.Nlayer; lidx++ ) {
	      cell[dry][veg][band].layer[lidx].moist = moist[veg][band][lidx];
#if SPATIAL_FROST
	      for ( frost_area = 0; frost_area < FROST_SUBAREAS; frost_area++ )

		cell[dry][veg][band].layer[lidx].ice[frost_area] = ice[veg][band][lidx][frost_area];
#else
	      cell[dry][veg][band].layer[lidx].ice = ice[veg][band][lidx];
#endif
	    }
            if (options.QUICK_FLUX) {
              ErrorFlag = estimate_layer_ice_content_quick_flux(cell[dry][veg][band].layer,
					   soil_con->depth, soil_con->dp,
					   energy[veg][band].T[0], energy[veg][band].T[1],
					   soil_con->avg_temp, soil_con->max_moist, 
#if QUICK_FS
					   soil_con->ufwc_table_layer,
#else
					   soil_con->expt, soil_con->bubble, 
#endif // QUICK_FS
#if SPATIAL_FROST
					   soil_con->frost_fract, soil_con->frost_slope, 
#endif // SPATIAL_FROST
#if EXCESS_ICE
					   soil_con->porosity,
					   soil_con->effective_porosity,
#endif // EXCESS_ICE
					   soil_con->FS_ACTIVE);
            }
            else {
	      ErrorFlag = estimate_layer_ice_content(cell[dry][veg][band].layer,
						       soil_con->Zsum_node,
						       energy[veg][band].T,
						       soil_con->max_moist_node,
#if QUICK_FS
						       soil_con->ufwc_table_node,
#else
						       soil_con->expt_node,
						       soil_con->bubble_node,
#endif // QUICK_FS
						       soil_con->depth,
						       soil_con->max_moist,
#if QUICK_FS
						       soil_con->ufwc_table_layer,
#else
						       soil_con->expt,
						       soil_con->bubble,
#endif // QUICK_FS
#if SPATIAL_FROST
						       soil_con->frost_fract, 
						       soil_con->frost_slope, 
#endif // SPATIAL_FROST
#if EXCESS_ICE
						       soil_con->porosity,
						       soil_con->effective_porosity,
#endif // EXCESS_ICE
						       Nnodes, options.Nlayer, 
						       soil_con->FS_ACTIVE);
		
	    }
	  }
	    
	  /* Find freezing and thawing front depths */
	  if(!options.QUICK_FLUX && soil_con->FS_ACTIVE) 
	    find_0_degree_fronts(&energy[veg][band], soil_con->Zsum_node, energy[veg][band].T, Nnodes);
	}
      }
    }
  }	

  // initialize miscellaneous energy balance terms
  for ( veg = 0 ; veg <= Nveg ; veg++) {
    for ( band = 0; band < options.SNOW_BAND; band++ ) {
      /* Set fluxes to 0 */
      energy[veg][band].advected_sensible = 0.0;
      energy[veg][band].advection         = 0.0;
      energy[veg][band].AtmosError        = 0.0;
      energy[veg][band].AtmosLatent       = 0.0;
      energy[veg][band].AtmosLatentSub    = 0.0;
      energy[veg][band].AtmosSensible     = 0.0;
      energy[veg][band].canopy_advection  = 0.0;
      energy[veg][band].canopy_latent     = 0.0;
      energy[veg][band].canopy_latent_sub = 0.0;
      energy[veg][band].canopy_refreeze   = 0.0;
      energy[veg][band].canopy_sensible   = 0.0;
      energy[veg][band].deltaCC           = 0.0;
      energy[veg][band].deltaH            = 0.0;
      energy[veg][band].error             = 0.0;
      energy[veg][band].fusion            = 0.0;
      energy[veg][band].grnd_flux         = 0.0;
      energy[veg][band].latent            = 0.0;
      energy[veg][band].latent_sub        = 0.0;
      energy[veg][band].longwave          = 0.0;
      energy[veg][band].LongOverIn        = 0.0;
      energy[veg][band].LongUnderIn       = 0.0;
      energy[veg][band].LongUnderOut      = 0.0;
      energy[veg][band].melt_energy       = 0.0;
      energy[veg][band].NetLongAtmos      = 0.0;
      energy[veg][band].NetLongOver       = 0.0;
      energy[veg][band].NetLongUnder      = 0.0;
      energy[veg][band].NetShortAtmos     = 0.0;
      energy[veg][band].NetShortGrnd      = 0.0;
      energy[veg][band].NetShortOver      = 0.0;
      energy[veg][band].NetShortUnder     = 0.0;
      energy[veg][band].out_long_canopy   = 0.0;
      energy[veg][band].out_long_surface  = 0.0;
      energy[veg][band].refreeze_energy   = 0.0;
      energy[veg][band].sensible          = 0.0;
      energy[veg][band].shortwave         = 0.0;
      energy[veg][band].ShortOverIn       = 0.0;
      energy[veg][band].ShortUnderIn      = 0.0;
      energy[veg][band].snow_flux         = 0.0;
      /* Initial estimate of LongUnderOut for use by snow_intercept() */
      tmp = energy[veg][band].T[0] + KELVIN;
      energy[veg][band].LongUnderOut = STEFAN_B * tmp * tmp * tmp * tmp;
      energy[veg][band].Tfoliage     = Tair + soil_con->Tfactor[band];
    }
  }

  // initialize Tfallback counters
  for ( veg = 0 ; veg <= Nveg ; veg++) {
    for ( band = 0; band < options.SNOW_BAND; band++ ) {
      energy[veg][band].Tfoliage_fbcount = 0;
      energy[veg][band].Tcanopy_fbcount = 0;
      energy[veg][band].Tsurf_fbcount = 0;
      for ( index = 0; index < Nnodes-1; index++ ) {
	energy[veg][band].T_fbcount[index] = 0;
      }
    }
  }

  // Compute treeline adjustment factors
  for ( band = 0; band < options.SNOW_BAND; band++ ) {
    if ( soil_con->AboveTreeLine[band] ) {
      Cv = 0;
      for ( veg = 0 ; veg < veg_con[0].vegetat_type_num ; veg++ ) {
        if ( veg_lib[veg_con[veg].veg_class].overstory )
          Cv += veg_con[veg].Cv;
      }
      TreeAdjustFactor[band] = 1. / ( 1. - Cv );
    }
    else TreeAdjustFactor[band] = 1.;
  }

  return(0);
}


int update_thermal_nodes(dist_prcp_struct    *prcp,
			  int                  Nveg,
			  int                  Nnodes,
			  int                  Ndist,
			  soil_con_struct     *soil_con,
			  veg_con_struct      *veg_con)
/**********************************************************************
  update_thermal_nodes           Jennifer Adam        August 16, 2007

  This routine is run after subsidence occurs (used only for EXCESS_ICE option).
  This routine updates the node depths and interpolates the current
  node temperatures to the new depths, then recalculates the nodal
  thermal properties.  Much of this routine is taken directly from
  initialize_model_state.

  Modifications:
  2009-Feb-09 Removed dz_node from call to
	      distribute_node_moisture_properties.			KAC via TJB
  2009-Feb-09 Removed dz_node from call to find_0_degree_front.		KAC via TJB
  2012-Jan-16 Removed LINK_DEBUG code					BN
**********************************************************************/
{
  extern option_struct options;
  extern veg_lib_struct *veg_lib;
  char     ErrStr[MAXSTRING];
  char     FIRST_VEG;
  int      veg, index, dist;
  int      lidx;
  int      dry;
  int      band;
  int      ErrorFlag;
  double   Cv;
  double   Zsum, dp;
  double   tmpdp, tmpadj, Bexp;
  double   moist[MAX_VEG][MAX_BANDS][MAX_LAYERS];

  cell_data_struct     ***cell;
  energy_bal_struct     **energy;

  double Tnode_prior[MAX_NODES];
  double Zsum_prior[MAX_NODES];

  cell    = prcp->cell;
  energy  = prcp->energy;
  
  dp = soil_con->dp;

  FIRST_VEG = TRUE;

  /*****************************************************************
    Update soil thermal node depths, thicknesses, and temperatures.
    CASE 3: Initialize Energy Balance Variables if not using quick
    ground heat flux, and no Initial Condition File Given 
    (Currently this is the only case that works with EXCESS_ICE.)
  *****************************************************************/

  /*****************************************************************
    Update soil thermal node depths and thicknesses.
  *****************************************************************/
  //set previous Zsum
  for ( index = 0; index < Nnodes; index++ ) 
    Zsum_prior[index] = soil_con->Zsum_node[index];

  if(!options.EXP_TRANS){  
    /* Nodes set at surface, the depth of the first layer,
       twice the depth of the first layer, and at the
       damping depth.  Extra nodes are placed equal distance
       between the damping depth and twice the depth of the
       first layer. */
    
    soil_con->dz_node[0] = soil_con->depth[0];
    soil_con->dz_node[1] = soil_con->depth[0];
    soil_con->dz_node[2] = soil_con->depth[0];	  
    soil_con->Zsum_node[0] = 0;
    soil_con->Zsum_node[1] = soil_con[0].depth[0];
    Zsum   = 2. * soil_con[0].depth[0];
    soil_con->Zsum_node[2] = Zsum;
    tmpdp  = dp - soil_con[0].depth[0] * 2.5;
    tmpadj = 3.5;
    for ( index = 3; index < Nnodes-1; index++ ) {
      soil_con->dz_node[index] = tmpdp/(((double)Nnodes-tmpadj));
      Zsum += (soil_con->dz_node[index]
	       +soil_con->dz_node[index-1])/2.;
      soil_con->Zsum_node[index] = Zsum;
    }
    soil_con->dz_node[Nnodes-1] = (dp - Zsum 
				   - soil_con->dz_node[Nnodes-2] 
				   / 2. ) * 2.;
    Zsum += (soil_con->dz_node[Nnodes-2]
	     +soil_con->dz_node[Nnodes-1])/2.;
    soil_con->Zsum_node[Nnodes-1] = Zsum;
    if((int)(Zsum*1000+0.5) != (int)(dp*1000+0.5)) {
      sprintf(ErrStr,"Sum of thermal node thicknesses (%f) in initialize_model_state do not equal dp (%f), check initialization procedure",Zsum,dp);
      nrerror(ErrStr);
    }
  }
  else{ /* exponential grid transformation, EXP_TRANS = TRUE*/
    
    /*calculate exponential function parameter */
    Bexp = logf(dp+1.)/(double)(Nnodes-1); //to force Zsum=dp at bottom node
    for ( index = 0; index <= Nnodes-1; index++ )
      soil_con->Zsum_node[index] = expf(Bexp*index)-1.;
    
    //top node	  
    index=0;
    soil_con->dz_node[index] = soil_con->Zsum_node[index+1]-soil_con->Zsum_node[index];
    //middle nodes
    for ( index = 1; index < Nnodes-1; index++ ) {
      soil_con->dz_node[index] = (soil_con->Zsum_node[index+1]-soil_con->Zsum_node[index])/2.+(soil_con->Zsum_node[index]-soil_con->Zsum_node[index-1])/2.;
    }
    //bottom node
    index=Nnodes-1;
    soil_con->dz_node[index] = soil_con->Zsum_node[index]-soil_con->Zsum_node[index-1];
  }
#if VERBOSE
  fprintf(stderr,"More updated parameters in soil_con: dz_node and Zsum_node.\n");
#endif

  /******************************************
    Update soil thermal node temperatures via linear interpolation.
  ******************************************/
  for ( veg = 0 ; veg <= Nveg ; veg++ ) {
    // Initialize soil for existing vegetation types
    Cv = veg_con[veg].Cv;
    
    if ( Cv > 0 ) {
      for( band = 0; band < options.SNOW_BAND; band++ ) {
	if ( soil_con->AreaFract[band] > 0. ) {
	  //set previous temperatures
	  for ( index = 0; index < Nnodes; index++ ) 
	    Tnode_prior[index] = energy[veg][band].T[index];
	  //top node: no need to update surface temperature
	  //remaining nodes
	  for ( index = 1; index < Nnodes; index++ ) {
	    energy[veg][band].T[index] = linear_interp(soil_con->Zsum_node[index],Zsum_prior[index-1],Zsum_prior[index],Tnode_prior[index-1],Tnode_prior[index]);	
	  }//node
	}	
      }//band
    }
  }//veg

  /******************************************
    Update soil thermal node properties 
  ******************************************/  
  FIRST_VEG = TRUE;
  for ( veg = 0 ; veg <= Nveg ; veg++) {
    // Initialize soil for existing vegetation types
    Cv = veg_con[veg].Cv;

    if ( Cv > 0 ) {
      for( band = 0; band < options.SNOW_BAND; band++ ) {
	// Initialize soil for existing snow elevation bands
	if ( soil_con->AreaFract[band] > 0. ) {
	  /** Set soil properties for all soil nodes **/
	  if(FIRST_VEG) {
	    FIRST_VEG = FALSE;
	    set_node_parameters(soil_con->dz_node, soil_con->Zsum_node, soil_con->max_moist_node,
				  soil_con->expt_node, soil_con->bubble_node,
				  soil_con->alpha, soil_con->beta,
				  soil_con->gamma, soil_con->depth,
				  soil_con->max_moist, soil_con->expt, 
				  soil_con->bubble, soil_con->quartz, 
#if QUICK_FS
				  soil_con->ufwc_table_node,
#endif // QUICK_FS
#if EXCESS_ICE
				  soil_con->porosity, soil_con->effective_porosity,
				  soil_con->porosity_node, soil_con->effective_porosity_node,
#endif // EXCESS_ICE
				  Nnodes, options.Nlayer, soil_con->FS_ACTIVE);	  
	  }

	  for ( lidx = 0; lidx < options.Nlayer; lidx++ ) 
	    moist[veg][band][lidx] = cell[0][veg][band].layer[lidx].moist;

	  /* set soil moisture properties for all soil thermal nodes */
	  if ( !( options.LAKES && veg_con->LAKE != 0 ) ) {
	    ErrorFlag = distribute_node_moisture_properties(energy[veg][band].moist,
						  energy[veg][band].ice,
						  energy[veg][band].kappa_node,
						  energy[veg][band].Cs_node,
						  soil_con->Zsum_node,
						  energy[veg][band].T,
						  soil_con->max_moist_node,
#if QUICK_FS
						  soil_con->ufwc_table_node,
#else
						  soil_con->expt_node,
						  soil_con->bubble_node,
#endif // QUICK_FS
#if EXCESS_ICE
						  soil_con->porosity_node,
						  soil_con->effective_porosity_node,
#endif // EXCESS_ICE
						  moist[veg][band],
						  soil_con->depth,
						  soil_con->soil_dens_min,
						  soil_con->bulk_dens_min,
						  soil_con->quartz,
						  soil_con->soil_density,
						  soil_con->bulk_density,
						  soil_con->organic,
						  Nnodes, options.Nlayer,
						  soil_con->FS_ACTIVE);
	    if ( ErrorFlag == ERROR ) return ( ErrorFlag );
	  }

	  /* initialize layer moistures and ice contents */
	  for ( dry = 0; dry < Ndist; dry++ ) {	      
	    if ( !( options.LAKES && veg_con->LAKE != 0 ) ) {
              if (options.QUICK_FLUX) {
                ErrorFlag = estimate_layer_ice_content_quick_flux(cell[dry][veg][band].layer,
					   soil_con->depth, soil_con->dp,
					   energy[veg][band].T[0], energy[veg][band].T[1],
					   soil_con->avg_temp, soil_con->max_moist, 
#if QUICK_FS
					   soil_con->ufwc_table_layer,
#else
					   soil_con->expt, soil_con->bubble, 
#endif // QUICK_FS
#if SPATIAL_FROST
					   soil_con->frost_fract, soil_con->frost_slope, 
#endif // SPATIAL_FROST
#if EXCESS_ICE
					   soil_con->porosity,
					   soil_con->effective_porosity,
#endif // EXCESS_ICE
					   soil_con->FS_ACTIVE);
              }
              else {
	        ErrorFlag = estimate_layer_ice_content(cell[dry][veg][band].layer,
						       soil_con->Zsum_node,
						       energy[veg][band].T,
						       soil_con->max_moist_node,
#if QUICK_FS
						       soil_con->ufwc_table_node,
#else
						       soil_con->expt_node,
						       soil_con->bubble_node,
#endif // QUICK_FS
						       soil_con->depth,
						       soil_con->max_moist,
#if QUICK_FS
						       soil_con->ufwc_table_layer,
#else
						       soil_con->expt,
						       soil_con->bubble,
#endif // QUICK_FS
#if SPATIAL_FROST
						       soil_con->frost_fract, 
						       soil_con->frost_slope, 
#endif // SPATIAL_FROST
#if EXCESS_ICE
						       soil_con->porosity,
						       soil_con->effective_porosity,
#endif // EXCESS_ICE
						       Nnodes, options.Nlayer, 
						       soil_con->FS_ACTIVE);	      
	      }
	    }
	  }
	    
	  /* Find freezing and thawing front depths */
	  if(!options.QUICK_FLUX && soil_con->FS_ACTIVE) 
	    if ( !( options.LAKES && veg_con->LAKE != 0 ) ) 
	      find_0_degree_fronts(&energy[veg][band], soil_con->Zsum_node, energy[veg][band].T, Nnodes);
	}
      }//band
    }
  }//veg	

  return(0);  
}<|MERGE_RESOLUTION|>--- conflicted
+++ resolved
@@ -115,12 +115,8 @@
   2012-Jan-16 Removed LINK_DEBUG code					BN
   2012-Jan-28 Added stability check for case of (FROZEN_SOIL=TRUE &&
 	      IMPLICIT=FALSE).						TJB
-<<<<<<< HEAD
-  2013-Jul-30 Moved computation of tmp_moist argument of
-=======
   2013-Jul-25 Fixed incorrect condition on lake initialization.		TJB
   2013-Jul-25 Moved computation of tmp_moist argument of
->>>>>>> 91e57b61
 	      compute_runoff_and_asat() so that it would always be
 	      initialized.						TJB
 **********************************************************************/
