#include <stdio.h>
#include <stdlib.h>
#include <vicNl.h>
#include <string.h>

static char vcid[] = "$Id$";

int initialize_model_state(dist_prcp_struct    *prcp,
			   dmy_struct           dmy,
			   global_param_struct *global_param,
			   filep_struct         filep,
			   int                  cellnum,
			   int                  Nveg,
			   int                  Nnodes,
			   int                  Ndist,
			   double               surf_temp, 
			   soil_con_struct     *soil_con,
			   veg_con_struct      *veg_con,
			   lake_con_struct      lake_con,
			   char               **init_STILL_STORM,
			   int                **init_DRY_TIME)
/**********************************************************************
  initialize_model_state      Keith Cherkauer	    April 17, 2000

  This routine initializes the model state (energy balance, water balance,
  and snow components).  If a state file is provided to the model than its
  contents are checked to see if it agrees with the current simulation
  set-up, if so it is used to initialize the model state.  If no state
  file is provided the model initializes all variables with defaults and
  the user should expect to throw out the beginning of the simulation 
  period as model start-up.

  UNITS: (m, s, kg, C, moisture in mm) unless otherwise specified

  Modifications:
  4-17-00 Modified from initialize_energy_bal.c and initialize_snow.c
          to provide a single controlling routine for initializing the
          model state.
  9-00    Fixed bug where initialization of soil node temperatures 
          and moitures was within two vegetation loops, thus only
          the first vegetation type was properly initialized.     KAC
  2-19-03 Modified to initialize soil and vegetation parameters for
          the dry grid cell fraction, if distributed precipitation
          is activated.                                           KAC
  11-18-02 Modified to initialize lake and wetland algorithms 
          variables.                                              LCB
  2-10-03 Fixed looping problem with initialization of soil moisture. KAC
  3-12-03 Modified so that soil layer ice content is only calculated 
          when frozen soil is implemented and active in the current 
          grid cell.                                                KAC
  04-10-03 Modified to read storm parameters from model state file.  KAC
  04-25-03 Modified to work with vegetation type specific storm 
           parameters.                                              KAC
  07-May-04 Initialize soil_con->dz_node[Nnodes] to 0.0, since it is
	    accessed in set_node_parameters().				TJB
  01-Nov-04 Added support for state files containing SPATIAL_FROST
	    and LAKE_MODEL state variables.				TJB
  2006-Apr-21 Replaced Cv (uninitialized) with lake_con.Cl[0] in
	      surfstor calculation.					TJB
  2006-Sep-23 Implemented flexible output configuration; uses the new
              save_data structure to track changes in moisture storage
              over each time step; this needs initialization here.	TJB
  2006-Oct-10 Added snow[veg][band].snow_canopy to save_data.swe.	TJB
  2006-Oct-16 Merged infiles and outfiles structs into filep_struct;
	      This included removing the unused init_snow file.		TJB
  2006-Nov-07 Removed LAKE_MODEL option.				TJB
  2007-Apr-24 Added EXP_TRANS option.					JCA
  2007-Apr-24 Zsum_node loaded into soil_con structure for later use
	      without having to recalculate.				JCA
  2007-Aug-09 Added features for EXCESS_ICE option.			JCA
  2007-Aug-21 Return value of ErrorFlag if error in
	      distribute_node_moisture_properties.			JCA
  2007-Sep-18 Check for soil moist exceeding max moist moved from
	      read_initial_model_state to here.				JCA
  2007-Oct-24 Modified initialize_lake() to return ErrorFlag.		TJB
  2008-Mar-01 Reinserted missing logic for QUICK_FS in calls to
	      distribute_node_moisture_properties() and
	      estimate_layer_ice_content().				TJB
  2009-Feb-09 Removed dz_node from call to
	      distribute_node_moisture_properties.			KAC via TJB
  2009-Feb-09 Removed dz_node from call to find_0_degree_front.		KAC via TJB
  2009-Mar-15 Modified to not call estimate_layer_ice_content() if
	      not modeling frozen soil.					KAC via TJB
  2009-Mar-16 Added resid_moist to argument list of
	      estimate_layer_ice_content().  This allows computation
	      of min_liq, the minimum allowable liquid water content
	      in each layer as a function of temperature.		TJB
  2009-Jun-09 Modified to use extension of veg_lib structure to contain
	      bare soil information.					TJB
  2009-Jul-26 Added initial estimate of incoming longwave at surface
	      (LongUnderOut) for use in canopy snow T iteration.	TJB
  2009-Jul-31 Removed extra lake/wetland veg tile.			TJB
  2009-Sep-19 Added T fbcount to count TFALLBACK occurrences.		TJB
  2009-Sep-19 Made initialization of Tfoliage more accurate for snow bands.	TJB
  2009-Sep-28 Added initialization of energy structure.			TJB
  2009-Nov-15 Added check to ensure that depth of first thermal node
	      is <= depth of first soil layer.				TJB
  2009-Dec-11 Removed initialization of save_data structure, since this
	      is now performed by the initial call to put_data().	TJB
  2009-Dec-11 Removed min_liq and options.MIN_LIQ.			TJB
  2010-Nov-11 Updated call to initialize_lake() to accommodate new
	      skip_hydro flag.						TJB
  2011-Mar-01 Updated calls to initialize_soil() and initialize_lake()
	      to accommodate new arguments.  Added more detailed validation
	      of soil moisture.						TJB
  2011-Mar-05 Added validation of initial soil moisture, ice, and snow
	      variables to make sure they are self-consistent.		TJB
  2011-May-31 Removed options.GRND_FLUX.  Now soil temperatures and 
	      ground flux are always computed.				TJB
  2011-Jun-03 Added options.ORGANIC_FRACT.  Soil properties now take
	      organic fraction into account.				TJB
  2011-Jul-05 Changed logic initializing soil temperatures so that
	      type of initialization depends solely on options.QUICK_FLUX;
	      options.Nnodes is no longer automatically reset here.	TJB
  2012-Jan-16 Removed LINK_DEBUG code					BN
  2012-Jan-28 Added stability check for case of (FROZEN_SOIL=TRUE &&
	      IMPLICIT=FALSE).						TJB
  2013-Jul-25 Fixed incorrect condition on lake initialization.		TJB
  2013-Jul-25 Moved computation of tmp_moist argument of
	      compute_runoff_and_asat() so that it would always be
	      initialized.						TJB
<<<<<<< HEAD
  2013-Dec-26 Removed EXCESS_ICE option.				TJB
  2013-Dec-27 Moved SPATIAL_FROST to options_struct.			TJB
  2013-Dec-27 Removed QUICK_FS option.					TJB
  2014-Jan-13 Added validation of Nnodes and dp for EXP_TRANS=TRUE.	TJB
=======
  2014-Jan-13 Added validation of Nnodes and dp for EXP_TRANS=TRUE.	TJB
  2014-Feb-09 Made non-spinup initial temperatures more consistent with
	      annual average air temperature and bottom boundary
	      temperature.						TJB
>>>>>>> b3afdc40
**********************************************************************/
{
  extern option_struct options;
  extern veg_lib_struct *veg_lib;

  char     ErrStr[MAXSTRING];
  char     FIRST_VEG;
  int      i, j, ii, veg, index, dist;
  int      lidx;
  double   tmp_moist[MAX_LAYERS];
  double   tmp_runoff;
  int      dry;
  int      band;
  int      frost_area;
  int      ErrorFlag;
  double   Cv;
  double   Zsum, dp;
  double   tmpdp, tmpadj, Bexp;
  double   Tair;
  double   tmp;
  double  *M;
  double   moist[MAX_VEG][MAX_BANDS][MAX_LAYERS];
  double   ice[MAX_VEG][MAX_BANDS][MAX_LAYERS][MAX_FROST_AREAS];
  double   Clake;
  double   mu;
  double   surf_swq;
  double   pack_swq;
  double   TreeAdjustFactor[MAX_BANDS];
  double dt_thresh;
  int tmp_lake_idx;

  cell_data_struct     ***cell;
  energy_bal_struct     **energy;
  lake_var_struct        *lake_var;
  snow_data_struct      **snow;
  veg_var_struct       ***veg_var;

  cell    = prcp->cell;
  energy  = prcp->energy;
  lake_var = &prcp->lake_var;
  snow    = prcp->snow;
  veg_var = prcp->veg_var;

  // Initialize soil depths
  dp = soil_con->dp;

  FIRST_VEG = TRUE;

  // increase initial soil surface temperature if air is very cold
  Tair = surf_temp;
  if ( surf_temp < -1. ) surf_temp = -1.;
  
  // initialize storm parameters to start a new simulation
  (*init_STILL_STORM) = (char *)malloc((Nveg+1)*sizeof(char));
  (*init_DRY_TIME)    = (int *)malloc((Nveg+1)*sizeof(int));
  for ( veg = 0 ; veg <= Nveg ; veg++ )
    (*init_DRY_TIME)[veg] = -999;
  
  /********************************************
    Initialize all snow pack variables 
    - some may be reset if state file present
  ********************************************/

  initialize_snow(snow, Nveg, cellnum);

  /********************************************
    Initialize all soil layer variables 
    - some may be reset if state file present
  ********************************************/

  initialize_soil(cell[WET], soil_con, veg_con, Nveg);
  if ( options.DIST_PRCP )
    initialize_soil(cell[DRY], soil_con, veg_con, Nveg);

  /********************************************
    Initialize all vegetation variables 
    - some may be reset if state file present
  ********************************************/

  initialize_veg(veg_var[WET], veg_con, global_param, Nveg);
  if ( options.DIST_PRCP )
    initialize_veg(veg_var[DRY], veg_con, global_param, Nveg);

  /********************************************
    Initialize all lake variables 
  ********************************************/

  if ( options.LAKES ) {
    tmp_lake_idx = lake_con.lake_idx;
    if (tmp_lake_idx < 0) tmp_lake_idx = 0;
    ErrorFlag = initialize_lake(lake_var, lake_con, soil_con, &(cell[WET][tmp_lake_idx][0]), surf_temp, 0);
    if (ErrorFlag == ERROR) return(ErrorFlag);
  }

  /********************************************
    Initialize all spatial frost variables 
  ********************************************/

  for ( frost_area = 0; frost_area < options.Nfrost; frost_area++ ) {
    if ( options.Nfrost == 1 ) soil_con->frost_fract[frost_area] = 1.;
    else if (options.Nfrost == 2 ) soil_con->frost_fract[frost_area] = 0.5;
    else {
      soil_con->frost_fract[frost_area] = 1. / (options.Nfrost - 1);
      if ( frost_area == 0 || frost_area == options.Nfrost-1 ) 
	soil_con->frost_fract[frost_area] /= 2.;
    }
  }

  /********************************************************
    Compute grid cell fractions for all subareas used in 
    spatial distribution of soil frost routines.
  ********************************************************/

  /************************************************************************
    CASE 1: Not using quick ground heat flux, and initial conditions files 
    provided
  ************************************************************************/

  if(options.INIT_STATE) {

    read_initial_model_state(filep.init_state, prcp, global_param,  
			     Nveg, options.SNOW_BAND, cellnum, soil_con,
			     Ndist, *init_STILL_STORM, *init_DRY_TIME, lake_con);

    /******Check that soil moisture does not exceed maximum allowed************/
    for ( dist = 0; dist < Ndist; dist ++ ) {
      for ( veg = 0 ; veg <= Nveg ; veg++ ) {

        for( band = 0; band < options.SNOW_BAND; band++ ) {
	  for( lidx = 0; lidx < options.Nlayer; lidx++ ) {	  

	    if ( cell[dist][veg][band].layer[lidx].moist > soil_con->max_moist[lidx] ) {
              fprintf( stderr, "WARNING: Initial soil moisture (%f mm) exceeds maximum (%f mm) in layer %d for veg tile %d and snow band%d.  Resetting to maximum.\n", cell[dist][veg][band].layer[lidx].moist, soil_con->max_moist[lidx], lidx, veg, band );
              for ( frost_area = 0; frost_area < options.Nfrost; frost_area++)
                cell[dist][veg][band].layer[lidx].ice[frost_area] *= soil_con->max_moist[lidx]/cell[dist][veg][band].layer[lidx].moist;
              cell[dist][veg][band].layer[lidx].moist = soil_con->max_moist[lidx];
	    }

            for ( frost_area = 0; frost_area < options.Nfrost; frost_area++) {
              if (cell[dist][veg][band].layer[lidx].ice[frost_area] > cell[dist][veg][band].layer[lidx].moist)
                cell[dist][veg][band].layer[lidx].ice[frost_area] = cell[dist][veg][band].layer[lidx].moist;
            }
            tmp_moist[lidx] = cell[dist][veg][band].layer[lidx].moist;

	  }
          compute_runoff_and_asat(soil_con, tmp_moist, 0, &(cell[dist][veg][band].asat), &tmp_runoff);
	}

        // Override possible bad values of soil moisture under lake coming from state file
        // (ideally we wouldn't store these in the state file in the first place)
        if (options.LAKES && veg == lake_con.lake_idx) {
          for( lidx = 0; lidx < options.Nlayer; lidx++ ) {
            lake_var->soil.layer[lidx].moist = soil_con->max_moist[lidx];
            for ( frost_area = 0; frost_area < options.Nfrost; frost_area++) {
              if (lake_var->soil.layer[lidx].ice[frost_area] > lake_var->soil.layer[lidx].moist)
                lake_var->soil.layer[lidx].ice[frost_area] = lake_var->soil.layer[lidx].moist;
            }
          }
	}
      }
    }


    /****** initialize moist and ice ************/
    for ( veg = 0 ; veg <= Nveg ; veg++ ) {
      // Initialize soil for existing vegetation types
      Cv = veg_con[veg].Cv;
      
      if ( Cv > 0 ) {
	for( band = 0; band < options.SNOW_BAND; band++ ) {
	  for( lidx = 0; lidx < options.Nlayer; lidx++ ) {
	    moist[veg][band][lidx] = cell[0][veg][band].layer[lidx].moist;

	    for ( frost_area = 0; frost_area < options.Nfrost; frost_area++ )
	      ice[veg][band][lidx][frost_area] = cell[0][veg][band].layer[lidx].ice[frost_area];
	  }
	}
      }
    }

    /******Check that snow pack terms are self-consistent************/
    for ( veg = 0 ; veg <= Nveg ; veg++ ) {
      for ( band = 0 ; band < options.SNOW_BAND ; band++ ) {
        if (snow[veg][band].swq > MAX_SURFACE_SWE) {
          pack_swq = snow[veg][band].swq-MAX_SURFACE_SWE;
          surf_swq = MAX_SURFACE_SWE;
        }
        else {
          pack_swq = 0;
          surf_swq = snow[veg][band].swq;
          snow[veg][band].pack_temp = 0;
        }
        if (snow[veg][band].surf_water > LIQUID_WATER_CAPACITY*surf_swq) {
          snow[veg][band].pack_water += snow[veg][band].surf_water - (LIQUID_WATER_CAPACITY*surf_swq);
          snow[veg][band].surf_water = LIQUID_WATER_CAPACITY*surf_swq;
        }
        if (snow[veg][band].pack_water > LIQUID_WATER_CAPACITY*pack_swq) {
          snow[veg][band].pack_water = LIQUID_WATER_CAPACITY*pack_swq;
        }
      }
    }

  }
  
  /************************************************************************
    CASE 2: Initialize soil if using quick heat flux, and no initial
    soil properties file given
  ************************************************************************/
    
  else if(options.QUICK_FLUX) {
    Nnodes = options.Nnode;

    /* Initialize soil node thicknesses */
    soil_con->dz_node[0]   = soil_con->depth[0];
    soil_con->dz_node[1]   = soil_con->depth[0];
    soil_con->dz_node[2]   = 2. * (dp - 1.5 * soil_con->depth[0]);    
    soil_con->Zsum_node[0] = 0;
    soil_con->Zsum_node[1] = soil_con->depth[0];
    soil_con->Zsum_node[2] = dp;

    for ( veg = 0 ; veg <= Nveg ; veg++ ) {
      // Initialize soil for existing vegetation types
      Cv = veg_con[veg].Cv;
      
      if ( Cv > 0 ) {
	for( band = 0; band < options.SNOW_BAND; band++ ) {

	  /* Initialize soil node temperatures */
	  energy[veg][band].T[0] = surf_temp;
	  energy[veg][band].T[1] = surf_temp;
	  energy[veg][band].T[2] = soil_con->avg_temp;

	  /* Initialize soil layer moisture and ice contents */
	  for ( lidx = 0; lidx < options.Nlayer; lidx++ ) {
	    moist[veg][band][lidx] = cell[0][veg][band].layer[lidx].moist;
	    for ( frost_area = 0; frost_area < options.Nfrost; frost_area++ )
	      ice[veg][band][lidx][frost_area] = 0.;
	  }
	}
      }
    }
  }

  /*****************************************************************
    CASE 3: Initialize Energy Balance Variables if not using quick
    ground heat flux, and no Initial Condition File Given 
  *****************************************************************/
  else if(!options.QUICK_FLUX) {
    for ( veg = 0 ; veg <= Nveg ; veg++ ) {
      // Initialize soil for existing vegetation types
      Cv = veg_con[veg].Cv;
      
      if ( Cv > 0 ) {
	for( band = 0; band < options.SNOW_BAND; band++ ) {
	  
	  if(!options.EXP_TRANS){  
	    /* Initialize soil node temperatures and thicknesses 
	       Nodes set at surface, the depth of the first layer,
	       twice the depth of the first layer, and at the
	       damping depth.  Extra nodes are placed equal distance
	       between the damping depth and twice the depth of the
	       first layer. */
	    
	    soil_con->dz_node[0] = soil_con->depth[0];
	    soil_con->dz_node[1] = soil_con->depth[0];
	    soil_con->dz_node[2] = soil_con->depth[0];

	    soil_con->Zsum_node[0] = 0;
	    soil_con->Zsum_node[1] = soil_con[0].depth[0];
	    Zsum   = 2. * soil_con[0].depth[0];
	    soil_con->Zsum_node[2] = Zsum;
	    tmpdp  = dp - soil_con[0].depth[0] * 2.5;
	    tmpadj = 3.5;
	    for ( index = 3; index < Nnodes-1; index++ ) {
	      if ( FIRST_VEG ) {
		soil_con->dz_node[index] = tmpdp/(((double)Nnodes-tmpadj));
	      }
	      Zsum += (soil_con->dz_node[index]
		       +soil_con->dz_node[index-1])/2.;
	      soil_con->Zsum_node[index] = Zsum;
	    }
	    energy[veg][band].T[0] = surf_temp;
	    for ( index = 1; index < Nnodes; index++ ) {
	      energy[veg][band].T[index] = soil_con->avg_temp;
	    }
	    if ( FIRST_VEG ) {
	      FIRST_VEG = FALSE;
	      soil_con->dz_node[Nnodes-1] = (dp - Zsum 
					     - soil_con->dz_node[Nnodes-2] 
					     / 2. ) * 2.;
	      Zsum += (soil_con->dz_node[Nnodes-2]
		       +soil_con->dz_node[Nnodes-1])/2.;
	      soil_con->Zsum_node[Nnodes-1] = Zsum;
	      if((int)(Zsum*1000+0.5) != (int)(dp*1000+0.5)) {
		sprintf(ErrStr,"Sum of thermal node thicknesses (%f) in initialize_model_state do not equal dp (%f), check initialization procedure",Zsum,dp);
		nrerror(ErrStr);
	      }
	    }
	  }
	  else{ /* exponential grid transformation, EXP_TRANS = TRUE*/
	    
	    if ( FIRST_VEG ) {
	      /*calculate exponential function parameter */
	      Bexp = logf(dp+1.)/(double)(Nnodes-1); //to force Zsum=dp at bottom node
              /* validate Nnodes by requiring that there be at least 3 nodes in the top 50cm */
              if (Nnodes < 5*logf(dp+1.)+1) {
		sprintf(ErrStr,"The number of soil thermal nodes (%d) is too small for the supplied damping depth (%f) with EXP_TRANS set to TRUE, leading to fewer than 3 nodes in the top 50 cm of the soil column.  For EXP_TRANS=TRUE, Nnodes and dp must follow the relationship:\n5*ln(dp+1)<Nnodes-1\nEither set Nnodes to at least %d in the global param file or reduce damping depth to %f in the soil parameter file.  Or set EXP_TRANS to FALSE in the global parameter file.",Nnodes,dp,(int)(5*logf(dp+1.))+2,exp(0.2*(Nnodes-1))+1);
		nrerror(ErrStr);
              }
 
	      for ( index = 0; index <= Nnodes-1; index++ )
		soil_con->Zsum_node[index] = expf(Bexp*index)-1.;
	      if(soil_con->Zsum_node[0] > soil_con->depth[0]) {
		sprintf(ErrStr,"Depth of first thermal node (%f) in initialize_model_state is greater than depth of first soil layer (%f); increase the number of nodes or decrease the thermal damping depth dp (%f)",soil_con->Zsum_node[0],soil_con->depth[0],dp);
		nrerror(ErrStr);
	      }
	    }	    
	    
	    //top node	  
	    index=0;
	    if ( FIRST_VEG )
	      soil_con->dz_node[index] = soil_con->Zsum_node[index+1]-soil_con->Zsum_node[index];
	    energy[veg][band].T[index] = surf_temp;
	    //middle nodes
	    for ( index = 1; index < Nnodes-1; index++ ) {
	      if ( FIRST_VEG ) {
		soil_con->dz_node[index] = (soil_con->Zsum_node[index+1]-soil_con->Zsum_node[index])/2.+(soil_con->Zsum_node[index]-soil_con->Zsum_node[index-1])/2.;
	      }
//	      energy[veg][band].T[index] = exp_interp(soil_con->Zsum_node[index],0.,soil_con[0].dp,
//						      surf_temp,soil_con[0].avg_temp);
              energy[veg][band].T[index] = soil_con->avg_temp;
	    }
	    //bottom node
	    index=Nnodes-1;
	    if ( FIRST_VEG )
	      soil_con->dz_node[index] = soil_con->Zsum_node[index]-soil_con->Zsum_node[index-1];
	    energy[veg][band].T[index] = soil_con->avg_temp;

	  } // end if !EXP_TRANS
	  
	  //initialize moisture and ice for each soil layer
	  for ( lidx = 0; lidx < options.Nlayer; lidx++ ) {
	    moist[veg][band][lidx] = cell[0][veg][band].layer[lidx].moist;
	    for ( frost_area = 0; frost_area < options.Nfrost; frost_area++ )
	      ice[veg][band][lidx][frost_area] = 0.;
	  }
	}
      }
    }
  }

  /*********************************
    CASE 4: Unknown option
  *********************************/
  else {
    for ( veg = 0 ; veg <= Nveg ; veg++ ) {
      // Initialize soil for existing vegetation types
      Cv = veg_con[veg].Cv;

      if ( Cv > 0 ) {
	for( band = 0; band < options.SNOW_BAND; band++ ) {
	  // Initialize soil for existing snow elevation bands
	  if ( soil_con->AreaFract[band] > 0. ) {	  
	    for ( index = 0; index < options.Nlayer; index++ ) {
	      soil_con->dz_node[index] = 1.;
	    }
	  }
	}
      }
    }
  }

  /******************************************
    Initialize soil thermal node properties 
  ******************************************/

  FIRST_VEG = TRUE;
  for ( veg = 0 ; veg <= Nveg ; veg++) {
    // Initialize soil for existing vegetation types
    Cv = veg_con[veg].Cv;

    if ( Cv > 0 ) {
      for( band = 0; band < options.SNOW_BAND; band++ ) {
	// Initialize soil for existing snow elevation bands
	if ( soil_con->AreaFract[band] > 0. ) {
	    
	  /** Set soil properties for all soil nodes **/
	  if(FIRST_VEG) {
	    FIRST_VEG = FALSE;
	    set_node_parameters(soil_con->dz_node, soil_con->Zsum_node, soil_con->max_moist_node,
				soil_con->expt_node, soil_con->bubble_node,
				soil_con->alpha, soil_con->beta,
				soil_con->gamma, soil_con->depth,
				soil_con->max_moist, soil_con->expt, 
				soil_con->bubble, soil_con->quartz, 
				Nnodes, options.Nlayer, soil_con->FS_ACTIVE);	  
	  }
	
	  /* set soil moisture properties for all soil thermal nodes */
	  ErrorFlag = distribute_node_moisture_properties(energy[veg][band].moist,
						energy[veg][band].ice,
						energy[veg][band].kappa_node,
						energy[veg][band].Cs_node,
						soil_con->Zsum_node,
						energy[veg][band].T,
						soil_con->max_moist_node,
						soil_con->expt_node,
						soil_con->bubble_node,
						moist[veg][band], 
						soil_con->depth,
						soil_con->soil_dens_min,
						soil_con->bulk_dens_min,
						soil_con->quartz,
						soil_con->soil_density,
						soil_con->bulk_density,
						soil_con->organic,
						Nnodes, options.Nlayer,
						soil_con->FS_ACTIVE);
	  if ( ErrorFlag == ERROR ) return ( ErrorFlag );

          /* Check node spacing v time step */
          /* (note this is only approximate since heat capacity and conductivity can change considerably during the simulation depending on soil moisture and ice content) */
          if ((options.FROZEN_SOIL && !options.QUICK_FLUX) && !options.IMPLICIT) {
            dt_thresh = 0.5*energy[veg][band].Cs_node[1]/energy[veg][band].kappa_node[1]*pow((soil_con->dz_node[1]),2)/3600; // in hours
            if (global_param->dt > dt_thresh) {
              sprintf(ErrStr,"ERROR: You are currently running FROZEN SOIL with an explicit method (IMPLICIT is set to FALSE).  For the explicit method to be stable, time step %d hours is too large for the given thermal node spacing %f m, soil heat capacity %f J/m3/K, and soil thermal conductivity %f J/m/s/K.  Either set IMPLICIT to TRUE in your global parameter file (this is the recommended action), or decrease time step length to <= %f hours, or decrease the number of soil thermal nodes.",global_param->dt,soil_con->dz_node[1],energy[veg][band].Cs_node[1],energy[veg][band].kappa_node[1],dt_thresh);
              nrerror(ErrStr);
            }
          }

	  /* initialize layer moistures and ice contents */
	  for ( dry = 0; dry < Ndist; dry++ ) {
	    for ( lidx = 0; lidx < options.Nlayer; lidx++ ) {
	      cell[dry][veg][band].layer[lidx].moist = moist[veg][band][lidx];
	      for ( frost_area = 0; frost_area < options.Nfrost; frost_area++ )

		cell[dry][veg][band].layer[lidx].ice[frost_area] = ice[veg][band][lidx][frost_area];
	    }
            if (options.QUICK_FLUX) {
              ErrorFlag = estimate_layer_ice_content_quick_flux(cell[dry][veg][band].layer,
					   soil_con->depth, soil_con->dp,
					   energy[veg][band].T[0], energy[veg][band].T[1],
					   soil_con->avg_temp, soil_con->max_moist, 
					   soil_con->expt, soil_con->bubble, 
					   soil_con->frost_fract, soil_con->frost_slope, 
					   soil_con->FS_ACTIVE);
            }
            else {
	      ErrorFlag = estimate_layer_ice_content(cell[dry][veg][band].layer,
						       soil_con->Zsum_node,
						       energy[veg][band].T,
						       soil_con->max_moist_node,
						       soil_con->expt_node,
						       soil_con->bubble_node,
						       soil_con->depth,
						       soil_con->max_moist,
						       soil_con->expt,
						       soil_con->bubble,
						       soil_con->frost_fract, 
						       soil_con->frost_slope, 
						       Nnodes, options.Nlayer, 
						       soil_con->FS_ACTIVE);
		
	    }
	  }
	    
	  /* Find freezing and thawing front depths */
	  if(!options.QUICK_FLUX && soil_con->FS_ACTIVE) 
	    find_0_degree_fronts(&energy[veg][band], soil_con->Zsum_node, energy[veg][band].T, Nnodes);
	}
      }
    }
  }	

  // initialize miscellaneous energy balance terms
  for ( veg = 0 ; veg <= Nveg ; veg++) {
    for ( band = 0; band < options.SNOW_BAND; band++ ) {
      /* Set fluxes to 0 */
      energy[veg][band].advected_sensible = 0.0;
      energy[veg][band].advection         = 0.0;
      energy[veg][band].AtmosError        = 0.0;
      energy[veg][band].AtmosLatent       = 0.0;
      energy[veg][band].AtmosLatentSub    = 0.0;
      energy[veg][band].AtmosSensible     = 0.0;
      energy[veg][band].canopy_advection  = 0.0;
      energy[veg][band].canopy_latent     = 0.0;
      energy[veg][band].canopy_latent_sub = 0.0;
      energy[veg][band].canopy_refreeze   = 0.0;
      energy[veg][band].canopy_sensible   = 0.0;
      energy[veg][band].deltaCC           = 0.0;
      energy[veg][band].deltaH            = 0.0;
      energy[veg][band].error             = 0.0;
      energy[veg][band].fusion            = 0.0;
      energy[veg][band].grnd_flux         = 0.0;
      energy[veg][band].latent            = 0.0;
      energy[veg][band].latent_sub        = 0.0;
      energy[veg][band].longwave          = 0.0;
      energy[veg][band].LongOverIn        = 0.0;
      energy[veg][band].LongUnderIn       = 0.0;
      energy[veg][band].LongUnderOut      = 0.0;
      energy[veg][band].melt_energy       = 0.0;
      energy[veg][band].NetLongAtmos      = 0.0;
      energy[veg][band].NetLongOver       = 0.0;
      energy[veg][band].NetLongUnder      = 0.0;
      energy[veg][band].NetShortAtmos     = 0.0;
      energy[veg][band].NetShortGrnd      = 0.0;
      energy[veg][band].NetShortOver      = 0.0;
      energy[veg][band].NetShortUnder     = 0.0;
      energy[veg][band].out_long_canopy   = 0.0;
      energy[veg][band].out_long_surface  = 0.0;
      energy[veg][band].refreeze_energy   = 0.0;
      energy[veg][band].sensible          = 0.0;
      energy[veg][band].shortwave         = 0.0;
      energy[veg][band].ShortOverIn       = 0.0;
      energy[veg][band].ShortUnderIn      = 0.0;
      energy[veg][band].snow_flux         = 0.0;
      /* Initial estimate of LongUnderOut for use by snow_intercept() */
      tmp = energy[veg][band].T[0] + KELVIN;
      energy[veg][band].LongUnderOut = STEFAN_B * tmp * tmp * tmp * tmp;
      energy[veg][band].Tfoliage     = Tair + soil_con->Tfactor[band];
    }
  }

  // initialize Tfallback counters
  for ( veg = 0 ; veg <= Nveg ; veg++) {
    for ( band = 0; band < options.SNOW_BAND; band++ ) {
      energy[veg][band].Tfoliage_fbcount = 0;
      energy[veg][band].Tcanopy_fbcount = 0;
      energy[veg][band].Tsurf_fbcount = 0;
      for ( index = 0; index < Nnodes-1; index++ ) {
	energy[veg][band].T_fbcount[index] = 0;
      }
    }
  }

  // Compute treeline adjustment factors
  for ( band = 0; band < options.SNOW_BAND; band++ ) {
    if ( soil_con->AboveTreeLine[band] ) {
      Cv = 0;
      for ( veg = 0 ; veg < veg_con[0].vegetat_type_num ; veg++ ) {
        if ( veg_lib[veg_con[veg].veg_class].overstory )
          Cv += veg_con[veg].Cv;
      }
      TreeAdjustFactor[band] = 1. / ( 1. - Cv );
    }
    else TreeAdjustFactor[band] = 1.;
  }

  return(0);
}


int update_thermal_nodes(dist_prcp_struct    *prcp,
			  int                  Nveg,
			  int                  Nnodes,
			  int                  Ndist,
			  soil_con_struct     *soil_con,
			  veg_con_struct      *veg_con)
/**********************************************************************
  update_thermal_nodes           Jennifer Adam        August 16, 2007

  This routine is run after subsidence occurs (used only for EXCESS_ICE option).
  This routine updates the node depths and interpolates the current
  node temperatures to the new depths, then recalculates the nodal
  thermal properties.  Much of this routine is taken directly from
  initialize_model_state.

  Modifications:
  2009-Feb-09 Removed dz_node from call to
	      distribute_node_moisture_properties.			KAC via TJB
  2009-Feb-09 Removed dz_node from call to find_0_degree_front.		KAC via TJB
  2012-Jan-16 Removed LINK_DEBUG code					BN
  2013-Dec-26 Removed EXCESS_ICE option.				TJB
**********************************************************************/
{
  extern option_struct options;
  extern veg_lib_struct *veg_lib;
  char     ErrStr[MAXSTRING];
  char     FIRST_VEG;
  int      veg, index, dist;
  int      lidx;
  int      dry;
  int      band;
  int      ErrorFlag;
  double   Cv;
  double   Zsum, dp;
  double   tmpdp, tmpadj, Bexp;
  double   moist[MAX_VEG][MAX_BANDS][MAX_LAYERS];

  cell_data_struct     ***cell;
  energy_bal_struct     **energy;

  double Tnode_prior[MAX_NODES];
  double Zsum_prior[MAX_NODES];

  cell    = prcp->cell;
  energy  = prcp->energy;
  
  dp = soil_con->dp;

  FIRST_VEG = TRUE;

  /*****************************************************************
    Update soil thermal node depths, thicknesses, and temperatures.
    CASE 3: Initialize Energy Balance Variables if not using quick
    ground heat flux, and no Initial Condition File Given 
  *****************************************************************/

  /*****************************************************************
    Update soil thermal node depths and thicknesses.
  *****************************************************************/
  //set previous Zsum
  for ( index = 0; index < Nnodes; index++ ) 
    Zsum_prior[index] = soil_con->Zsum_node[index];

  if(!options.EXP_TRANS){  
    /* Nodes set at surface, the depth of the first layer,
       twice the depth of the first layer, and at the
       damping depth.  Extra nodes are placed equal distance
       between the damping depth and twice the depth of the
       first layer. */
    
    soil_con->dz_node[0] = soil_con->depth[0];
    soil_con->dz_node[1] = soil_con->depth[0];
    soil_con->dz_node[2] = soil_con->depth[0];	  
    soil_con->Zsum_node[0] = 0;
    soil_con->Zsum_node[1] = soil_con[0].depth[0];
    Zsum   = 2. * soil_con[0].depth[0];
    soil_con->Zsum_node[2] = Zsum;
    tmpdp  = dp - soil_con[0].depth[0] * 2.5;
    tmpadj = 3.5;
    for ( index = 3; index < Nnodes-1; index++ ) {
      soil_con->dz_node[index] = tmpdp/(((double)Nnodes-tmpadj));
      Zsum += (soil_con->dz_node[index]
	       +soil_con->dz_node[index-1])/2.;
      soil_con->Zsum_node[index] = Zsum;
    }
    soil_con->dz_node[Nnodes-1] = (dp - Zsum 
				   - soil_con->dz_node[Nnodes-2] 
				   / 2. ) * 2.;
    Zsum += (soil_con->dz_node[Nnodes-2]
	     +soil_con->dz_node[Nnodes-1])/2.;
    soil_con->Zsum_node[Nnodes-1] = Zsum;
    if((int)(Zsum*1000+0.5) != (int)(dp*1000+0.5)) {
      sprintf(ErrStr,"Sum of thermal node thicknesses (%f) in initialize_model_state do not equal dp (%f), check initialization procedure",Zsum,dp);
      nrerror(ErrStr);
    }
  }
  else{ /* exponential grid transformation, EXP_TRANS = TRUE*/
    
    /*calculate exponential function parameter */
    Bexp = logf(dp+1.)/(double)(Nnodes-1); //to force Zsum=dp at bottom node
    for ( index = 0; index <= Nnodes-1; index++ )
      soil_con->Zsum_node[index] = expf(Bexp*index)-1.;
    
    //top node	  
    index=0;
    soil_con->dz_node[index] = soil_con->Zsum_node[index+1]-soil_con->Zsum_node[index];
    //middle nodes
    for ( index = 1; index < Nnodes-1; index++ ) {
      soil_con->dz_node[index] = (soil_con->Zsum_node[index+1]-soil_con->Zsum_node[index])/2.+(soil_con->Zsum_node[index]-soil_con->Zsum_node[index-1])/2.;
    }
    //bottom node
    index=Nnodes-1;
    soil_con->dz_node[index] = soil_con->Zsum_node[index]-soil_con->Zsum_node[index-1];
  }
#if VERBOSE
  fprintf(stderr,"More updated parameters in soil_con: dz_node and Zsum_node.\n");
#endif

  /******************************************
    Update soil thermal node temperatures via linear interpolation.
  ******************************************/
  for ( veg = 0 ; veg <= Nveg ; veg++ ) {
    // Initialize soil for existing vegetation types
    Cv = veg_con[veg].Cv;
    
    if ( Cv > 0 ) {
      for( band = 0; band < options.SNOW_BAND; band++ ) {
	if ( soil_con->AreaFract[band] > 0. ) {
	  //set previous temperatures
	  for ( index = 0; index < Nnodes; index++ ) 
	    Tnode_prior[index] = energy[veg][band].T[index];
	  //top node: no need to update surface temperature
	  //remaining nodes
	  for ( index = 1; index < Nnodes; index++ ) {
	    energy[veg][band].T[index] = linear_interp(soil_con->Zsum_node[index],Zsum_prior[index-1],Zsum_prior[index],Tnode_prior[index-1],Tnode_prior[index]);	
	  }//node
	}	
      }//band
    }
  }//veg

  /******************************************
    Update soil thermal node properties 
  ******************************************/  
  FIRST_VEG = TRUE;
  for ( veg = 0 ; veg <= Nveg ; veg++) {
    // Initialize soil for existing vegetation types
    Cv = veg_con[veg].Cv;

    if ( Cv > 0 ) {
      for( band = 0; band < options.SNOW_BAND; band++ ) {
	// Initialize soil for existing snow elevation bands
	if ( soil_con->AreaFract[band] > 0. ) {
	  /** Set soil properties for all soil nodes **/
	  if(FIRST_VEG) {
	    FIRST_VEG = FALSE;
	    set_node_parameters(soil_con->dz_node, soil_con->Zsum_node, soil_con->max_moist_node,
				  soil_con->expt_node, soil_con->bubble_node,
				  soil_con->alpha, soil_con->beta,
				  soil_con->gamma, soil_con->depth,
				  soil_con->max_moist, soil_con->expt, 
				  soil_con->bubble, soil_con->quartz, 
				  Nnodes, options.Nlayer, soil_con->FS_ACTIVE);	  
	  }

	  for ( lidx = 0; lidx < options.Nlayer; lidx++ ) 
	    moist[veg][band][lidx] = cell[0][veg][band].layer[lidx].moist;

	  /* set soil moisture properties for all soil thermal nodes */
	  if ( !( options.LAKES && veg_con->LAKE != 0 ) ) {
	    ErrorFlag = distribute_node_moisture_properties(energy[veg][band].moist,
						  energy[veg][band].ice,
						  energy[veg][band].kappa_node,
						  energy[veg][band].Cs_node,
						  soil_con->Zsum_node,
						  energy[veg][band].T,
						  soil_con->max_moist_node,
						  soil_con->expt_node,
						  soil_con->bubble_node,
						  moist[veg][band],
						  soil_con->depth,
						  soil_con->soil_dens_min,
						  soil_con->bulk_dens_min,
						  soil_con->quartz,
						  soil_con->soil_density,
						  soil_con->bulk_density,
						  soil_con->organic,
						  Nnodes, options.Nlayer,
						  soil_con->FS_ACTIVE);
	    if ( ErrorFlag == ERROR ) return ( ErrorFlag );
	  }

	  /* initialize layer moistures and ice contents */
	  for ( dry = 0; dry < Ndist; dry++ ) {	      
	    if ( !( options.LAKES && veg_con->LAKE != 0 ) ) {
              if (options.QUICK_FLUX) {
                ErrorFlag = estimate_layer_ice_content_quick_flux(cell[dry][veg][band].layer,
					   soil_con->depth, soil_con->dp,
					   energy[veg][band].T[0], energy[veg][band].T[1],
					   soil_con->avg_temp, soil_con->max_moist, 
					   soil_con->expt, soil_con->bubble, 
					   soil_con->frost_fract, soil_con->frost_slope, 
					   soil_con->FS_ACTIVE);
              }
              else {
	        ErrorFlag = estimate_layer_ice_content(cell[dry][veg][band].layer,
						       soil_con->Zsum_node,
						       energy[veg][band].T,
						       soil_con->max_moist_node,
						       soil_con->expt_node,
						       soil_con->bubble_node,
						       soil_con->depth,
						       soil_con->max_moist,
						       soil_con->expt,
						       soil_con->bubble,
						       soil_con->frost_fract, 
						       soil_con->frost_slope, 
						       Nnodes, options.Nlayer, 
						       soil_con->FS_ACTIVE);	      
	      }
	    }
	  }
	    
	  /* Find freezing and thawing front depths */
	  if(!options.QUICK_FLUX && soil_con->FS_ACTIVE) 
	    if ( !( options.LAKES && veg_con->LAKE != 0 ) ) 
	      find_0_degree_fronts(&energy[veg][band], soil_con->Zsum_node, energy[veg][band].T, Nnodes);
	}
      }//band
    }
  }//veg	

  return(0);  
}<|MERGE_RESOLUTION|>--- conflicted
+++ resolved
@@ -119,17 +119,13 @@
   2013-Jul-25 Moved computation of tmp_moist argument of
 	      compute_runoff_and_asat() so that it would always be
 	      initialized.						TJB
-<<<<<<< HEAD
   2013-Dec-26 Removed EXCESS_ICE option.				TJB
   2013-Dec-27 Moved SPATIAL_FROST to options_struct.			TJB
   2013-Dec-27 Removed QUICK_FS option.					TJB
   2014-Jan-13 Added validation of Nnodes and dp for EXP_TRANS=TRUE.	TJB
-=======
-  2014-Jan-13 Added validation of Nnodes and dp for EXP_TRANS=TRUE.	TJB
   2014-Feb-09 Made non-spinup initial temperatures more consistent with
 	      annual average air temperature and bottom boundary
-	      temperature.						TJB
->>>>>>> b3afdc40
+	      temperature.
 **********************************************************************/
 {
   extern option_struct options;
@@ -431,8 +427,8 @@
 	  }
 	  else{ /* exponential grid transformation, EXP_TRANS = TRUE*/
 	    
+	    /*calculate exponential function parameter */
 	    if ( FIRST_VEG ) {
-	      /*calculate exponential function parameter */
 	      Bexp = logf(dp+1.)/(double)(Nnodes-1); //to force Zsum=dp at bottom node
               /* validate Nnodes by requiring that there be at least 3 nodes in the top 50cm */
               if (Nnodes < 5*logf(dp+1.)+1) {
