--- conflicted
+++ resolved
@@ -1870,16 +1870,7 @@
 }
 
 int water_balance (lake_var_struct *lake, lake_con_struct lake_con, int dt, dist_prcp_struct *prcp,
-<<<<<<< HEAD
 		    int rec, int iveg,int band, double lakefrac, soil_con_struct soil_con, veg_con_struct veg_con)
-=======
-		    int rec, int iveg,int band, double lakefrac, soil_con_struct soil_con,
-#if EXCESS_ICE
-		    veg_con_struct veg_con, int SubsidenceUpdate, double total_meltwater)
-#else
-		    veg_con_struct veg_con)
-#endif
->>>>>>> a925fe8e
 /**********************************************************************
  * This routine calculates the water balance of the lake
  
@@ -1937,14 +1928,10 @@
   2011-Mar-07 Fixed bug in computation of lake->soil.runoff, baseflow, etc .	TJB
   2011-Mar-31 Fixed typo in declaration of frost_fract.				TJB
   2011-Sep-22 Added logic to handle lake snow cover extent.			TJB
-<<<<<<< HEAD
   2013-Jul-25 Added soil carbon terms.						TJB
   2013-Dec-26 Removed EXCESS_ICE option.				TJB
   2013-Dec-27 Moved SPATIAL_FROST to options_struct.			TJB
   2013-Dec-27 Removed QUICK_FS option.					TJB
-=======
-  2014-Feb-13 Fixed typos in EXCESS_ICE code.					TJB
->>>>>>> a925fe8e
 **********************************************************************/
 {
   extern option_struct   options;
