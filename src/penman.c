--- conflicted
+++ resolved
@@ -22,22 +22,16 @@
 		if (vpd > 0.0 && evap < 0.0)
 	      to
 		if (vpd >= 0.0 && evap < 0.0)
-	      to correctly handle evap when vpd == 0.0.				TJB
+	      to correctly handle evap when vpd == 0.0.			TJB
   2009-Jun-09 Moved calculation of canopy resistance from penman() into
 	      separate function calc_rc().  Also allowed for reference
-	      crop case in calc_rc().						TJB
+	      crop case in calc_rc().					TJB
   2009-Jun-09 Removed unnecessary functions quick_penman() and
-<<<<<<< HEAD
-	      compute_penman_constants().					TJB
-  2013-Jul-25 Added calc_rc_ps(), which computes canopy resistance based on
-	      photosynthetic demand.						TJB
-=======
 	      compute_penman_constants().				TJB
   2013-Jul-25 Added calc_rc_ps(), which computes canopy resistance
 	      based on photosynthetic demand.				TJB
   2014-May-05 Moved pre-compile constants CLOSURE, RSMAX, and
 	      VPDMINFACTOR to vicNl_def.h.				TJB
->>>>>>> 3e34b7ef
 
 ********************************************************************************/
 #include <stdio.h>
@@ -45,13 +39,9 @@
 #include <string.h>
 #include <vicNl.h>
 
-<<<<<<< HEAD
 #define CLOSURE 4000		/** Pa **/
 #define RSMAX 5000
 #define VPDMINFACTOR 0.1
-=======
-static char vcid[] = "$Id: penman.c,v 5.3.2.1 2009/06/09 09:54:11 vicadmin Exp $";
->>>>>>> 3e34b7ef
 
 double calc_rc(double rs, 
 	       double net_short, 
@@ -209,13 +199,6 @@
   }
 
 }
-<<<<<<< HEAD
-
-#undef CLOSURE
-#undef RSMAX
-#undef VPDMINFACTOR
-=======
->>>>>>> 3e34b7ef
 
 double penman(double tair,
 	      double elevation,
