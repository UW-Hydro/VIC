#include <stdio.h>
#include <stdlib.h>
#include <vicNl.h>

<<<<<<< HEAD
=======
static char vcid[] = "$Id$";

>>>>>>> 3e34b7ef
int  put_data(all_vars_struct   *all_vars,
	      atmos_data_struct *atmos,
              soil_con_struct   *soil_con,
	      veg_con_struct    *veg_con,
              lake_con_struct   *lake_con,
              out_data_file_struct   *out_data_files,
              out_data_struct   *out_data,
              save_data_struct  *save_data,
	      dmy_struct        *dmy,
              int                rec)
/**********************************************************************
	put_data.c	Dag Lohmann		January 1996

  This routine converts data units, and stores finalized values
  in an array for later output to the output files.

  modifications:
  06-24-98  modified for new distributed presipitation data structures KAC
  01-20-00 modified to deal with simplified frozen soil moisture layers
           and frost depth / thaw depth accounting                 KAC
  03-08-00 modified to eliminate extra lines for storing bare
           soil variables.                                         KAC
  6-8-2000 modified to handle spatially distribute frozen soil     KAC
  10-6-2000 modified to handle partial snow cover                  KAC
  02-27-01 modified to output lake model variables                 KAC
  11-18-02 updated output of lake variables to reflect algorithm
           changes.  Also added output variables for blowing snow
           algorithm.                                              LCB
  03-12-03 modified to add additional energy balance variable storage
           when output of snow bands is selected.                  KAC
  03-12-03 Modifed to add AboveTreeLine to soil_con_struct so that
           the model can make use of the computed treeline.     KAC
  30-Oct-03 Snow_flux was incorrectly set to Tcanopy.  Fixed.   TJB
  25-Aug-04 Sub_snow was incorrectly set to blowing_flux.  Now it is
            set to vapor_flux.                                  TJB
  28-Sep-04 Now out_data->aero_resist stores the aerodynamic resistance
            used in flux calculations.                          TJB
  2005-Mar-24 Modified to compute ALMA output variables.        TJB
  2005-Apr-23 Now aero_cond is aggregated instead of aero_resist.       TJB
  2006-Sep-23 Implemented flexible output configuration; uses the new
              out_data and out_data_files structures; removed the
              OPTIMIZE and LDAS_OUTPUT options; uses the
	      new save_data structure; implemented aggregation.		TJB
  2006-Oct-10 Shortened the names of output variables whose names were
	      too long; fixed typos in others; created new OUT_IN_LONG
	      variable.							TJB
  2006-Nov-07 Added OUT_SOIL_TNODE.					TJB
  2006-Nov-07 Assigned value to overstory.				TJB
  2006-Nov-07 Removed LAKE_MODEL option.				TJB
  2006-Nov-30 Added OUT_DELSURFSTOR.					TJB
  2006-Nov-30 Convert pressure and vapor pressure to kPa for output.	TJB
  2006-Dec-20 Changed OUT_SURF_TEMP from average of T[0] and T[1] to
	      direct assignment of T[0].				TJB
  2007-Apr-21 Moved initialization of tmp_fract to immediately before the
	      SPATIAL_FROST block, so that it would be initialized in all
	      cases.							TJB
  2007-Aug-17 Added EXCESS_ICE output variables.			JCA
  2007-Aug-22 Added OUT_WATER_ERROR as output variable.			JCA
  2007-Nov-06 Lake area is now the larger of lake.areai and lake.sarea.
	      Added wetland canopyevap and canopy_vapor_flux to grid
	      cell flux aggregation.					LCB via TJB
  2008-Apr-21 Made computation of out_data[OUT_SURFSTOR] more robust.	TJB
  2008-Sep-09 Calculate sarea in order to output lake surface area at
	      the end of the time step.  The stored variable
	      lake->sarea represents the sarea from the beginning of
	      the time step, not the updated value from the end of the
	      time step.						LCB via TJB
  2008-Sep-09 Added SOIL_TNODE_WL as an output variable, the soil
	      temperature in the wetland fraction of the grid cell.	LCB via TJB
  2008-Sep-09 Allow output of wetland frost/thaw depths even if Clake
	      is 1.0 since wetland energy balance is always computed.	LCB via TJB
  2008-Sep-09 Lake depth assignment moved up to precede sarea
	      assignment.						LCB via TJB
  2008-Sep-09 Check to make sure that area > 0.0 when checking to see
	      if ice area > sarea.					LCB via TJB
  2008-Oct-23 Changed data type of put_data() to be int so that it
	      can return ErrorFlag.					TJB
  2009-Jan-12 Added a final return of (0) since the data type of put_data()
	      is int rather than void.					TJB
  2009-Jan-16 Modified aero_resist_used and Ra_used to become arrays of
	      two elements (surface and overstory); added
	      options.AERO_RESIST_CANSNOW.				TJB
  2009-Jan-16 Added AERO_COND1&2 and AERO_RESIST1&2 to track
	      surface and overstory values; changed AERO_COND
	      and AERO_RESIST to track "scene" values.			TJB
  2009-Feb-09 Removed checks on PRT_SNOW_BAND option.			TJB
  2009-Feb-22 Added OUT_VPD.						TJB
  2009-May-17 Added OUT_ASAT.						TJB
  2009-Jun-09 Modified to use extension of veg_lib structure to contain
	      bare soil information.					TJB
  2009-Jun-09 Added OUT_PET_*, potential evap computed for various
	      reference land cover types.				TJB
  2009-Jun-09 Cell_data structure now only stores final aero_resist
	      values (called "aero_resist").  Preliminary uncorrected
	      aerodynamic resistances for current vegetation and various
	      reference land cover types for use in potential evap
	      calculations is stored in temporary array aero_resist.	TJB
  2009-Jun-19 Added T flag to indicate whether TFALLBACK occurred.	TJB
  2009-Jul-31 Modified so that wetland veg is now included in main loop
	      over veg tiles and aggregated the same way as all other
	      veg tiles.						TJB
  2009-Aug-28 OUT_LAKE_ICE_TEMP and OUT_LAKE_SURF_TEMP are [C].		TJB
  2009-Sep-19 Added T fbcount to count TFALLBACK occurrences.		TJB
  2009-Sep-28 Created collect_wb_terms and collect_eb_terms to handle
	      summing of storages and fluxes from upland veg tiles,
	      wetland veg tile, and lake.  Added logic to handle an
	      initial (pre-simulation) call for purpose of initializing
	      water and energy balance checks.				TJB
  2009-Sep-30 Miscellaneous fixes for lake model.			TJB
  2009-Oct-05 Modifications for taking changes in lake area into account.	TJB
  2009-Oct-08 Extended T fallback scheme to snow and ice T.		TJB
  2009-Nov-09 Changed definition of sarea to include ice extent.	LCB via TJB
  2009-Nov-15 Redirected T fallback messages to stderr.			TJB
  2009-Dec-11 Added logic for initialization of save_data structure.	TJB
  2010-Feb-14 Added OUT_LAKE_AREA_FRAC.					TJB
  2010-Mar-31 Added OUT_RUNOFF_IN.					TJB
  2010-Sep-24 Renamed RUNOFF_IN and OUT_RUNOFF_IN to CHANNEL_IN and
	      OUT_LAKE_CHAN_IN, respectively.  Renamed OUT_EVAP_LAKE
	      to OUT_LAKE_EVAP.  Added other lake water balance terms
	      to set of output variables.  Added volumetric versions 
	      of these too.						TJB
  2010-Nov-02 Added OUT_LAKE_RCHRG, OUT_LAKE_RCHRG_V, OUT_RO_IN,
	      OUT_LAKE_RO_IN_V, OUT_LAKE_VAPFLX, and OUT_LAKE_VAPFLX_V.	TJB
  2010-Nov-02 Changed units of lake_var moisture fluxes to volume (m3).	TJB
  2010-Nov-11 Moved assignment of all OUT_LAKE* variables outside
	      collect_wb_terms().  Added lakefactor to collect_wb_terms()
	      arg list.							TJB
  2010-Nov-21 Added OUT_LAKE_DSTOR, OUT_LAKE_DSTOR_V, OUT_LAKE_DSWE,
	      OUT_LAKE_DSWE_V, OUT_LAKE_SWE, and OUT_LAKE_SWE_V.	TJB
  2010-Nov-26 Changed += to = in assignment of OUT_LAKE_* variables.	TJB
  2010-Dec-01 Added OUT_ZWT.						TJB
  2011-Mar-01 Added OUT_ZWT2, OUT_ZWT3, and OUT_ZWTL.			TJB
  2011-Mar-31 Added frost_fract to collect_wb_terms() arglist.		TJB
  2011-Nov-04 Added OUT_TSKC.						TJB
  2012-Jan-16 Removed LINK_DEBUG code					BN
  2012-Feb-07 Removed OUT_ZWT2 and OUT_ZWTL; renamed OUT_ZWT3 to
	      OUT_ZWT_LUMPED.						TJB
  2012-Oct-25 Fixed sign errors in flux summations in call to calc_energy_balance_error().
	      Changed calc_energy_balance_error() to return the error, and
	      now out_data[OUT_ENERGY_ERROR].data[0] is assigned to this
	      error.  Corrected the setting of rad_temp when there is snow
	      in the canopy to Tfoliage (canopy snow temperature) instead
	      of Tcanopy (canopy air temperature).			CL via TJB
  2013-Jul-25 Added OUT_CATM, OUT_COSZEN, OUT_FDIR, and OUT_PAR.	TJB
  2013-Jul-25 Added OUT_GPP, OUT_RAUT, OUT_NPP, and OUT_APAR.		TJB
  2013-Jul-25 Added OUT_LITTERFALL, OUT_RHET, OUT_NEE, OUT_CLITTER,
	      OUT_CINTER, and OUT_CSLOW. 				TJB
  2013-Dec-26 Removed EXCESS_ICE option.				TJB
  2013-Dec-27 Moved SPATIAL_FROST to options_struct.			TJB
  2014-Mar-28 Removed DIST_PRCP option.					TJB
<<<<<<< HEAD
=======
  2014-Apr-25 Added OUT_LAI.						TJB
  2014-Apr-25 Added OUT_VEGCOVER.					TJB
>>>>>>> 3e34b7ef
**********************************************************************/
{
  extern global_param_struct global_param;
  extern veg_lib_struct  *veg_lib;
  extern option_struct    options;
  int                     veg;
  int                     index;
  int                     band;
  int                     Nbands;
  int                     overstory;
  int                     HasVeg;
  int                     IsWet;
  char              *AboveTreeLine;
  double            *AreaFract;
  double            *depth;
  double            *dz;
  double            *frost_fract;
  double             frost_slope;
  double             dp;
  int                skipyear;
  double                  Cv;
  double                  Clake;
  double                  Cv_save;
  double                  cv_baresoil;
  double                  cv_veg;
  double                  cv_overstory;
  double                  cv_snow;
  double                  inflow;
  double                  outflow;
  double                  storage;
  double                  TreeAdjustFactor[MAX_BANDS];
  double                  ThisAreaFract;
  double                  ThisTreeAdjust;
  int                     n;
  int                     v;
  int                     i;
  int                     dt_sec;
  int                     out_dt_sec;
  int                     out_step_ratio;
  static int              step_count;
  int                     ErrorFlag;
  static int              Tfoliage_fbcount_total;
  static int              Tcanopy_fbcount_total;
  static int              Tsnowsurf_fbcount_total;
  static int              Tsurf_fbcount_total;
  static int              Tsoil_fbcount_total;

  cell_data_struct      **cell;
  energy_bal_struct     **energy;
  lake_var_struct         lake_var;
  snow_data_struct      **snow;
  veg_var_struct        **veg_var;

  cell    = all_vars->cell;
  energy  = all_vars->energy;
  lake_var = all_vars->lake_var;
  snow    = all_vars->snow;
  veg_var = all_vars->veg_var;

  AboveTreeLine = soil_con->AboveTreeLine;
  AreaFract = soil_con->AreaFract;
  depth = soil_con->depth;
  dz = soil_con->dz_node;
  frost_fract = soil_con->frost_fract;
  frost_slope = soil_con->frost_slope;
  dp = soil_con->dp;
  skipyear = global_param.skipyear;
  dt_sec = global_param.dt*SECPHOUR;
  out_dt_sec = global_param.out_dt*SECPHOUR;
  out_step_ratio = (int)(out_dt_sec/dt_sec);
  if (rec >= 0) step_count++;
  if (rec == 0) {
    Tsoil_fbcount_total = 0;
    Tsurf_fbcount_total = 0;
    Tsnowsurf_fbcount_total = 0;
    Tcanopy_fbcount_total = 0;
    Tfoliage_fbcount_total = 0;
  }

  // Compute treeline adjustment factors
  for ( band = 0; band < options.SNOW_BAND; band++ ) {
    if ( AboveTreeLine[band] ) {
      Cv = 0;
      for ( veg = 0 ; veg < veg_con[0].vegetat_type_num ; veg++ ) {
	if ( veg_lib[veg_con[veg].veg_class].overstory ) {
          if (options.LAKES && veg_con[veg].LAKE) {
            if (band == 0) {
              // Fraction of tile that is flooded
              Clake = lake_var.sarea/lake_con->basin[0];
	      Cv += veg_con[veg].Cv*(1-Clake);
            }
          }
          else {
	    Cv += veg_con[veg].Cv;
          }
        }
      }
      TreeAdjustFactor[band] = 1. / ( 1. - Cv );
    }
    else TreeAdjustFactor[band] = 1.;
    if ( TreeAdjustFactor[band] != 1 && rec == 0 )
      fprintf( stderr, "WARNING: Tree adjust factor for band %i is equal to %f.\n", band, TreeAdjustFactor[band] );
  }

  cv_baresoil = 0;
  cv_veg = 0;
  cv_overstory = 0;
  cv_snow = 0;

  // Initialize output data to zero
  zero_output_list(out_data);

  // Set output versions of input forcings
  out_data[OUT_AIR_TEMP].data[0]  = atmos->air_temp[NR];
  out_data[OUT_CATM].data[0]      = atmos->Catm[NR]*1e6;
  out_data[OUT_COSZEN].data[0]    = atmos->coszen[NR];
  out_data[OUT_DENSITY].data[0]   = atmos->density[NR];
  out_data[OUT_FDIR].data[0]      = atmos->fdir[NR];
  out_data[OUT_LONGWAVE].data[0]  = atmos->longwave[NR];
  out_data[OUT_PAR].data[0]       = atmos->par[NR];
  out_data[OUT_PREC].data[0]      = atmos->out_prec; // mm over grid cell
  out_data[OUT_PRESSURE].data[0]  = atmos->pressure[NR]/kPa2Pa;
  out_data[OUT_QAIR].data[0]      = EPS * atmos->vp[NR]/atmos->pressure[NR];
  out_data[OUT_RAINF].data[0]     = atmos->out_rain; // mm over grid cell
  out_data[OUT_REL_HUMID].data[0] = 100.*atmos->vp[NR]/(atmos->vp[NR]+atmos->vpd[NR]);
  if (options.LAKES && lake_con->Cl[0] > 0)
    out_data[OUT_LAKE_CHAN_IN].data[0] = atmos->channel_in[NR]; // mm over grid cell
  else
    out_data[OUT_LAKE_CHAN_IN].data[0] = 0;
  out_data[OUT_SHORTWAVE].data[0] = atmos->shortwave[NR];
  out_data[OUT_SNOWF].data[0]     = atmos->out_snow; // mm over grid cell
  out_data[OUT_TSKC].data[0]      = atmos->tskc[NR];
  out_data[OUT_VP].data[0]        = atmos->vp[NR]/kPa2Pa;
  out_data[OUT_VPD].data[0]       = atmos->vpd[NR]/kPa2Pa;
  out_data[OUT_WIND].data[0]      = atmos->wind[NR];
 
  /****************************************
    Store Output for all Vegetation Types (except lakes)
  ****************************************/
  for ( veg = 0 ; veg <= veg_con[0].vegetat_type_num ; veg++) {

    Cv = veg_con[veg].Cv;
    Clake = 0;
    Nbands = options.SNOW_BAND;
    IsWet = 0;

    if (veg < veg_con[0].vegetat_type_num)
      HasVeg = 1;
    else
      HasVeg = 0;

    if ( Cv > 0) {

      // Check if this is lake/wetland tile
      if (options.LAKES && veg_con[veg].LAKE) {
        Clake = lake_var.sarea/lake_con->basin[0];
        Nbands = 1;
        IsWet = 1;
      }

      overstory = veg_lib[veg_con[veg].veg_class].overstory;

      /*********************************
        Store Output for all Bands 
      *********************************/
      for(band=0;band<Nbands;band++) {

        ThisAreaFract = AreaFract[band];
        ThisTreeAdjust = TreeAdjustFactor[band];
        if (IsWet) {
          ThisAreaFract = 1;
          ThisTreeAdjust = 1;
        }

        if(ThisAreaFract > 0. && ( veg == veg_con[0].vegetat_type_num
           || ( !AboveTreeLine[band] || (AboveTreeLine[band] && !overstory)))) {

          /** compute running totals of various landcovers **/
          if (HasVeg)
            cv_veg += Cv * ThisAreaFract * ThisTreeAdjust;
          else
            cv_baresoil += Cv * ThisAreaFract * ThisTreeAdjust;
          if (overstory)
            cv_overstory += Cv * ThisAreaFract * ThisTreeAdjust;
          if (snow[veg][band].swq> 0.0)
            cv_snow += Cv * ThisAreaFract * ThisTreeAdjust;

	  /*********************************
            Record Water Balance Terms 
	  *********************************/
          collect_wb_terms(cell[veg][band],
                           veg_var[veg][band],
                           snow[veg][band],
                           lake_var,
                           Cv,
                           ThisAreaFract,
                           ThisTreeAdjust,
                           HasVeg,
                           0,
                           (1-Clake),
                           overstory,
                           depth,
                           frost_fract,
                           out_data);

	  /**********************************
	    Record Energy Balance Terms
	  **********************************/
          collect_eb_terms(energy[veg][band],
                           snow[veg][band],
                           cell[veg][band],
                           &Tsoil_fbcount_total,
                           &Tsurf_fbcount_total,
                           &Tsnowsurf_fbcount_total,
                           &Tcanopy_fbcount_total,
                           &Tfoliage_fbcount_total,
                           Cv,
                           ThisAreaFract,
                           ThisTreeAdjust,
                           HasVeg,
                           0,
                           (1-Clake),
                           overstory,
                           band,
                           depth,
                           dz,
                           frost_fract,
                           frost_slope,
                           out_data);

          // Store Wetland-Specific Variables

          if (IsWet) {
            // Wetland soil temperatures
            for(i=0;i<options.Nnode;i++) {
              out_data[OUT_SOIL_TNODE_WL].data[i] = energy[veg][band].T[i];
            }
          }

          /**********************************
            Record Lake Variables
          **********************************/
          if (IsWet) {

            // Override some variables of soil under lake with those of wetland
            // This is for those variables whose lake values shouldn't be included
            // in grid cell average
            // Note: doing this for eb terms will lead to reporting of eb errors 
            // this should be fixed when we implement full thermal solution beneath lake
            for (i=0; i<MAX_FRONTS; i++) {
              lake_var.energy.fdepth[i]      = energy[veg][band].fdepth[i];
              lake_var.energy.tdepth[i]      = energy[veg][band].fdepth[i];
            }
            for (i=0; i<options.Nnode; i++) {
              lake_var.energy.ice[i]         = energy[veg][band].ice[i];
              lake_var.energy.T[i]           = energy[veg][band].T[i];
            }
            for (i=0; i<N_PET_TYPES; i++) {
              lake_var.soil.pot_evap[i]      = cell[veg][band].pot_evap[i];
            }
            lake_var.soil.rootmoist          = cell[veg][band].rootmoist;
            lake_var.energy.deltaH           = energy[veg][band].deltaH;
            lake_var.energy.fusion           = energy[veg][band].fusion;
            lake_var.energy.grnd_flux        = energy[veg][band].grnd_flux;


  	    /*********************************
              Record Water Balance Terms 
	    *********************************/
            collect_wb_terms(lake_var.soil,
                             veg_var[0][0],
                             lake_var.snow,
                             lake_var,
                             Cv,
                             ThisAreaFract,
                             ThisTreeAdjust,
                             0,
                             1,
                             Clake,
                             overstory,
                             depth,
                             frost_fract,
                             out_data);

	    /**********************************
	      Record Energy Balance Terms
	    **********************************/
            collect_eb_terms(lake_var.energy,
                             lake_var.snow,
                             lake_var.soil,
                             &Tsoil_fbcount_total,
                             &Tsurf_fbcount_total,
                             &Tsnowsurf_fbcount_total,
                             &Tcanopy_fbcount_total,
                             &Tfoliage_fbcount_total,
                             Cv,
                             ThisAreaFract,
                             ThisTreeAdjust,
                             0,
                             1,
                             Clake,
                             overstory,
                             band,
                             depth,
                             dz,
                             frost_fract,
                             frost_slope,
                             out_data);

            // Store Lake-Specific Variables

            // Lake ice
            if (lake_var.new_ice_area > 0.0) {
              out_data[OUT_LAKE_ICE].data[0]   = (lake_var.ice_water_eq/lake_var.new_ice_area) * ice_density / RHO_W;
              out_data[OUT_LAKE_ICE_TEMP].data[0]   = lake_var.tempi;
              out_data[OUT_LAKE_ICE_HEIGHT].data[0] = lake_var.hice;
              out_data[OUT_LAKE_SWE].data[0] = lake_var.swe/lake_var.areai; // m over lake ice
              out_data[OUT_LAKE_SWE_V].data[0] = lake_var.swe; // m3
            }
            else {
              out_data[OUT_LAKE_ICE].data[0]   = 0.0;
              out_data[OUT_LAKE_ICE_TEMP].data[0]   = 0.0;
              out_data[OUT_LAKE_ICE_HEIGHT].data[0]   = 0.0;
              out_data[OUT_LAKE_SWE].data[0]   = 0.0;
              out_data[OUT_LAKE_SWE_V].data[0]   = 0.0;
            }
            out_data[OUT_LAKE_DSWE_V].data[0] = lake_var.swe - lake_var.swe_save; // m3
            out_data[OUT_LAKE_DSWE].data[0] = (lake_var.swe - lake_var.swe_save)*1000/soil_con->cell_area; // mm over gridcell

            // Lake dimensions
            out_data[OUT_LAKE_AREA_FRAC].data[0] = Cv*Clake;
            out_data[OUT_LAKE_DEPTH].data[0] = lake_var.ldepth;
	    out_data[OUT_LAKE_SURF_AREA].data[0]  = lake_var.sarea;
	    if (out_data[OUT_LAKE_SURF_AREA].data[0] > 0)
	      out_data[OUT_LAKE_ICE_FRACT].data[0]  = lake_var.new_ice_area/out_data[OUT_LAKE_SURF_AREA].data[0];
	    else
	      out_data[OUT_LAKE_ICE_FRACT].data[0]  = 0.;
            out_data[OUT_LAKE_VOLUME].data[0]     = lake_var.volume;
            out_data[OUT_LAKE_DSTOR_V].data[0]    = lake_var.volume - lake_var.volume_save;
            out_data[OUT_LAKE_DSTOR].data[0]      = (lake_var.volume - lake_var.volume_save)*1000/soil_con->cell_area; // mm over gridcell

            // Other lake characteristics
            out_data[OUT_LAKE_SURF_TEMP].data[0]  = lake_var.temp[0];
            if (out_data[OUT_LAKE_SURF_AREA].data[0] > 0) {
              out_data[OUT_LAKE_MOIST].data[0]      = (lake_var.volume / soil_con->cell_area) * 1000.; // mm over gridcell
              out_data[OUT_SURFSTOR].data[0]        = (lake_var.volume / soil_con->cell_area) * 1000.; // same as OUT_LAKE_MOIST
            }
            else {
              out_data[OUT_LAKE_MOIST].data[0] = 0;
              out_data[OUT_SURFSTOR].data[0] = 0;
            }

            // Lake moisture fluxes
            out_data[OUT_LAKE_BF_IN_V].data[0] = lake_var.baseflow_in; // m3
            out_data[OUT_LAKE_BF_OUT_V].data[0] = lake_var.baseflow_out; // m3
            out_data[OUT_LAKE_CHAN_IN_V].data[0] = lake_var.channel_in; // m3
            out_data[OUT_LAKE_CHAN_OUT_V].data[0] = lake_var.runoff_out; // m3
            out_data[OUT_LAKE_EVAP_V].data[0] = lake_var.evapw; // m3
            out_data[OUT_LAKE_PREC_V].data[0] = lake_var.prec; // m3
            out_data[OUT_LAKE_RCHRG_V].data[0] = lake_var.recharge; // m3
            out_data[OUT_LAKE_RO_IN_V].data[0] = lake_var.runoff_in; // m3
            out_data[OUT_LAKE_VAPFLX_V].data[0] = lake_var.vapor_flux; // m3
            out_data[OUT_LAKE_BF_IN].data[0] = lake_var.baseflow_in*1000./soil_con->cell_area; // mm over gridcell
            out_data[OUT_LAKE_BF_OUT].data[0] = lake_var.baseflow_out*1000./soil_con->cell_area; // mm over gridcell
            out_data[OUT_LAKE_CHAN_OUT].data[0] = lake_var.runoff_out*1000./soil_con->cell_area; // mm over gridcell
            out_data[OUT_LAKE_EVAP].data[0] = lake_var.evapw*1000./soil_con->cell_area; // mm over gridcell
            out_data[OUT_LAKE_RCHRG].data[0] = lake_var.recharge*1000./soil_con->cell_area; // mm over gridcell
            out_data[OUT_LAKE_RO_IN].data[0] = lake_var.runoff_in*1000./soil_con->cell_area; // mm over gridcell
            out_data[OUT_LAKE_VAPFLX].data[0] = lake_var.vapor_flux*1000./soil_con->cell_area; // mm over gridcell

          } // End if options.LAKES etc.

	} // End if ThisAreaFract etc.

      } // End loop over bands

    } // End if Cv > 0

  } // End loop over veg
 

  /*****************************************
    Finish aggregation of special-case variables
   *****************************************/
  // Normalize quantities that aren't present over entire grid cell
  if (cv_baresoil > 0) {
    out_data[OUT_BARESOILT].data[0] /= cv_baresoil;
  }
  if (cv_veg > 0) {
    out_data[OUT_VEGT].data[0] /= cv_veg;
  }
  if (cv_overstory > 0) {
    out_data[OUT_AERO_COND2].data[0] /= cv_overstory;
  }
  if (cv_snow > 0) {
    out_data[OUT_SALBEDO].data[0] /= cv_snow;
    out_data[OUT_SNOW_SURF_TEMP].data[0] /= cv_snow;
    out_data[OUT_SNOW_PACK_TEMP].data[0] /= cv_snow;
  }

  // Radiative temperature
  out_data[OUT_RAD_TEMP].data[0] = pow(out_data[OUT_RAD_TEMP].data[0],0.25);

  // Aerodynamic conductance and resistance
  if (out_data[OUT_AERO_COND1].data[0] > SMALL) {
    out_data[OUT_AERO_RESIST1].data[0] = 1 / out_data[OUT_AERO_COND1].data[0];
  }
  else {
    out_data[OUT_AERO_RESIST1].data[0] = HUGE_RESIST;
  }
  if (out_data[OUT_AERO_COND2].data[0] > SMALL) {
    out_data[OUT_AERO_RESIST2].data[0] = 1 / out_data[OUT_AERO_COND2].data[0];
  }
  else {
    out_data[OUT_AERO_RESIST2].data[0] = HUGE_RESIST;
  }
  if (out_data[OUT_AERO_COND].data[0] > SMALL) {
    out_data[OUT_AERO_RESIST].data[0] = 1 / out_data[OUT_AERO_COND].data[0];
  }
  else {
    out_data[OUT_AERO_RESIST].data[0] = HUGE_RESIST;
  }

  /*****************************************
    Compute derived variables
   *****************************************/
  // Water balance terms
  out_data[OUT_DELSOILMOIST].data[0] = 0;
  for (index=0; index<options.Nlayer; index++) {
    out_data[OUT_SOIL_MOIST].data[index] = out_data[OUT_SOIL_LIQ].data[index]+out_data[OUT_SOIL_ICE].data[index];
    out_data[OUT_DELSOILMOIST].data[0] += out_data[OUT_SOIL_MOIST].data[index];
    out_data[OUT_SMLIQFRAC].data[index] = out_data[OUT_SOIL_LIQ].data[index]/out_data[OUT_SOIL_MOIST].data[index];
    out_data[OUT_SMFROZFRAC].data[index] = 1 - out_data[OUT_SMLIQFRAC].data[index];
  }
  if (rec >= 0) {
    out_data[OUT_DELSOILMOIST].data[0] -= save_data->total_soil_moist;
    out_data[OUT_DELSWE].data[0] = out_data[OUT_SWE].data[0] + out_data[OUT_SNOW_CANOPY].data[0] - save_data->swe;
    out_data[OUT_DELINTERCEPT].data[0] = out_data[OUT_WDEW].data[0] - save_data->wdew;
    out_data[OUT_DELSURFSTOR].data[0] = out_data[OUT_SURFSTOR].data[0] - save_data->surfstor;
  }

  // Energy terms
  out_data[OUT_REFREEZE].data[0] = (out_data[OUT_RFRZ_ENERGY].data[0]/Lf)*dt_sec;
  out_data[OUT_R_NET].data[0] = out_data[OUT_NET_SHORT].data[0] + out_data[OUT_NET_LONG].data[0];

  // Save current moisture state for use in next time step
  save_data->total_soil_moist = 0;
  for (index=0; index<options.Nlayer; index++) {
    save_data->total_soil_moist += out_data[OUT_SOIL_MOIST].data[index];
  }
  save_data->surfstor = out_data[OUT_SURFSTOR].data[0];
  save_data->swe = out_data[OUT_SWE].data[0] + out_data[OUT_SNOW_CANOPY].data[0];
  save_data->wdew = out_data[OUT_WDEW].data[0];

  // Carbon Terms
  if (options.CARBON) {
    out_data[OUT_RHET].data[0] *= (double)global_param.dt/24.0; // convert to gC/m2d
    out_data[OUT_NEE].data[0] = out_data[OUT_NPP].data[0]-out_data[OUT_RHET].data[0];
  }

  /********************
    Check Water Balance 
    ********************/
  inflow  = out_data[OUT_PREC].data[0] + out_data[OUT_LAKE_CHAN_IN].data[0]; // mm over grid cell
  outflow = out_data[OUT_EVAP].data[0] + out_data[OUT_RUNOFF].data[0] + out_data[OUT_BASEFLOW].data[0]; // mm over grid cell
  storage = 0.;
  for(index=0;index<options.Nlayer;index++)
    if(options.MOISTFRACT)
      storage += (out_data[OUT_SOIL_LIQ].data[index] + out_data[OUT_SOIL_ICE].data[index]) 
	* depth[index] * 1000;
    else
      storage += out_data[OUT_SOIL_LIQ].data[index] + out_data[OUT_SOIL_ICE].data[index];
  storage += out_data[OUT_SWE].data[0] + out_data[OUT_SNOW_CANOPY].data[0] + out_data[OUT_WDEW].data[0] + out_data[OUT_SURFSTOR].data[0];
  out_data[OUT_WATER_ERROR].data[0] = calc_water_balance_error(rec,inflow,outflow,storage);
  
  /********************
    Check Energy Balance 
  ********************/
  if(options.FULL_ENERGY)
    out_data[OUT_ENERGY_ERROR].data[0] = calc_energy_balance_error(rec, 
                              out_data[OUT_NET_SHORT].data[0] + out_data[OUT_NET_LONG].data[0],
			      out_data[OUT_LATENT].data[0]+out_data[OUT_LATENT_SUB].data[0],
			      out_data[OUT_SENSIBLE].data[0]+out_data[OUT_ADV_SENS].data[0],
			      out_data[OUT_GRND_FLUX].data[0]+out_data[OUT_DELTAH].data[0]+out_data[OUT_FUSION].data[0],
			      out_data[OUT_ADVECTION].data[0] - out_data[OUT_DELTACC].data[0] + out_data[OUT_SNOW_FLUX].data[0] + out_data[OUT_RFRZ_ENERGY].data[0]);
  else
    out_data[OUT_ENERGY_ERROR].data[0] = 0; // Perhaps this should be replaced with a NODATA value in this case


  /******************************************************************************************
    Return to parent function if this was just an initialization of wb and eb storage terms
  ******************************************************************************************/
  if (rec < 0) return(0);



  /********************
    Report T Fallback Occurrences
  ********************/
  if (rec == global_param.nrecs-1) {
    fprintf(stderr,"Total number of fallbacks in Tfoliage: %d\n", Tfoliage_fbcount_total);
    fprintf(stderr,"Total number of fallbacks in Tcanopy: %d\n", Tcanopy_fbcount_total);
    fprintf(stderr,"Total number of fallbacks in Tsnowsurf: %d\n", Tsnowsurf_fbcount_total);
    fprintf(stderr,"Total number of fallbacks in Tsurf: %d\n", Tsurf_fbcount_total);
    fprintf(stderr,"Total number of fallbacks in soil T profile: %d\n", Tsoil_fbcount_total);
  }

  /********************
    Temporal Aggregation 
    ********************/
  for (v=0; v<N_OUTVAR_TYPES; v++) {
    if (out_data[v].aggtype == AGG_TYPE_END) {
      for (i=0; i<out_data[v].nelem; i++) {
        out_data[v].aggdata[i] = out_data[v].data[i];
      }
    }
    else if (out_data[v].aggtype == AGG_TYPE_SUM) {
      for (i=0; i<out_data[v].nelem; i++) {
        out_data[v].aggdata[i] += out_data[v].data[i];
      }
    }
    else if (out_data[v].aggtype == AGG_TYPE_AVG) {
      for (i=0; i<out_data[v].nelem; i++) {
        out_data[v].aggdata[i] += out_data[v].data[i]/out_step_ratio;
      }
    }
  }
  out_data[OUT_AERO_RESIST].aggdata[0] = 1/out_data[OUT_AERO_COND].aggdata[0];
  out_data[OUT_AERO_RESIST1].aggdata[0] = 1/out_data[OUT_AERO_COND1].aggdata[0];
  out_data[OUT_AERO_RESIST2].aggdata[0] = 1/out_data[OUT_AERO_COND2].aggdata[0];

  /********************
    Output procedure
    (only execute when we've completed an output interval)
    ********************/
  if (step_count == out_step_ratio) {

    /***********************************************
      Change of units for ALMA-compliant output
    ***********************************************/
    if (options.ALMA_OUTPUT) {
      out_data[OUT_BASEFLOW].aggdata[0] /= out_dt_sec;
      out_data[OUT_EVAP].aggdata[0] /= out_dt_sec;
      out_data[OUT_EVAP_BARE].aggdata[0] /= out_dt_sec;
      out_data[OUT_EVAP_CANOP].aggdata[0] /= out_dt_sec;
      out_data[OUT_INFLOW].aggdata[0] /= out_dt_sec;
      out_data[OUT_LAKE_BF_IN].aggdata[0] /= out_dt_sec;
      out_data[OUT_LAKE_BF_IN_V].aggdata[0] /= out_dt_sec;
      out_data[OUT_LAKE_BF_OUT].aggdata[0] /= out_dt_sec;
      out_data[OUT_LAKE_BF_OUT_V].aggdata[0] /= out_dt_sec;
      out_data[OUT_LAKE_CHAN_IN].aggdata[0] /= out_dt_sec;
      out_data[OUT_LAKE_CHAN_IN_V].aggdata[0] /= out_dt_sec;
      out_data[OUT_LAKE_CHAN_OUT].aggdata[0] /= out_dt_sec;
      out_data[OUT_LAKE_CHAN_OUT_V].aggdata[0] /= out_dt_sec;
      out_data[OUT_LAKE_DSTOR].aggdata[0] /= out_dt_sec;
      out_data[OUT_LAKE_DSTOR_V].aggdata[0] /= out_dt_sec;
      out_data[OUT_LAKE_DSWE].aggdata[0] /= out_dt_sec;
      out_data[OUT_LAKE_DSWE_V].aggdata[0] /= out_dt_sec;
      out_data[OUT_LAKE_EVAP].aggdata[0] /= out_dt_sec;
      out_data[OUT_LAKE_EVAP_V].aggdata[0] /= out_dt_sec;
      out_data[OUT_LAKE_ICE_TEMP].aggdata[0] += KELVIN;
      out_data[OUT_LAKE_PREC_V].aggdata[0] /= out_dt_sec;
      out_data[OUT_LAKE_RCHRG].aggdata[0] /= out_dt_sec;
      out_data[OUT_LAKE_RCHRG_V].aggdata[0] /= out_dt_sec;
      out_data[OUT_LAKE_RO_IN].aggdata[0] /= out_dt_sec;
      out_data[OUT_LAKE_RO_IN_V].aggdata[0] /= out_dt_sec;
      out_data[OUT_LAKE_VAPFLX].aggdata[0] /= out_dt_sec;
      out_data[OUT_LAKE_VAPFLX_V].aggdata[0] /= out_dt_sec;
      out_data[OUT_LAKE_SURF_TEMP].aggdata[0] += KELVIN;
      out_data[OUT_PREC].aggdata[0] /= out_dt_sec;
      out_data[OUT_RAINF].aggdata[0] /= out_dt_sec;
      out_data[OUT_REFREEZE].aggdata[0] /= out_dt_sec;
      out_data[OUT_RUNOFF].aggdata[0] /= out_dt_sec;
      out_data[OUT_SNOW_MELT].aggdata[0] /= out_dt_sec;
      out_data[OUT_SNOWF].aggdata[0] /= out_dt_sec;
      out_data[OUT_SUB_BLOWING].aggdata[0] /= out_dt_sec;
      out_data[OUT_SUB_CANOP].aggdata[0] /= out_dt_sec;
      out_data[OUT_SUB_SNOW].aggdata[0] /= out_dt_sec;
      out_data[OUT_SUB_SNOW].aggdata[0] += out_data[OUT_SUB_CANOP].aggdata[0];
      out_data[OUT_SUB_SURFACE].aggdata[0] /= out_dt_sec;
      out_data[OUT_TRANSP_VEG].aggdata[0] /= out_dt_sec;
      out_data[OUT_BARESOILT].aggdata[0] += KELVIN;
      out_data[OUT_SNOW_PACK_TEMP].aggdata[0] += KELVIN;
      out_data[OUT_SNOW_SURF_TEMP].aggdata[0] += KELVIN;
      for (index=0; index<options.Nlayer; index++) {
        out_data[OUT_SOIL_TEMP].aggdata[index] += KELVIN;
      }
      for (index=0; index<options.Nnode; index++) {
        out_data[OUT_SOIL_TNODE].aggdata[index] += KELVIN;
        out_data[OUT_SOIL_TNODE_WL].aggdata[index] += KELVIN;
      }
      out_data[OUT_SURF_TEMP].aggdata[0] += KELVIN;
      out_data[OUT_VEGT].aggdata[0] += KELVIN;
      out_data[OUT_FDEPTH].aggdata[0] /= 100;
      out_data[OUT_TDEPTH].aggdata[0] /= 100;
      out_data[OUT_DELTACC].aggdata[0] *= out_dt_sec;
      out_data[OUT_DELTAH].aggdata[0] *= out_dt_sec;
      out_data[OUT_AIR_TEMP].aggdata[0] += KELVIN;
      out_data[OUT_PRESSURE].aggdata[0] *= 1000;
      out_data[OUT_VP].aggdata[0] *= 1000;
      out_data[OUT_VPD].aggdata[0] *= 1000;
    }

    /*************
      Write Data
    *************/
    if(rec >= skipyear) {
      if (options.BINARY_OUTPUT) {
        for (v=0; v<N_OUTVAR_TYPES; v++) {
          for (i=0; i<out_data[v].nelem; i++) {
            out_data[v].aggdata[i] *= out_data[v].mult;
          }
        }
      }
      write_data(out_data_files, out_data, dmy, global_param.out_dt);
    }

    // Reset the step count
    step_count = 0;

    // Reset the agg data
    for (v=0; v<N_OUTVAR_TYPES; v++) {
      for (i=0; i<out_data[v].nelem; i++) {
        out_data[v].aggdata[i] = 0;
      }
    }

  } // End of output procedure

  return (0);

}

void collect_wb_terms(cell_data_struct  cell,
                      veg_var_struct    veg_var,
                      snow_data_struct  snow,
                      lake_var_struct   lake_var,
                      double            Cv,
                      double            AreaFract,
                      double            TreeAdjustFactor,
                      int               HasVeg,
                      int               IsWet,
                      double            lakefactor,
                      int               overstory,
                      double           *depth,
                      double           *frost_fract,
                      out_data_struct  *out_data)
{

  extern option_struct    options;
  double AreaFactor;
  double tmp_evap;
  double tmp_cond1;
  double tmp_cond2;
  double tmp_moist;
  double tmp_ice;
  int index;
  int frost_area;

  AreaFactor = Cv * AreaFract * TreeAdjustFactor * lakefactor;

  /** record evaporation components **/
  tmp_evap = 0.0;
  for(index=0;index<options.Nlayer;index++) {
    tmp_evap += cell.layer[index].evap;
    if (HasVeg) {
      out_data[OUT_EVAP_BARE].data[0] += cell.layer[index].evap * cell.layer[index].bare_evap_frac * AreaFactor;
      out_data[OUT_TRANSP_VEG].data[0] += cell.layer[index].evap * (1-cell.layer[index].bare_evap_frac) * AreaFactor;
    }
    else 
      out_data[OUT_EVAP_BARE].data[0] += cell.layer[index].evap * AreaFactor;
  }
  tmp_evap += snow.vapor_flux * 1000.;
  out_data[OUT_SUB_SNOW].data[0] += snow.vapor_flux * 1000. * AreaFactor; 
  out_data[OUT_SUB_SURFACE].data[0] += snow.surface_flux * 1000. * AreaFactor; 
  out_data[OUT_SUB_BLOWING].data[0] += snow.blowing_flux * 1000. * AreaFactor; 
  if (HasVeg) {
    tmp_evap += snow.canopy_vapor_flux * 1000.;
    out_data[OUT_SUB_CANOP].data[0] += snow.canopy_vapor_flux * 1000. * AreaFactor; 
  }
  if (HasVeg) {
    tmp_evap += veg_var.canopyevap;
    out_data[OUT_EVAP_CANOP].data[0] += veg_var.canopyevap * AreaFactor; 
  }
  out_data[OUT_EVAP].data[0] += tmp_evap * AreaFactor; // mm over gridcell

  /** record potential evap **/
  out_data[OUT_PET_SATSOIL].data[0] += cell.pot_evap[0] * AreaFactor;
  out_data[OUT_PET_H2OSURF].data[0] += cell.pot_evap[1] * AreaFactor;
  out_data[OUT_PET_SHORT].data[0] += cell.pot_evap[2] * AreaFactor;
  out_data[OUT_PET_TALL].data[0] += cell.pot_evap[3] * AreaFactor;
  out_data[OUT_PET_NATVEG].data[0] += cell.pot_evap[4] * AreaFactor;
  out_data[OUT_PET_VEGNOCR].data[0] += cell.pot_evap[5] * AreaFactor;

  /** record saturated area fraction **/
  out_data[OUT_ASAT].data[0] += cell.asat * AreaFactor; 

  /** record runoff **/
  out_data[OUT_RUNOFF].data[0]   += cell.runoff * AreaFactor;

  /** record baseflow **/
  out_data[OUT_BASEFLOW].data[0] += cell.baseflow * AreaFactor; 

  /** record inflow **/
  out_data[OUT_INFLOW].data[0] += (cell.inflow) * AreaFactor;
 
  /** record canopy interception **/
  if (HasVeg) 
    out_data[OUT_WDEW].data[0] += veg_var.Wdew * AreaFactor;

  /** record LAI **/
  out_data[OUT_LAI].data[0] += veg_var.LAI * AreaFactor;

  /** record vegcover **/
  out_data[OUT_VEGCOVER].data[0] += veg_var.vegcover * AreaFactor;

  /** record aerodynamic conductance and resistance **/
  if (cell.aero_resist[0] > SMALL) {
    tmp_cond1 = (1/cell.aero_resist[0]) * AreaFactor;
  }
  else {
    tmp_cond1 = HUGE_RESIST;
  }
  out_data[OUT_AERO_COND1].data[0] += tmp_cond1;
  if (overstory) {
    if (cell.aero_resist[1] > SMALL) {
      tmp_cond2 = (1/cell.aero_resist[1]) * AreaFactor;
    }
    else {
      tmp_cond2 = HUGE_RESIST;
    }
    out_data[OUT_AERO_COND2].data[0] += tmp_cond2;
  }
  if (overstory) {
    out_data[OUT_AERO_COND].data[0] += tmp_cond2;
  }
  else {
    out_data[OUT_AERO_COND].data[0] += tmp_cond1;
  }

  /** record layer moistures **/
  for(index=0;index<options.Nlayer;index++) {
    tmp_moist = cell.layer[index].moist;
    tmp_ice = 0;
    for ( frost_area = 0; frost_area < options.Nfrost; frost_area++ )
      tmp_ice  += (cell.layer[index].ice[frost_area] * frost_fract[frost_area]);
    tmp_moist -= tmp_ice;
    if(options.MOISTFRACT) {
      tmp_moist /= depth[index] * 1000.;
      tmp_ice /= depth[index] * 1000.;
    }
    out_data[OUT_SOIL_LIQ].data[index] += tmp_moist * AreaFactor;
    out_data[OUT_SOIL_ICE].data[index] += tmp_ice * AreaFactor;
  }
  out_data[OUT_SOIL_WET].data[0] += cell.wetness * AreaFactor;
  out_data[OUT_ROOTMOIST].data[0] += cell.rootmoist * AreaFactor;

  /** record water table position **/
  out_data[OUT_ZWT].data[0] += cell.zwt * AreaFactor;
  out_data[OUT_ZWT_LUMPED].data[0] += cell.zwt_lumped * AreaFactor;

  /** record layer temperatures **/
  for(index=0;index<options.Nlayer;index++) {
    out_data[OUT_SOIL_TEMP].data[index] += cell.layer[index].T * AreaFactor;
  }

  /*****************************
    Record Snow Pack Variables 
  *****************************/
  
  /** record snow water equivalence **/
  out_data[OUT_SWE].data[0] += snow.swq * AreaFactor * 1000.;
  
  /** record snowpack depth **/
  out_data[OUT_SNOW_DEPTH].data[0] += snow.depth * AreaFactor * 100.;
  
  /** record snowpack albedo, temperature **/
  if (snow.swq> 0.0) {
    out_data[OUT_SALBEDO].data[0] += snow.albedo * AreaFactor;
    out_data[OUT_SNOW_SURF_TEMP].data[0] += snow.surf_temp * AreaFactor;
    out_data[OUT_SNOW_PACK_TEMP].data[0] += snow.pack_temp * AreaFactor;
  }

  /** record canopy intercepted snow **/
  if (HasVeg)
    out_data[OUT_SNOW_CANOPY].data[0] += (snow.snow_canopy) * AreaFactor * 1000.;

  /** record snowpack melt **/
  out_data[OUT_SNOW_MELT].data[0] += snow.melt * AreaFactor;

  /** record snow cover fraction **/
  out_data[OUT_SNOW_COVER].data[0] += snow.coverage * AreaFactor;

  /*****************************
    Record Carbon Cycling Variables 
  *****************************/
  if (options.CARBON) {

    out_data[OUT_APAR].data[0] += veg_var.aPAR * AreaFactor;
    out_data[OUT_GPP].data[0] += veg_var.GPP * MCg * SEC_PER_DAY * AreaFactor;
    out_data[OUT_RAUT].data[0] += veg_var.Raut * MCg * SEC_PER_DAY * AreaFactor;
    out_data[OUT_NPP].data[0] += veg_var.NPP * MCg * SEC_PER_DAY * AreaFactor;
    out_data[OUT_LITTERFALL].data[0] += veg_var.Litterfall * AreaFactor;
    out_data[OUT_RHET].data[0] += cell.RhTot * AreaFactor;
    out_data[OUT_CLITTER].data[0] += cell.CLitter * AreaFactor;
    out_data[OUT_CINTER].data[0] += cell.CInter * AreaFactor;
    out_data[OUT_CSLOW].data[0] += cell.CSlow * AreaFactor;

  }

}

void collect_eb_terms(energy_bal_struct energy,
                      snow_data_struct  snow,
                      cell_data_struct  cell_wet,
                      int              *Tsoil_fbcount_total,
                      int              *Tsurf_fbcount_total,
                      int              *Tsnowsurf_fbcount_total,
                      int              *Tcanopy_fbcount_total,
                      int              *Tfoliage_fbcount_total,
                      double            Cv,
                      double            AreaFract,
                      double            TreeAdjustFactor,
                      int               HasVeg,
                      int               IsWet,
                      double            lakefactor,
                      int               overstory,
                      int               band,
                      double           *depth,
                      double           *dz,
                      double           *frost_fract,
                      double            frost_slope,
                      out_data_struct  *out_data)
{

  extern option_struct    options;
  double AreaFactor;
  double tmp_fract;
  double rad_temp;
  double surf_temp;
  int index;
  int    frost_area;

  AreaFactor = Cv * AreaFract * TreeAdjustFactor * lakefactor;

  /**********************************
    Record Frozen Soil Variables
  **********************************/

  /** record freezing and thawing front depths **/
  if(options.FROZEN_SOIL) {
    for(index = 0; index < MAX_FRONTS; index++) {
      if(energy.fdepth[index] != MISSING)
        out_data[OUT_FDEPTH].data[index] += energy.fdepth[index] * AreaFactor * 100.;
      if(energy.tdepth[index] != MISSING)
        out_data[OUT_TDEPTH].data[index] += energy.tdepth[index] * AreaFactor * 100.;
    }
  }

  tmp_fract = 0;
  for ( frost_area = 0; frost_area < options.Nfrost; frost_area++ )
    if ( cell_wet.layer[0].ice[frost_area] )
      tmp_fract  += frost_fract[frost_area];
  out_data[OUT_SURF_FROST_FRAC].data[0] += tmp_fract * AreaFactor;

  tmp_fract = 0;
  if ( (energy.T[0] + frost_slope / 2.) > 0 ) {
    if ( (energy.T[0] - frost_slope / 2.) <= 0 )
      tmp_fract += linear_interp( 0, (energy.T[0] + frost_slope / 2.), (energy.T[0] - frost_slope / 2.), 1, 0) * AreaFactor;
  }
  else
    tmp_fract += 1 * AreaFactor;

  /**********************************
    Record Energy Balance Variables
  **********************************/

  /** record surface radiative temperature **/
  if ( overstory && snow.snow && !(options.LAKES && IsWet)) {
    rad_temp = energy.Tfoliage + KELVIN;
  }
  else
    rad_temp = energy.Tsurf + KELVIN;

  /** record surface skin temperature **/
  surf_temp = energy.Tsurf;

  /** record landcover temperature **/
  if(!HasVeg) {
    // landcover is bare soil
    out_data[OUT_BARESOILT].data[0] += (rad_temp-KELVIN) * AreaFactor;
  }
  else {
    // landcover is vegetation
    if ( overstory && !snow.snow )
      // here, rad_temp will be wrong since it will pick the understory temperature
      out_data[OUT_VEGT].data[0] += energy.Tfoliage * AreaFactor;
    else
      out_data[OUT_VEGT].data[0] += (rad_temp-KELVIN) * AreaFactor;
  }

  /** record mean surface temperature [C]  **/
  out_data[OUT_SURF_TEMP].data[0] += surf_temp * AreaFactor;
  
  /** record thermal node temperatures **/
  for(index=0;index<options.Nnode;index++) {
    out_data[OUT_SOIL_TNODE].data[index] += energy.T[index] * AreaFactor;
  }
  if (IsWet) {
    for(index=0;index<options.Nnode;index++) {
      out_data[OUT_SOIL_TNODE_WL].data[index] = energy.T[index];
    }
  }

  /** record temperature flags  **/
  out_data[OUT_SURFT_FBFLAG].data[0] += energy.Tsurf_fbflag * AreaFactor;
  *Tsurf_fbcount_total += energy.Tsurf_fbcount;
  for (index=0; index<options.Nnode; index++) {
    out_data[OUT_SOILT_FBFLAG].data[index] += energy.T_fbflag[index] * AreaFactor;
    *Tsoil_fbcount_total += energy.T_fbcount[index];
  }
  out_data[OUT_SNOWT_FBFLAG].data[0] += snow.surf_temp_fbflag * AreaFactor;
  *Tsnowsurf_fbcount_total += snow.surf_temp_fbcount;
  out_data[OUT_TFOL_FBFLAG].data[0] += energy.Tfoliage_fbflag * AreaFactor;
  *Tfoliage_fbcount_total += energy.Tfoliage_fbcount;
  out_data[OUT_TCAN_FBFLAG].data[0] += energy.Tcanopy_fbflag * AreaFactor;
  *Tcanopy_fbcount_total += energy.Tcanopy_fbcount;

  /** record net shortwave radiation **/
  out_data[OUT_NET_SHORT].data[0] += energy.NetShortAtmos * AreaFactor;

  /** record net longwave radiation **/
  out_data[OUT_NET_LONG].data[0]  += energy.NetLongAtmos * AreaFactor;

  /** record incoming longwave radiation at ground surface (under veg) **/
  if ( snow.snow && overstory )
    out_data[OUT_IN_LONG].data[0] += energy.LongOverIn * AreaFactor;
  else
    out_data[OUT_IN_LONG].data[0] += energy.LongUnderIn * AreaFactor;

  /** record albedo **/
  if ( snow.snow && overstory )
    out_data[OUT_ALBEDO].data[0]    += energy.AlbedoOver * AreaFactor;
  else
    out_data[OUT_ALBEDO].data[0]    += energy.AlbedoUnder * AreaFactor;

  /** record latent heat flux **/
  out_data[OUT_LATENT].data[0]    -= energy.AtmosLatent * AreaFactor;

  /** record latent heat flux from sublimation **/
  out_data[OUT_LATENT_SUB].data[0] -= energy.AtmosLatentSub * AreaFactor;

  /** record sensible heat flux **/
  out_data[OUT_SENSIBLE].data[0]  -= energy.AtmosSensible * AreaFactor;

  /** record ground heat flux (+ heat storage) **/
  out_data[OUT_GRND_FLUX].data[0] -= energy.grnd_flux * AreaFactor;

  /** record heat storage **/
  out_data[OUT_DELTAH].data[0]    -= energy.deltaH * AreaFactor;

  /** record heat of fusion **/
  out_data[OUT_FUSION].data[0]    -= energy.fusion * AreaFactor;

//  /** record energy balance error **/
//  out_data[OUT_ENERGY_ERROR].data[0] += energy.error * AreaFactor;

  /** record radiative effective temperature [K], 
      emissivities set = 1.0  **/
  out_data[OUT_RAD_TEMP].data[0] += ((rad_temp) * (rad_temp) * (rad_temp) * (rad_temp)) * AreaFactor;
  
  /** record snowpack cold content **/
  out_data[OUT_DELTACC].data[0] += energy.deltaCC * AreaFactor;
  
  /** record snowpack advection **/
  if (snow.snow && overstory)
    out_data[OUT_ADVECTION].data[0] += energy.canopy_advection * AreaFactor;
  out_data[OUT_ADVECTION].data[0] += energy.advection * AreaFactor;
  
  /** record snow energy flux **/
  out_data[OUT_SNOW_FLUX].data[0] += energy.snow_flux * AreaFactor;
  
  /** record refreeze energy **/
  if (snow.snow && overstory)
    out_data[OUT_RFRZ_ENERGY].data[0] += energy.canopy_refreeze * AreaFactor;
  out_data[OUT_RFRZ_ENERGY].data[0] += energy.refreeze_energy * AreaFactor;

  /** record melt energy **/
  out_data[OUT_MELT_ENERGY].data[0] += energy.melt_energy * AreaFactor;

  /** record advected sensible heat energy **/
  if ( !overstory )
    out_data[OUT_ADV_SENS].data[0] -= energy.advected_sensible * AreaFactor;
 
  /**********************************
    Record Band-Specific Variables
  **********************************/

  /** record band snow water equivalent **/
  out_data[OUT_SWE_BAND].data[band] += snow.swq * Cv * lakefactor * 1000.;

  /** record band snowpack depth **/
  out_data[OUT_SNOW_DEPTH_BAND].data[band] += snow.depth * Cv * lakefactor * 100.;

  /** record band canopy intercepted snow **/
  if (HasVeg)
    out_data[OUT_SNOW_CANOPY_BAND].data[band] += (snow.snow_canopy) * Cv * lakefactor * 1000.;

  /** record band snow melt **/
  out_data[OUT_SNOW_MELT_BAND].data[band] += snow.melt * Cv * lakefactor;

  /** record band snow coverage **/
  out_data[OUT_SNOW_COVER_BAND].data[band] += snow.coverage * Cv * lakefactor;

  /** record band cold content **/
  out_data[OUT_DELTACC_BAND].data[band] += energy.deltaCC * Cv * lakefactor;
    
  /** record band advection **/
  out_data[OUT_ADVECTION_BAND].data[band] += energy.advection * Cv * lakefactor;
    
  /** record band snow flux **/
  out_data[OUT_SNOW_FLUX_BAND].data[band] += energy.snow_flux * Cv * lakefactor;
    
  /** record band refreeze energy **/
  out_data[OUT_RFRZ_ENERGY_BAND].data[band] += energy.refreeze_energy * Cv * lakefactor;
    
  /** record band melt energy **/
  out_data[OUT_MELT_ENERGY_BAND].data[band] += energy.melt_energy * Cv * lakefactor;

  /** record band advected sensble heat **/
  out_data[OUT_ADV_SENS_BAND].data[band] -= energy.advected_sensible * Cv * lakefactor;

  /** record surface layer temperature **/
  out_data[OUT_SNOW_SURFT_BAND].data[band] += snow.surf_temp * Cv * lakefactor;

  /** record pack layer temperature **/
  out_data[OUT_SNOW_PACKT_BAND].data[band] += snow.pack_temp * Cv * lakefactor;

  /** record latent heat of sublimation **/
  out_data[OUT_LATENT_SUB_BAND].data[band] += energy.latent_sub * Cv * lakefactor;

  /** record band net downwards shortwave radiation **/
  out_data[OUT_NET_SHORT_BAND].data[band] += energy.NetShortAtmos * Cv * lakefactor;

  /** record band net downwards longwave radiation **/
  out_data[OUT_NET_LONG_BAND].data[band] += energy.NetLongAtmos * Cv * lakefactor;

  /** record band albedo **/
  if (snow.snow && overstory)
    out_data[OUT_ALBEDO_BAND].data[band] += energy.AlbedoOver * Cv * lakefactor;
  else
    out_data[OUT_ALBEDO_BAND].data[band] += energy.AlbedoUnder * Cv * lakefactor;

  /** record band net latent heat flux **/
  out_data[OUT_LATENT_BAND].data[band] -= energy.latent * Cv * lakefactor;

  /** record band net sensible heat flux **/
  out_data[OUT_SENSIBLE_BAND].data[band] -= energy.sensible * Cv * lakefactor;

  /** record band net ground heat flux **/
  out_data[OUT_GRND_FLUX_BAND].data[band] -= energy.grnd_flux * Cv * lakefactor;

}<|MERGE_RESOLUTION|>--- conflicted
+++ resolved
@@ -2,11 +2,6 @@
 #include <stdlib.h>
 #include <vicNl.h>
 
-<<<<<<< HEAD
-=======
-static char vcid[] = "$Id$";
-
->>>>>>> 3e34b7ef
 int  put_data(all_vars_struct   *all_vars,
 	      atmos_data_struct *atmos,
               soil_con_struct   *soil_con,
@@ -157,11 +152,8 @@
   2013-Dec-26 Removed EXCESS_ICE option.				TJB
   2013-Dec-27 Moved SPATIAL_FROST to options_struct.			TJB
   2014-Mar-28 Removed DIST_PRCP option.					TJB
-<<<<<<< HEAD
-=======
   2014-Apr-25 Added OUT_LAI.						TJB
   2014-Apr-25 Added OUT_VEGCOVER.					TJB
->>>>>>> 3e34b7ef
 **********************************************************************/
 {
   extern global_param_struct global_param;
