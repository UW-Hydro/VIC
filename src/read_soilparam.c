--- conflicted
+++ resolved
@@ -601,7 +601,6 @@
       sscanf(token, "%d", &tempint);
       temp.FS_ACTIVE = (char)tempint;
 
-<<<<<<< HEAD
       token = strtok (NULL, delimiters);
       while (token != NULL && (length=strlen(token))==0) token = strtok (NULL, delimiters);
         if( token == NULL ) {
@@ -609,16 +608,6 @@
           nrerror(ErrStr);
         }  
       sscanf(token, "%d", &temp.glcel);
-=======
-      token = strtok(NULL, delimiters);
-      while (token != NULL && (length=strlen(token))==0) token = strtok(NULL, delimiters);
-        if (token == NULL) {
-          sprintf(ErrStr,"ERROR: Can't find values for GLACIER CELL NUMBER in soil file\n");
-          nrerror(ErrStr);
-        }  
-      sscanf(token, "%d", &tempint);
-      temp.glcel = (char)tempint;
->>>>>>> 3321c2c3
 
       /* read minimum snow depth for full coverage */
       if (options.SPATIAL_SNOW) {
