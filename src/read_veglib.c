#include <stdio.h>
#include <stdlib.h>
#include <string.h>
#include <vicNl.h>

veg_lib_struct *read_veglib(FILE *veglib, int *Ntype)
/**********************************************************************
  read_veglib.c               Keith Cherkauer                 1997

  This routine reads in a library of vegetation parameters for all
  vegetation classes used in the model.  The veg class number is used
  to reference the information in this library.

  Modifications:
  09-24-98 Modified to remove root fractions from the library file.
           See read_vegparam.c and calc_root_fraction.c for new
           root fraction distribution information.               	KAC
  2009-Jun-09 Modified to use extension of veg_lib structure to contain
	      bare soil information, as well as other land cover types
	      used in potential evap calcualtions.			TJB
  2009-Oct-01 Added error message for case of LAI==0 and overstory==1.	TJB
  2010-Apr-28 Replaced GLOBAL_LAI with VEGPARAM_LAI and LAI_SRC.	TJB
  2012-Jan-16 Removed LINK_DEBUG code					BN
  2013-Jul-25 Added photosynthesis parameters.				TJB
<<<<<<< HEAD
=======
  2014-Apr-25 Improved validation for LAI and albedo values.		TJB
  2014-Apr-25 Added partial vegcover fraction.				TJB
>>>>>>> 3e34b7ef
**********************************************************************/
{
  extern option_struct options;
  veg_lib_struct *temp;
  int    i, j;
  int    tmpflag;
  int    Nveg_type;
  char   str[MAXSTRING];
  char   ErrStr[MAXSTRING];
  double maxd;
  char   tmpstr[MAXSTRING];

  rewind(veglib);
  fgets(str,MAXSTRING,veglib);
  Nveg_type = 0;
  while(!feof(veglib)) {
    if(str[0]<=57 && str[0]>=48) Nveg_type++;
    fgets(str,MAXSTRING,veglib);
  }
  rewind(veglib);
      
  temp = (veg_lib_struct *)calloc(Nveg_type+N_PET_TYPES_NON_NAT,sizeof(veg_lib_struct));

  fscanf(veglib, "%s", str);
  i=0;
  while (!feof(veglib)) {
    if(str[0]<=57 && str[0]>=48) {
      temp[i].NVegLibTypes = Nveg_type;
      temp[i].veg_class = atoi(str);
      fscanf(veglib, "%d",  &tmpflag);
      if(tmpflag==0) temp[i].overstory = FALSE;
      else temp[i].overstory = TRUE;
      fscanf(veglib, "%lf", &temp[i].rarc);
      fscanf(veglib, "%lf", &temp[i].rmin);
      for (j = 0; j < 12; j++) {
        fscanf(veglib, "%lf", &temp[i].LAI[j]);
        if (options.LAI_SRC == LAI_FROM_VEGLIB && temp[i].overstory && temp[i].LAI[j] == 0) {
          sprintf(ErrStr,"ERROR: veg library: the specified veg class (%d) is listed as an overstory class, but the LAI given for this class for month %d is 0\n", temp[i].veg_class, j);
          nrerror(ErrStr);
        }
        temp[i].Wdmax[j] = LAI_WATER_FACTOR * temp[i].LAI[j];
      }
      if (options.VEGLIB_VEGCOVER) {
        for (j = 0; j < 12; j++) {
          fscanf(veglib, "%lf", &temp[i].vegcover[j]);
          if(temp[i].vegcover[j] < 0 || temp[i].vegcover[j] > 1) {
            sprintf(str,"Veg cover fraction must be between 0 and 1 (%f)", temp[i].vegcover[j]);
            nrerror(str);
          }
          if (temp[i].vegcover[j] < 0.01) temp[i].vegcover[j] = 0.01;
        }
      }
      else {
        for (j = 0; j < 12; j++) {
          temp[i].vegcover[j] = 1.00;
        }
      }
      for (j = 0; j < 12; j++) {
        fscanf(veglib, "%lf", &temp[i].albedo[j]);
        if(temp[i].albedo[j] < 0 || temp[i].albedo[j] > 1) {
          sprintf(str,"Albedo must be between 0 and 1 (%f)", temp[i].albedo[j]);
          nrerror(str);
        }
      }
      for (j = 0; j < 12; j++) {
        fscanf(veglib, "%lf", &temp[i].roughness[j]);
      }
      temp[i].wind_h = 0.;
      maxd = 0;
      for (j = 0; j < 12; j++) {
        fscanf(veglib, "%lf", &temp[i].displacement[j]);
        if(temp[i].displacement[j] > maxd) maxd = temp[i].displacement[j];
        if(temp[i].LAI[j] > 0 && temp[i].displacement[j] <= 0) {
          sprintf(str,"Vegetation has leaves (LAI = %f), but no displacement (%f)",
	          temp[i].LAI[j], temp[i].displacement[j]);
          nrerror(str);
        }
      }
      fscanf(veglib, "%lf", &temp[i].wind_h);
      if(temp[i].wind_h < maxd && temp[i].overstory) {
        sprintf(str,"Vegetation reference height (%f) for vegetation class %d, must be greater than the maximum displacement height (%f) when OVERSTORY has been set TRUE.",
                temp[i].wind_h,temp[i].veg_class,maxd);
        nrerror(str);
      }
      fscanf(veglib, "%f",  &temp[i].RGL);         /* minimum value of incoming
						    solar radiation at which there
						   will still be transpiration */
      if(temp[i].RGL < 0) {
        sprintf(str,"Minimum value of incoming solar radiation at which there is transpiration (RGL) must be greater than 0 for vegetation class %d.  Check that the vegetation library has the correct number of columns.",
                temp[i].veg_class);
        nrerror(str);
      }
      fscanf(veglib, "%lf", &temp[i].rad_atten);   /* vegetation radiation 
						      attenuation factor */
      if(temp[i].rad_atten < 0 || temp[i].rad_atten > 1) {
        sprintf(str,"The vegetation radiation attenuation factor must be greater than 0, and less than 1 for vegetation class %d.  Check that the vegetation library has the correct number of columns.",
                temp[i].veg_class);
        nrerror(str);
      }
      fscanf(veglib, "%lf", &temp[i].wind_atten);  /* canopy wind speed
						      attenuation factor */
      fscanf(veglib, "%lf", &temp[i].trunk_ratio); /* ratio of tree height that
						      is trunk */
      /* Carbon-cycling parameters */
      if (options.VEGLIB_PHOTO) {
        fscanf(veglib, "%s", tmpstr); /* photosynthetic pathway */
        if (!strcmp(tmpstr,"C3")) temp[i].Ctype = PHOTO_C3;
        else if (!strcmp(tmpstr,"C4")) temp[i].Ctype = PHOTO_C4;
        fscanf(veglib, "%lf", &temp[i].MaxCarboxRate); /* Maximum carboxylation rate at 25 deg C */
        if (temp[i].Ctype == PHOTO_C3) {
          fscanf(veglib, "%lf", &temp[i].MaxETransport); /* Maximum electron transport rate at 25 deg C */
          temp[i].CO2Specificity = 0;
        }
        else if (temp[i].Ctype == PHOTO_C4) {
          fscanf(veglib, "%lf", &temp[i].CO2Specificity); /* CO2 Specificity */
          temp[i].MaxETransport = 0;
        }
        fscanf(veglib, "%lf", &temp[i].LightUseEff); /* Light-use efficiency */
        fscanf(veglib, "%s", tmpstr); /* Nitrogen-scaling flag */
        temp[i].NscaleFlag = atoi(tmpstr); /* Nitrogen-scaling flag */
        fscanf(veglib, "%lf", &temp[i].Wnpp_inhib); /* Moisture level in top soil layer above which photosynthesis begins experiencing inhibition due to saturation */
        fscanf(veglib, "%lf", &temp[i].NPPfactor_sat); /* photosynthesis multiplier when top soil layer is saturated */
      }
      else {
        temp[i].Wnpp_inhib = 1.0;
        temp[i].NPPfactor_sat = 1.0;
      }

      fgets(str, MAXSTRING, veglib);	/* skip over end of line comments */
      i++;
    }
    else fgets(str, MAXSTRING, veglib);
    fscanf(veglib, "%s", str);
  }
  if(i!=Nveg_type) {
    sprintf(ErrStr,"ERROR: Problem reading vegetation library file - make sure the file has the right number of columns.\n");
    nrerror(ErrStr);
  }
  *Ntype = Nveg_type;
  for (i=0; i<N_PET_TYPES_NON_NAT; i++) {
    temp[Nveg_type+i].NVegLibTypes = Nveg_type;
    temp[Nveg_type+i].veg_class = Nveg_type+i+1;
    temp[Nveg_type+i].overstory = ref_veg_over[i];
    temp[Nveg_type+i].rarc = ref_veg_rarc[i];
    temp[Nveg_type+i].rmin = ref_veg_rmin[i];
    for (j=0; j<12; j++) {
      temp[Nveg_type+i].LAI[j] = ref_veg_lai[i];
      temp[Nveg_type+i].Wdmax[j] = LAI_WATER_FACTOR*ref_veg_lai[i];
      temp[Nveg_type+i].albedo[j] = ref_veg_albedo[i];
      temp[Nveg_type+i].roughness[j] = ref_veg_rough[i];
      temp[Nveg_type+i].displacement[j] = ref_veg_displ[i];
      temp[Nveg_type+i].vegcover[j] = ref_veg_vegcover[i];
    }
    temp[Nveg_type+i].wind_h = ref_veg_wind_h[i];
    temp[Nveg_type+i].RGL = ref_veg_RGL[i];
    temp[Nveg_type+i].rad_atten = ref_veg_rad_atten[i];
    temp[Nveg_type+i].wind_atten = ref_veg_wind_atten[i];
    temp[Nveg_type+i].trunk_ratio = ref_veg_trunk_ratio[i];
  }

  return temp;
} 

/**********************************************************************
  free_veglib              Ted Bohn		April 2007 

  This routine frees the veglib structure.

  Modifications:

**********************************************************************/
void free_veglib(veg_lib_struct **veg_lib) {

  free((char*)(*veg_lib));
}<|MERGE_RESOLUTION|>--- conflicted
+++ resolved
@@ -22,11 +22,8 @@
   2010-Apr-28 Replaced GLOBAL_LAI with VEGPARAM_LAI and LAI_SRC.	TJB
   2012-Jan-16 Removed LINK_DEBUG code					BN
   2013-Jul-25 Added photosynthesis parameters.				TJB
-<<<<<<< HEAD
-=======
   2014-Apr-25 Improved validation for LAI and albedo values.		TJB
   2014-Apr-25 Added partial vegcover fraction.				TJB
->>>>>>> 3e34b7ef
 **********************************************************************/
 {
   extern option_struct options;
