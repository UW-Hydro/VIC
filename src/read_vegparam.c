#include <stdio.h>
#include <stdlib.h>
#include <vicNl.h>
#include <string.h>

veg_con_struct *read_vegparam(FILE *vegparam,
                              int   gridcel,
                              int   Nveg_type)
/**********************************************************************
  read_vegparam.c    Keith Cherkauer and Dag Lohmann       1997

  This routine reads in vegetation parameters for the current grid cell.
  It also relates each vegetation class in the cell to the appropriate
  parameters in the vegetation library.

  Modifications:
  09-24-98  Modified to read root zone distribution information so
           that soil layer root fractions can be computed for new 
	   soil layer depths - see calc_root_fractions.c           KAC
  07-15-99 Modified to read LAI values from a new line in the vegetation
           parameter file.  Added specifically to work with the new
	   global LAI files.
  11-18-02 Added code to read in blowing snow parameters.          LCB
  03-27-03 Modified code to update Wdmax based on LAI values read in
           for the current grid cell.  If LAI is not obtained from this
           function, then the values cacluated in read_veglib.c are
           left unchanged.						DP & KAC
  2006-Nov-07 Allocates MaxVeg+1 veg tiles.				TJB
  2007-May-11 Changed some 'fscanf' statements to 'fgets' and 'sscanf' 
	      to count rootzone and BLOWING fields. Also tests for
	      fetch < 1.						GCT
  2007-Oct-31 Added missing brackets in if(options.GLOBAL_LAI) block.	TJB
  2008-Oct-23 Added blocks to free vegarr[].				LCB via TJB
  2009-Jan-16 Added logic for COMPUTE_TREELINE option.			TJB
  2009-Jun-09 Modified to use extension of veg_lib structure to contain
	      bare soil information.					TJB
  2009-Jun-17 Modified to understand both tabs and spaces as delimiters.TJB
  2009-Jun-17 Fixed incorrect placement of free vegarr[] for case of
	      GLOBAL_LAI==FALSE.					TJB
  2009-Jul-26 Allocate extra veg tile for COMPUTE_TREELINE case.	TJB
  2009-Jul-31 Removed extra veg tile for lake/wetland case.		TJB
  2009-Sep-14 Made error messages clearer.				TJB
  2009-Oct-01 Added error message for case of LAI==0 and overstory==1.	TJB
  2010-Apr-28 Replaced GLOBAL_LAI with VEGPARAM_LAI and LAI_SRC.	TJB
  2012-Jan-16 Removed LINK_DEBUG code					BN
  2013-Jul-25 Added photosynthesis parameters.				TJB
  2013-Dec-28 Removed NO_REWIND option.					TJB
<<<<<<< HEAD
=======
  2014-Apr-25 Added optional albedo values; added VEGPARAM_ALB and
	      ALB_SRC.							TJB
  2014-Apr-25 Added optional vegcover values; added VEGPARAM_VEGCOVER
	      and VEGCOVER_SRC.						TJB
>>>>>>> 3e34b7ef
**********************************************************************/
{

  void ttrim( char *string );
  extern veg_lib_struct *veg_lib;
  extern option_struct   options;
  veg_con_struct *temp;
  int             vegcel, i, j, k, vegetat_type_num, skip, veg_class;
  int             MaxVeg;
  int             Nfields, NfieldsMax;
  int             NoOverstory;
  float           depth_sum;
  float           sum;
  char            str[500];
  char            ErrStr[MAXSTRING];
  char            line[MAXSTRING];
  char            tmpline[MAXSTRING];
  const char      delimiters[] = " \t";
  char            *token;
  char            *vegarr[500];
  size_t	  length;
  int             cidx;
<<<<<<< HEAD
=======
  double          tmp;
>>>>>>> 3e34b7ef

  skip = 1;
  if(options.VEGPARAM_LAI) skip++;
  if(options.VEGPARAM_VEGCOVER) skip++;
  if(options.VEGPARAM_ALB) skip++;

  NoOverstory = 0;

  while ( ( fscanf(vegparam, "%d %d", &vegcel, &vegetat_type_num) == 2 ) && vegcel != gridcel ){
    if (vegetat_type_num < 0) {
      sprintf(ErrStr,"ERROR number of vegetation tiles (%i) given for cell %i is < 0.\n",vegetat_type_num,vegcel);
      nrerror(ErrStr);
    }
    for (i = 0; i <= vegetat_type_num * skip; i++){
      if ( fgets(str, 500, vegparam) == NULL ){
        sprintf(ErrStr,"ERROR unexpected EOF for cell %i while reading root zones and LAI\n",vegcel);
        nrerror(ErrStr);
      }
    }
  }
  fgets(str, 500, vegparam); // read newline at end of veg class line to advance to next line
  if (vegcel != gridcel) {
    fprintf(stderr, "Error in vegetation file.  Grid cell %d not found\n",
            gridcel);
    exit(99);
  }
  if(vegetat_type_num >= MAX_VEG) {
    sprintf(ErrStr,"Vegetation parameter file wants more vegetation tiles in grid cell %i (%i) than are allowed by MAX_VEG (%i) [NOTE: bare soil class is assumed].  Edit vicNl_def.h and recompile.",gridcel,vegetat_type_num+1,MAX_VEG);
    nrerror(ErrStr);
  }

  // Make sure to allocate extra memory for bare soil tile
  // and optionally an above-treeline veg tile
  MaxVeg = vegetat_type_num+1;
  if ( options.AboveTreelineVeg >= 0 )
    MaxVeg++;

  /** Allocate memory for vegetation grid cell parameters **/
  temp = (veg_con_struct*) calloc( MaxVeg, sizeof(veg_con_struct));
  temp[0].Cv_sum = 0.0;

  for (i = 0; i < vegetat_type_num; i++) {
    temp[i].zone_depth = calloc(options.ROOT_ZONES,sizeof(float));
    temp[i].zone_fract = calloc(options.ROOT_ZONES,sizeof(float));
    temp[i].vegetat_type_num = vegetat_type_num;

    /* Upper boundaries of canopy layers, expressed in terms of fraction of total LAI  */
    if (options.CARBON) {
      temp[i].CanopLayerBnd = calloc(options.Ncanopy,sizeof(double));
      for (cidx=0; cidx<options.Ncanopy; cidx++) {
        /* apportion LAI equally among layers */
        temp[i].CanopLayerBnd[cidx] = (double)((cidx+1))/(double)(options.Ncanopy);
      }
    }

    // Read the root zones line
    if ( fgets( line, MAXSTRING, vegparam ) == NULL ){
      sprintf(ErrStr,"ERROR unexpected EOF for cell %i while reading vegetat_type_num %d\n",vegcel,vegetat_type_num);
      nrerror(ErrStr);
    }
    strcpy(tmpline, line);
    ttrim( tmpline );
    token = strtok (tmpline, delimiters);    /*  token => veg_class, move 'line' pointer to next field */  
    Nfields = 0;
    vegarr[Nfields] = calloc( 500, sizeof(char));
    strcpy(vegarr[Nfields],token);
    Nfields++;

    token = strtok (NULL, delimiters);
    while (token != NULL && (length=strlen(token))==0) token = strtok (NULL, delimiters);
    while ( token != NULL ) {
      vegarr[Nfields] = calloc( 500, sizeof(char));      
      strcpy(vegarr[Nfields],token);
      Nfields++;
      token = strtok (NULL, delimiters);
      while (token != NULL && (length=strlen(token))==0) token = strtok (NULL, delimiters);
    }

    NfieldsMax = 2 + 2 * options.ROOT_ZONES;  /* Number of expected fields this line */
    if( options.BLOWING ){
      NfieldsMax += 3;
    }
    if ( Nfields != NfieldsMax ) {
      sprintf(ErrStr,"ERROR - cell %d - expecting %d fields but found %d in veg line %s\n",gridcel,NfieldsMax, Nfields, line);
      nrerror(ErrStr);
    }

    temp[i].LAKE = 0;
    temp[i].veg_class = atoi( vegarr[0] );
    temp[i].Cv = atof( vegarr[1] );
    depth_sum = 0;
    sum = 0.;
    for(j=0;j<options.ROOT_ZONES;j++) {
      temp[i].zone_depth[j] = atof( vegarr[2 + j*2] );
      temp[i].zone_fract[j] = atof( vegarr[3 + j*2] );
      depth_sum += temp[i].zone_depth[j];
      sum += temp[i].zone_fract[j];
    }
    if(depth_sum <= 0) {
      sprintf(str,"Root zone depths must sum to a value greater than 0.");
      nrerror(str);
    }
    if(sum != 1.) {
      fprintf(stderr,"WARNING: Root zone fractions sum to more than 1 ( = %f), normalizing fractions.  If the sum is large, check that your vegetation parameter file is in the form - <zone 1 depth> <zone 1 fract> <zone 2 depth> <zone 2 fract> ...\n", sum);
      for(j=0;j<options.ROOT_ZONES;j++) {
	temp[i].zone_fract[j] /= sum;
      }
    }

    if(options.BLOWING) {
      j = 2 * options.ROOT_ZONES;
      temp[i].sigma_slope = atof( vegarr[2 + j] );
      temp[i].lag_one = atof( vegarr[3 + j] );
      temp[i].fetch = atof( vegarr[4 + j]) ;
      if( temp[i].sigma_slope <= 0. || temp[i].lag_one <= 0.) {
        sprintf(str,"Deviation of terrain slope must be greater than 0.");
        nrerror(str);
      }
      if( temp[i].fetch < 1.0  ) {
	sprintf(str,"ERROR - BLOWING parameter fetch should be >> 1 but cell %i has fetch = %.2f\n", gridcel, temp[i].fetch );
        nrerror(str);
      }
    }

    veg_class = MISSING;
    for(j=0;j<Nveg_type;j++)
      if(temp[i].veg_class == veg_lib[j].veg_class)
	veg_class = j;
    if(veg_class == MISSING) {
      sprintf(ErrStr,"The vegetation class id %i in vegetation tile %i from cell %i is not defined in the vegetation library file.", temp[i].veg_class, i, gridcel);
      nrerror(ErrStr);
    }
    else
      temp[i].veg_class = veg_class;

    temp[0].Cv_sum += temp[i].Cv;

    for(k=0; k<Nfields; k++)
      free(vegarr[k]);

    if ( options.VEGPARAM_LAI ) {
      // Read the LAI line
      if ( fgets( line, MAXSTRING, vegparam ) == NULL ){
        sprintf(ErrStr,"ERROR unexpected EOF for cell %i while reading LAI for vegetat_type_num %d\n",vegcel,vegetat_type_num);
        nrerror(ErrStr);
      }      
      Nfields = 0;
      vegarr[Nfields] = calloc( 500, sizeof(char));      
      strcpy(tmpline, line);
      ttrim( tmpline );
      token = strtok (tmpline, delimiters); 
      strcpy(vegarr[Nfields],token);
      Nfields++;
 
      while( ( token = strtok (NULL, delimiters)) != NULL ){
        vegarr[Nfields] = calloc( 500, sizeof(char));      
        strcpy(vegarr[Nfields],token);
        Nfields++;
      }
      NfieldsMax = 12; /* For LAI */
      if ( Nfields != NfieldsMax ) {
        sprintf(ErrStr,"ERROR - cell %d - expecting %d LAI values but found %d in line %s\n",gridcel, NfieldsMax, Nfields, line);
        nrerror(ErrStr);
      }

      if (options.LAI_SRC == FROM_VEGPARAM) {
        for ( j = 0; j < 12; j++ ) {
          tmp = atof( vegarr[j] );
          if (tmp != NODATA_VH)
            veg_lib[temp[i].veg_class].LAI[j] = tmp;
          if (veg_lib[temp[i].veg_class].overstory && veg_lib[temp[i].veg_class].LAI[j] == 0) {
            sprintf(ErrStr,"ERROR: cell %d, veg tile %d: the specified veg class (%d) is listed as an overstory class in the veg LIBRARY, but the LAI given in the veg PARAM FILE for this tile for month %d is 0.\n",gridcel, i+1, temp[i].veg_class+1, j+1);
            nrerror(ErrStr);
          }
<<<<<<< HEAD
=======
          veg_lib[temp[i].veg_class].Wdmax[j] = LAI_WATER_FACTOR * veg_lib[temp[i].veg_class].LAI[j];
        }
      }
      for(k=0; k<Nfields; k++)
        free(vegarr[k]);
    }

    if ( options.VEGPARAM_VEGCOVER ) {
      // Read the vegcover line
      if ( fgets( line, MAXSTRING, vegparam ) == NULL ){
        sprintf(ErrStr,"ERROR unexpected EOF for cell %i while reading vegcover for vegetat_type_num %d\n",vegcel,vegetat_type_num);
        nrerror(ErrStr);
      }      
      Nfields = 0;
      vegarr[Nfields] = calloc( 500, sizeof(char));      
      strcpy(tmpline, line);
      ttrim( tmpline );
      token = strtok (tmpline, delimiters); 
      strcpy(vegarr[Nfields],token);
      Nfields++;
 
      while( ( token = strtok (NULL, delimiters)) != NULL ){
        vegarr[Nfields] = calloc( 500, sizeof(char));      
        strcpy(vegarr[Nfields],token);
        Nfields++;
      }
      NfieldsMax = 12; /* For vegcover */
      if ( Nfields != NfieldsMax ) {
        sprintf(ErrStr,"ERROR - cell %d - expecting %d vegcover values but found %d in line %s\n",gridcel, NfieldsMax, Nfields, line);
        nrerror(ErrStr);
      }

      if (options.VEGCOVER_SRC == FROM_VEGPARAM) {
        for ( j = 0; j < 12; j++ ) {
          tmp = atof( vegarr[j] );
          if (tmp != NODATA_VH)
            veg_lib[temp[i].veg_class].vegcover[j] = tmp;
        }
      }
      for(k=0; k<Nfields; k++)
        free(vegarr[k]);
    }

    if ( options.VEGPARAM_ALB ) {
      // Read the albedo line
      if ( fgets( line, MAXSTRING, vegparam ) == NULL ){
        sprintf(ErrStr,"ERROR unexpected EOF for cell %i while reading albedo for vegetat_type_num %d\n",vegcel,vegetat_type_num);
        nrerror(ErrStr);
      }      
      Nfields = 0;
      vegarr[Nfields] = calloc( 500, sizeof(char));      
      strcpy(tmpline, line);
      ttrim( tmpline );
      token = strtok (tmpline, delimiters); 
      strcpy(vegarr[Nfields],token);
      Nfields++;
 
      while( ( token = strtok (NULL, delimiters)) != NULL ){
        vegarr[Nfields] = calloc( 500, sizeof(char));      
        strcpy(vegarr[Nfields],token);
        Nfields++;
      }
      NfieldsMax = 12; /* For albedo */
      if ( Nfields != NfieldsMax ) {
        sprintf(ErrStr,"ERROR - cell %d - expecting %d albedo values but found %d in line %s\n",gridcel, NfieldsMax, Nfields, line);
        nrerror(ErrStr);
      }

      if (options.ALB_SRC == FROM_VEGPARAM) {
        for ( j = 0; j < 12; j++ ) {
          tmp = atof( vegarr[j] );
          if (tmp != NODATA_VH)
            veg_lib[temp[i].veg_class].albedo[j] = tmp;
>>>>>>> 3e34b7ef
        }
        veg_lib[temp[i].veg_class].Wdmax[j] = LAI_WATER_FACTOR * veg_lib[temp[i].veg_class].LAI[j];
      }
      for(k=0; k<Nfields; k++)
        free(vegarr[k]);
    }

    // Determine if cell contains non-overstory vegetation
    if ( options.COMPUTE_TREELINE && !veg_lib[temp[i].veg_class].overstory )
      NoOverstory++;

  }

  // Determine if we have bare soil
  if(temp[0].Cv_sum>1.0){
    fprintf(stderr,"WARNING: Cv exceeds 1.0 at grid cell %d, fractions being adjusted to equal 1\n", gridcel);
    for(j=0;j<vegetat_type_num;j++)
      temp[j].Cv = temp[j].Cv / temp[0].Cv_sum;
    temp[0].Cv_sum = 1.;
  }
  else if(temp[0].Cv_sum>0.99 && temp[0].Cv_sum<1.0){
    fprintf(stderr,"WARNING: Cv > 0.99 and Cv < 1.0 at grid cell %d, model assuming that bare soil is not to be run - fractions being adjusted to equal 1\n", gridcel);
    for(j=0;j<vegetat_type_num;j++)
      temp[j].Cv = temp[j].Cv / temp[0].Cv_sum;
    temp[0].Cv_sum = 1.;
  }

  // Handle veg above the treeline
  if ( options.SNOW_BAND > 1 && options.COMPUTE_TREELINE
       && ( !NoOverstory && temp[0].Cv_sum == 1. ) ) {

    // All vegetation in the current cell is defined with overstory.
    // Add default non-overstory vegetation so that snow bands above treeline
    // can be sucessfully simulated.

    if ( options.AboveTreelineVeg < 0 ) {

      // Above treeline snowband should be treated as bare soil
      for ( j = 0; j < vegetat_type_num; j++ )
        temp[j].Cv -= ( 0.001 / (float)vegetat_type_num );
      temp[0].Cv_sum -= 0.001;

    }
    else {

      // Above treeline snowband should use the defined vegetation
      // add vegetation to typenum
      // check that veg type exists in library and does not have overstory
      if(vegetat_type_num > 0) {

        for ( j = 0; j < vegetat_type_num; j++ ) {
          temp[j].Cv -= ( 0.001 / (float)vegetat_type_num );
          temp[j].vegetat_type_num++;
        }

        temp[vegetat_type_num].Cv         = 0.001;
        temp[vegetat_type_num].veg_class  = options.AboveTreelineVeg;
        temp[vegetat_type_num].Cv_sum     = temp[vegetat_type_num-1].Cv_sum;
        temp[vegetat_type_num].zone_depth = calloc( options.ROOT_ZONES,
                                                  sizeof(float));
        temp[vegetat_type_num].zone_fract = calloc( options.ROOT_ZONES,
                                                  sizeof(float));
        temp[vegetat_type_num].vegetat_type_num = vegetat_type_num+1;

        // Since root zones are not defined they are copied from the last
        // vegetation type.
        for ( j = 0; j < options.ROOT_ZONES; j++ ) {
          temp[vegetat_type_num].zone_depth[j]
            = temp[vegetat_type_num-1].zone_depth[j];
          temp[vegetat_type_num].zone_fract[j]
            = temp[vegetat_type_num-1].zone_fract[j];
        }

      }

      // Identify current vegetation class
      veg_class = MISSING;
      for ( j = 0; j < Nveg_type; j++ ) {
        if(temp[vegetat_type_num].veg_class == veg_lib[j].veg_class) {
          veg_class = j;
          break;
        }
      }
      if ( veg_class == MISSING ) {
        sprintf(ErrStr,"The vegetation class id %i defined for above-treeline from cell %i is not defined in the vegetation library file.", temp[vegetat_type_num].veg_class, gridcel);
        nrerror(ErrStr);
      }
      else {
        temp[vegetat_type_num].veg_class = veg_class;
      }

      if ( veg_lib[veg_class].overstory ) {
        sprintf(ErrStr,"Vegetation class %i is defined to have overstory, so it cannot be used as the default vegetation type for above canopy snow bands.", veg_lib[veg_class].veg_class );
        nrerror(ErrStr);
      }

    }

  }

  // Bare soil tile
  if (temp[0].Cv_sum < 1.) {
    j = vegetat_type_num;
    temp[j].veg_class = Nveg_type; // Create a veg_class ID for bare soil, which is not mentioned in the veg library
    temp[j].Cv = 1.0 - temp[0].Cv_sum;
    // Don't allocate any root-zone-related arrays
    if(options.BLOWING) {
      if (vegetat_type_num > 0) {
        temp[j].sigma_slope = temp[0].sigma_slope;
        temp[j].lag_one = temp[0].lag_one;
        temp[j].fetch = temp[0].fetch;
      }
      else {
        temp[j].sigma_slope = 0.005;
        temp[j].lag_one = 0.95;
        temp[j].fetch = 2000;
      }
    }
  }

  return temp;
} 






/* trim trailing newlines */

#define END '\0'
#define NEW '\n'

void ttrim( char *c ) 
{
  while  ((*c++ != END)) {
      ;
  }
  for (--c; *--c == NEW; *c = END) {
      ;
  }
}
<|MERGE_RESOLUTION|>--- conflicted
+++ resolved
@@ -45,13 +45,10 @@
   2012-Jan-16 Removed LINK_DEBUG code					BN
   2013-Jul-25 Added photosynthesis parameters.				TJB
   2013-Dec-28 Removed NO_REWIND option.					TJB
-<<<<<<< HEAD
-=======
   2014-Apr-25 Added optional albedo values; added VEGPARAM_ALB and
 	      ALB_SRC.							TJB
   2014-Apr-25 Added optional vegcover values; added VEGPARAM_VEGCOVER
 	      and VEGCOVER_SRC.						TJB
->>>>>>> 3e34b7ef
 **********************************************************************/
 {
 
@@ -74,10 +71,7 @@
   char            *vegarr[500];
   size_t	  length;
   int             cidx;
-<<<<<<< HEAD
-=======
   double          tmp;
->>>>>>> 3e34b7ef
 
   skip = 1;
   if(options.VEGPARAM_LAI) skip++;
@@ -252,8 +246,6 @@
             sprintf(ErrStr,"ERROR: cell %d, veg tile %d: the specified veg class (%d) is listed as an overstory class in the veg LIBRARY, but the LAI given in the veg PARAM FILE for this tile for month %d is 0.\n",gridcel, i+1, temp[i].veg_class+1, j+1);
             nrerror(ErrStr);
           }
-<<<<<<< HEAD
-=======
           veg_lib[temp[i].veg_class].Wdmax[j] = LAI_WATER_FACTOR * veg_lib[temp[i].veg_class].LAI[j];
         }
       }
@@ -327,9 +319,7 @@
           tmp = atof( vegarr[j] );
           if (tmp != NODATA_VH)
             veg_lib[temp[i].veg_class].albedo[j] = tmp;
->>>>>>> 3e34b7ef
-        }
-        veg_lib[temp[i].veg_class].Wdmax[j] = LAI_WATER_FACTOR * veg_lib[temp[i].veg_class].LAI[j];
+        }
       }
       for(k=0; k<Nfields; k++)
         free(vegarr[k]);
