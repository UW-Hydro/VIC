#include <stdio.h>
#include <stdlib.h>
#include <vicNl.h>
#include <math.h>

<<<<<<< HEAD
=======
static char vcid[] = "$Id$";
>>>>>>> 3e34b7ef
int  runoff(cell_data_struct  *cell,
            energy_bal_struct *energy,
            soil_con_struct   *soil_con,
	    double             ppt, 
	    double            *frost_fract,
	    int                dt,
            int                Nnodes,
	    int                band,
	    int                rec,
	    int                iveg)
/**********************************************************************
	runoff.c	Keith Cherkauer		May 18, 1996

  This subroutine calculates infiltration and runoff from the surface,
  gravity driven drainage between all soil layers, and generates 
  baseflow from the bottom layer..
  
  sublayer indecies are always [layer number][sublayer number]
  [layer number] is the current VIC model moisture layer
  [sublayer number] is the current sublayer number where: 
         0 = thawed sublayer, 1 = frozen sublayer, and 2 = unfrozen sublayer.
	 when the model is run withoputfrozen soils, the sublayer number
	 is always = 2 (unfrozen).

  UNITS:	Ksat (mm/day)
		Q12  (mm/time step)
		liq, ice (mm)
		inflow (mm)
                runoff (mm)

  Variables:
	ppt	incoming precipitation and snow melt
	mu	fraction of area that receives precipitation
	inflow	incoming water corrected for fractional area of precip (mu)

  MODIFICATIONS:
  5/22/96 Routine modified to account for spatially varying
	  precipitation, and it's effects on runoff.	KAC
  11/96	  Code modified to account for extra model layers
  	  needed for frozen soils modeling.		KAC
  1/9/97  Infiltration and other rate parameters modified
	  for time scales of less than 1 day.		KAC
  4-1-98  Soil moisture transport is now done on an hourly time
          step, irregardless to the model time step, to prevent
          numerical stabilities in the solution	Dag and KAC
  01-24-00 simplified handling of soil moisture for the
           frozen soil algorithm.  all option selection
	   now use the same soil moisture transport method   KAC
  6-8-2000 modified to handle spatially distributed soil frost  KAC
  06-07-03 modified so that infiltration is computed using only the
           top two soil moisture layers, rather than all but the
           bottom most layer.  This preserves the functionality
           of the original model design, but is more realistic for
           handling multiple soil moisture layers
  06-Sep-03   Changed calculation of dt_baseflow to go to zero when
              soil liquid moisture <= residual moisture.  Changed
              block that handles case of total soil moisture < residual
              moisture to not allow dt_baseflow to go negative.		TJB
  17-May-04   Changed block that handles baseflow when soil moisture
	      drops below residual moisture.  Now, the block is only
	      entered if baseflow > 0 and soil moisture < residual,
	      and the amount of water taken out of baseflow and given
	      to the soil cannot exceed baseflow.  In addition, error
	      messages are no longer printed, since it isn't an error
	      to be in that block.					TJB
  2007-Apr-04 Modified to return Error status from 
              distribute_node_moisture_properties			GCT/KAC
  2007-Apr-24 Passes soil_con->Zsum_node to distribute_node_moisture_properties.  JCA
  2007-Jun-13 Fixed bug arising from earlier fix to dt_baseflow
	      calculation.  Earlier fix took residual moisture
	      into account in the linear part of the baseflow eqn,
	      but not in the non-linear part.  Now we take residual
	      moisture into account correctly throughout the whole
	      equation.  Also re-wrote equation in simpler form.	TJB
  2007-Aug-15 Changed SPATIAL_FROST if statement to enclose the correct
              end-bracket for the frost_area loop.			JCA
  2007-Aug-09 Added features for EXCESS_ICE option.			JCA
              Including adding SubsidenceUpdate flag for parts
              of the routine that will be used if redistributing
              soil moisture after subsidence.
  2007-Sep-18 Modified to correctly handle evaporation from spatially
	      distributed soil frost.  Original version could produce
	      negative soil moisture in fractions with high ice content
	      since only total evaporation was checked versus total
	      liquid water content, not versus available liquid water
	      in each frost subsection.					KAC via TJB
  2007-Sep-20 Removed logic that reset resid_moist[i].  Previously,
	      resid_moist[i] was reset to 0 for i > 0 when
	      resid_moist[0] == 0.  Such resetting of soil properties
	      was deemed unnecessary and confusing, since VIC would end
	      up using different residual moisture values than those
	      specified by the user.  If a user truly wants to specify
	      residual moisture in all layers to be 0, the user should
	      set these explicitly in the soil parameter file.  Also
	      fixed typo in fprintf() on line 289.			TJB
  2007-Oct-13 Fixed the checks on the lower bound of soil moisture.
	      Previously, the condition was
	        (moist[lindex]+ice[lindex]) < resid_moist[lindex]
	      which led to liquid soil moisture falling below residual
	      during winter conditions.  This has been changed to
	        moist[lindex] < resid_moist[lindex]
	      to eliminate these errors and make the logic consistent
	      with the rest of the code.				TJB
  2007-Oct-13 Renamed all *moist* variables to *liq* if they only refer
	      to liquid soil moisture.  This makes the logic much easier
	      to understand.						TJB
  2007-Oct-13 Modified the caps on Q12 and baseflow for the case of
	      frozen soil.  Now, the lower bound on liquid soil moisture
	      is the maximum unfrozen component of residual moisture at
	      current soil temperature, i.e.  liquid soil moisture may
	      be less than residual moisture as long as the total
	      (liq + ice) moisture is >= residual moisture AND the
	      liquid fraction of the total is appropriate for the
	      temperature.  Without this condition, we could have an
	      apparent loss of liquid moisture due to conversion to ice
	      and the resulting adjustments of Q12 and baseflow could
	      pull water out of the air to bring liquid moisture up to
	      residual.  This fix should set a reasonable lower bound
	      and still ensure that no extra water is condensed out
	      of the air simply to bring liquid water up to residual.	TJB
  2008-Oct-23 Added check to make sure top_moist never exceeds
	      top_max_moist; otherwise rounding errors could cause it
	      to exceed top_max_moist and produce NaN's.		LCB via TJB
  2009-Feb-09 Removed dz_node from call to
	      distribute_node_moisture_properties.			KAC via TJB
  2009=Feb-10 Replaced all occurrences of resid_moist with min_liq, after 
	      min_liq was defined.  This makes the use of min_liq consistent 
	      with its documented role in the subroutine.		KAC via TJB
  2009-Feb-10 Removed Tlayer from selection criteria to include ice in
	      min_liq calculation.  Soil layers can be above 0C with
	      ice present, as ice content is set from soil nodes.	KAC via TJB
  2009-Mar-16 Made min_liq an element of the layer_data_struct, so that
	      its value can be computed earlier in the model code, in a
	      more efficient manner (in initialize_soil() and
	      estimate_layer_ice_content()).				TJB
  2009-May-17 Added asat to cell_data.					TJB
  2009-Jun-26 Simplified argument list of runoff() by passing all cell_data
	      variables via a single reference to the cell data structure.	TJB
  2009-Dec-11 Removed min_liq and options.MIN_LIQ.  Constraints on
	      liq[lindex] have been removed and/or replaced by
	      constraints on (liq[lindex]+ice[lindex]).  Thus, it is
	      possible to freeze all of the soil moisture, as long as
	      total moisture > residual moisture.				TJB
  2010-Feb-07 Fixed bug in runoff computation for case when soil column
	      is completely saturated.						TJB
  2010-Nov-29 Moved computation of saturated area to correct place in
	      code for handling SPATIAL_FROST.					TJB
  2010-Dec-01 Added call to compute_zwt().					TJB
  2011-Mar-01 Replaced compute_zwt() with wrap_compute_zwt().  Moved
	      computation of runoff and saturated area to a separate
	      function compute_runoff_and_asat(), which can be called
	      elsewhere.							TJB
  2011-Jun-03 Added options.ORGANIC_FRACT.  Soil properties now take
	      organic fraction into account.					TJB
  2012-Jan-16 Removed LINK_DEBUG code						BN
  2013-Dec-26 Replaced LOW_RES_MOIST compile-time option with LOG_MATRIC 
	      run-time option.							TJB
  2013-Dec-26 Removed EXCESS_ICE option.					TJB
  2013-Dec-27 Moved SPATIAL_FROST to options_struct.				TJB
  2013-Dec-27 Removed QUICK_FS option.						TJB
  2014-Mar-28 Removed DIST_PRCP option.						TJB
  2014-May-09 Added check on liquid soil moisture to ensure always >= 0.	TJB
**********************************************************************/
{  
  extern option_struct options;
  char               ErrStr[MAXSTRING];
  int                firstlayer, lindex, sub;
  int                i;
  int                last_layer[MAX_LAYERS*3];
  int                last_sub[MAX_LAYERS*3];
  int                froz_solid[MAX_LAYERS*3];
  int                last_index;
  int                last_cnt;
  int                tmp_index;
  int                time_step;
  int                storesub;
  int                tmpsub;
  int                tmplayer;
  int                frost_area;
  int                ErrorFlag;
  double             A, frac;
  double             tmp_runoff;
  double             inflow;
  double             last_liq;
  double             resid_moist[MAX_LAYERS]; // residual moisture (mm)
  double             org_moist[MAX_LAYERS];   // total soil moisture (liquid and frozen) at beginning of this function (mm)
  double             avail_liq[MAX_LAYERS][MAX_FROST_AREAS]; // liquid soil moisture available for evap/drainage (mm)
  double             liq[MAX_LAYERS];         // current liquid soil moisture (mm)
  double             ice[MAX_LAYERS];         // current frozen soil moisture (mm)
  double             moist[MAX_LAYERS];       // current total soil moisture (liquid and frozen) (mm)
  double             max_moist[MAX_LAYERS];   // maximum storable moisture (liquid and frozen) (mm)
  double             max_infil;
  double             Ksat[MAX_LAYERS];
  double             Q12[MAX_LAYERS-1];
  double            *kappa;
  double            *Cs;
  double            *M;
  double             Dsmax;
  double             top_moist;     // total moisture (liquid and frozen) in topmost soil layers (mm)
  double             top_max_moist; // maximum storable moisture (liquid and frozen) in topmost soil layers (mm)
  double             tmp_inflow;
  double             tmp_moist;
  double             tmp_moist_for_runoff[MAX_LAYERS];
  double             tmp_liq;
  double             dt_inflow, dt_outflow;
  double             dt_runoff;
  double             runoff[MAX_FROST_AREAS];
  double             tmp_dt_runoff[MAX_FROST_AREAS];
  double             baseflow[MAX_FROST_AREAS];
  double             actual_frost_fract[MAX_FROST_AREAS];
  double             dt_baseflow;
  double             rel_moist;
  double             evap[MAX_LAYERS][MAX_FROST_AREAS];
  double             sum_liq;
  double             evap_percent;
  double             evap_sum;
  double             min_temp;
  double             max_temp;
  double             tmp_fract;
  double             Tlayer_spatial[MAX_LAYERS][MAX_FROST_AREAS];
  double             Tlayer;
  double             b[MAX_LAYERS];
  double             matric[MAX_LAYERS];
  double             avg_matric;
  double             spatial_fract;
  layer_data_struct *layer;
  layer_data_struct  tmp_layer;

  /** Set Residual Moisture **/
  for ( i = 0; i < options.Nlayer; i++ ) 
    resid_moist[i] = soil_con->resid_moist[i] * soil_con->depth[i] * 1000.;

  /** Allocate and Set Values for Soil Sublayers **/
  layer = cell->layer;

  cell->runoff = 0;
  cell->baseflow = 0;
  cell->asat = 0;

  for ( frost_area = 0; frost_area < options.Nfrost; frost_area++ )
    baseflow[frost_area] = 0;
      
  for ( lindex = 0; lindex < options.Nlayer; lindex++ ) {
    evap[lindex][0] = layer[lindex].evap/(double)dt;
    org_moist[lindex] = layer[lindex].moist;
    layer[lindex].moist = 0;
<<<<<<< HEAD
    if ( evap[lindex][0] != 0 ) { // if there is evaporation
=======
    if ( evap[lindex][0] > 0 ) { // if there is positive evaporation
>>>>>>> 3e34b7ef
      sum_liq = 0;
      // compute available soil moisture for each frost sub area.
      for ( frost_area = 0; frost_area < options.Nfrost; frost_area++ ) {
        avail_liq[lindex][frost_area] = (org_moist[lindex] - layer[lindex].ice[frost_area] - resid_moist[lindex]);
        if (avail_liq[lindex][frost_area] < 0) avail_liq[lindex][frost_area] = 0;
        sum_liq += avail_liq[lindex][frost_area]*frost_fract[frost_area];
      }
      // compute fraction of available soil moisture that is evaporated
<<<<<<< HEAD
      evap_percent = evap[lindex][0] / sum_liq;
=======
      if (sum_liq > 0) {
        evap_percent = evap[lindex][0] / sum_liq;
      }
      else {
        evap_percent = 1.0;
      }
>>>>>>> 3e34b7ef
      // distribute evaporation between frost sub areas by percentage
      evap_sum = evap[lindex][0];
      for ( frost_area = options.Nfrost - 1; frost_area >= 0; frost_area-- ) {
        evap[lindex][frost_area] = avail_liq[lindex][frost_area] * evap_percent;
<<<<<<< HEAD
        evap_sum -= evap[lindex][frost_area] * frost_fract[frost_area];
      }
      if ( evap_sum > SMALL || evap_sum < -SMALL ) {
        fprintf(stderr,"Evap_sum = %f\n", evap_sum);
      }
=======
        avail_liq[lindex][frost_area] -= evap[lindex][frost_area];
        evap_sum -= evap[lindex][frost_area] * frost_fract[frost_area];
      }
      layer[lindex].evap = 0;
      for ( frost_area = options.Nfrost - 1; frost_area >= 0; frost_area-- ) {
        layer[lindex].evap += evap[lindex][frost_area] * frost_fract[frost_area];
      }
>>>>>>> 3e34b7ef
    }
    else {
      for ( frost_area = options.Nfrost - 1; frost_area > 0; frost_area-- )
        evap[lindex][frost_area] = evap[lindex][0];
    }
  }

  // compute temperatures of frost subareas
  for ( lindex = 0; lindex < options.Nlayer; lindex++ ) {
    min_temp = layer[lindex].T - soil_con->frost_slope / 2.;
    max_temp = min_temp + soil_con->frost_slope;
    for ( frost_area = 0; frost_area < options.Nfrost; frost_area++ ) {
      if ( options.Nfrost > 1 ) {
        if ( frost_area == 0 ) tmp_fract = frost_fract[0] / 2.;
        else tmp_fract += (frost_fract[frost_area-1] + frost_fract[frost_area]) / 2.;
        Tlayer_spatial[lindex][frost_area] = linear_interp(tmp_fract, 0, 1, min_temp, max_temp);
      }
      else Tlayer_spatial[lindex][frost_area] = layer[lindex].T;
    }
  }

  for ( frost_area = 0; frost_area < options.Nfrost; frost_area++ ) {

    /** ppt = amount of liquid water coming to the surface **/
    inflow = ppt;
	
    /**************************************************
      Initialize Variables
    **************************************************/
    for ( lindex = 0; lindex < options.Nlayer; lindex++ ) {
      Ksat[lindex]         = soil_con->Ksat[lindex] / 24.;
      b[lindex]            = (soil_con->expt[lindex] - 3.) / 2.;

      /** Set Layer Liquid Moisture Content **/
      liq[lindex] = org_moist[lindex] - layer[lindex].ice[frost_area];

      /** Set Layer Frozen Moisture Content **/
      ice[lindex]       = layer[lindex].ice[frost_area];

      /** Set Layer Maximum Moisture Content **/
      max_moist[lindex] = soil_con->max_moist[lindex];

      /** Set Layer Temperature **/
       Tlayer = Tlayer_spatial[lindex][frost_area];

    } // initialize variables for each layer

    /******************************************************
      Runoff Based on Soil Moisture Level of Upper Layers
    ******************************************************/

    for(lindex=0;lindex<options.Nlayer;lindex++) {
      tmp_moist_for_runoff[lindex] = (liq[lindex] + ice[lindex]);
    }
    compute_runoff_and_asat(soil_con, tmp_moist_for_runoff, inflow, &A, &(runoff[frost_area]));

    // save dt_runoff based on initial runoff estimate,
    // since we will modify total runoff below for the case of completely saturated soil
    tmp_dt_runoff[frost_area] = runoff[frost_area] / (double) dt;
	  
    /**************************************************
      Compute Flow Between Soil Layers (using an hourly time step)
    **************************************************/
	  
    dt_inflow  =  inflow / (double) dt;
    dt_outflow =  0.0;
	  
    for (time_step = 0; time_step < dt; time_step++) {
      inflow   = dt_inflow;
      last_cnt = 0;
	    
<<<<<<< HEAD
      if (options.LOG_MATRIC) {
        for( lindex = 0; lindex < options.Nlayer; lindex++ ) {
	  if( (tmp_liq = liq[lindex] - evap[lindex][frost_area]) < resid_moist[lindex] )
	    tmp_liq = resid_moist[lindex];
	  if(tmp_liq > resid_moist[lindex])
	    matric[lindex] = soil_con->bubble[lindex] * pow( (tmp_liq - resid_moist[lindex]) / (soil_con->max_moist[lindex] - resid_moist[lindex]), -b[lindex]);
	  else
	  matric[lindex] = HUGE_RESIST;
	}
      }

=======
>>>>>>> 3e34b7ef
      /*************************************
        Compute Drainage between Sublayers 
      *************************************/

      for( lindex = 0; lindex < options.Nlayer-1; lindex++ ) {

        /** Brooks & Corey relation for hydraulic conductivity **/
	      
        if((tmp_liq = liq[lindex] - evap[lindex][frost_area]) < resid_moist[lindex])
	  tmp_liq = resid_moist[lindex];
	      
	if(liq[lindex] > resid_moist[lindex]) {
<<<<<<< HEAD
          if (options.LOG_MATRIC) {
	    avg_matric = pow( 10, (soil_con->depth[lindex+1] * log10(fabs(matric[lindex])) + soil_con->depth[lindex] * log10(fabs(matric[lindex+1]))) / (soil_con->depth[lindex] + soil_con->depth[lindex+1]) );
	    tmp_liq = resid_moist[lindex] + ( soil_con->max_moist[lindex] - resid_moist[lindex] ) * pow( ( avg_matric / soil_con->bubble[lindex] ), -1/b[lindex] );
	  }
=======
>>>>>>> 3e34b7ef
	  Q12[lindex] = Ksat[lindex] * pow(((tmp_liq - resid_moist[lindex]) / (soil_con->max_moist[lindex] - resid_moist[lindex])), soil_con->expt[lindex]); 
	}
	else Q12[lindex] = 0.;
	last_layer[last_cnt] = lindex;
      }
	    
      /**************************************************
        Solve for Current Soil Layer Moisture, and
        Check Versus Maximum and Minimum Moisture Contents.  
      **************************************************/
	    
      firstlayer = TRUE;
      last_index = 0;
      for ( lindex = 0; lindex < options.Nlayer - 1; lindex++ ) {
	      
        if ( lindex == 0 ) dt_runoff = tmp_dt_runoff[frost_area];
	else dt_runoff = 0;

	/* transport moisture for all sublayers **/

	tmp_inflow = 0.;
	      
	/** Update soil layer moisture content **/
	liq[lindex] = liq[lindex] + (inflow - dt_runoff) - (Q12[lindex] + evap[lindex][frost_area]);
	      
	/** Verify that soil layer moisture is less than maximum **/
	if((liq[lindex]+ice[lindex]) > max_moist[lindex]) {
	  tmp_inflow = (liq[lindex]+ice[lindex]) - max_moist[lindex];
	  liq[lindex] = max_moist[lindex] - ice[lindex];

          if(lindex==0) {
	    Q12[lindex] += tmp_inflow;
	    tmp_inflow = 0;
	  }
	  else {
	    tmplayer = lindex;
	    while(tmp_inflow > 0) {
	      tmplayer--;
	      if ( tmplayer < 0 ) {
		/** If top layer saturated, add to runoff **/
		runoff[frost_area] += tmp_inflow;
		tmp_inflow = 0;
	      }
	      else {
		/** else add excess soil moisture to next higher layer **/
		liq[tmplayer] += tmp_inflow;
		if((liq[tmplayer]+ice[tmplayer]) > max_moist[tmplayer]) {
		  tmp_inflow = ((liq[tmplayer] + ice[tmplayer]) - max_moist[tmplayer]);
		  liq[tmplayer] = max_moist[tmplayer] - ice[tmplayer];
		}
	        else tmp_inflow=0;
	      }
	    }
	  } /** end trapped excess moisture **/
	} /** end check if excess moisture in top layer **/
	      
	firstlayer=FALSE;
	      
<<<<<<< HEAD
	      /** verify that current layer moisture is greater than minimum **/
	      if ((liq[lindex]+ice[lindex]) < resid_moist[lindex]) {
		/** moisture cannot fall below minimum **/
		Q12[lindex] += (liq[lindex]+ice[lindex]) - resid_moist[lindex];
		liq[lindex] = resid_moist[lindex] - ice[lindex];
	      }
=======
	/** verify that current layer moisture is greater than minimum **/
	if (liq[lindex] < 0) {
	  /** liquid cannot fall below 0 **/
	  Q12[lindex] += liq[lindex];
	  liq[lindex] = 0;
	}
	if ((liq[lindex]+ice[lindex]) < resid_moist[lindex]) {
	  /** moisture cannot fall below minimum **/
	  Q12[lindex] += (liq[lindex]+ice[lindex]) - resid_moist[lindex];
	  liq[lindex] = resid_moist[lindex] - ice[lindex];
	}
>>>>>>> 3e34b7ef
	      
	inflow = (Q12[lindex]+tmp_inflow);
	Q12[lindex] += tmp_inflow;
	      
	last_index++;
	      
      } /* end loop through soil layers */
<<<<<<< HEAD
	    
      /**************************************************
        Compute Baseflow
      **************************************************/
	    
=======
	    
      /**************************************************
        Compute Baseflow
      **************************************************/
	    
>>>>>>> 3e34b7ef
      /** ARNO model for the bottom soil layer (based on bottom
          soil layer moisture from previous time step) **/
	    
      lindex = options.Nlayer-1;
      Dsmax = soil_con->Dsmax / 24.;

      /** Compute relative moisture **/
      rel_moist = (liq[lindex]-resid_moist[lindex]) / (soil_con->max_moist[lindex]-resid_moist[lindex]);

      /** Compute baseflow as function of relative moisture **/
      frac = Dsmax * soil_con->Ds / soil_con->Ws;
      dt_baseflow = frac * rel_moist;
      if (rel_moist > soil_con->Ws) {
        frac = (rel_moist - soil_con->Ws) / (1 - soil_con->Ws);
        dt_baseflow += Dsmax * (1 - soil_con->Ds / soil_con->Ws) * pow(frac,soil_con->c);
      }
	    
      /** Make sure baseflow isn't negative **/
      if(dt_baseflow < 0) dt_baseflow = 0;
	    
      /** Extract baseflow from the bottom soil layer **/ 
	    
      liq[lindex] += Q12[lindex-1] - (evap[lindex][frost_area] + dt_baseflow);
	    
      /** Check Lower Sub-Layer Moistures **/
      tmp_moist = 0;

      /* If soil moisture has gone below minimum, take water out
       * of baseflow and add back to soil to make up the difference
       * Note: this may lead to negative baseflow, in which case we will
       * reduce evap to make up for it */
      if((liq[lindex]+ice[lindex]) < resid_moist[lindex]) {
        dt_baseflow += (liq[lindex]+ice[lindex]) - resid_moist[lindex];
        liq[lindex] = resid_moist[lindex] - ice[lindex];
      }

      if((liq[lindex]+ice[lindex]) > max_moist[lindex]) {
        /* soil moisture above maximum */
        tmp_moist = ((liq[lindex]+ice[lindex]) - max_moist[lindex]);
        liq[lindex] = max_moist[lindex] - ice[lindex];
        tmplayer = lindex;
        while(tmp_moist > 0) {
          tmplayer--;
          if(tmplayer<0) {
            /** If top layer saturated, add to runoff **/
            runoff[frost_area] += tmp_moist;
            tmp_moist = 0;
          }
          else {
            /** else if sublayer exists, add excess soil moisture **/
            liq[tmplayer] += tmp_moist ;
            if ( ( liq[tmplayer] + ice[tmplayer]) > max_moist[tmplayer] ) {
	      tmp_moist = ((liq[tmplayer] + ice[tmplayer]) - max_moist[tmplayer]);
	      liq[tmplayer] = max_moist[tmplayer] - ice[tmplayer];
            }
            else tmp_moist=0;
          }
        }
      }
	    
      baseflow[frost_area] += dt_baseflow;
	    
    } /* end of hourly time step loop */

    /** If negative baseflow, reduce evap accordingly **/
    if ( baseflow[frost_area] < 0 ) {
      layer[lindex].evap   += baseflow[frost_area];
      baseflow[frost_area]  = 0;
    }

    /** Recompute Asat based on final moisture level of upper layers **/
    for(lindex=0;lindex<options.Nlayer;lindex++) {
      tmp_moist_for_runoff[lindex] = (liq[lindex] + ice[lindex]);
    }
    compute_runoff_and_asat(soil_con, tmp_moist_for_runoff, 0, &A, &tmp_runoff);

    /** Store tile-wide values **/
    for ( lindex = 0; lindex < options.Nlayer; lindex++ ) 
      layer[lindex].moist += ((liq[lindex] + ice[lindex]) * frost_fract[frost_area]); 
    cell->asat     += A * frost_fract[frost_area];
    cell->runoff   += runoff[frost_area] * frost_fract[frost_area];
    cell->baseflow += baseflow[frost_area] * frost_fract[frost_area];

  }

  /** Compute water table depth **/
  wrap_compute_zwt(soil_con, cell);

  /** Recompute Thermal Parameters Based on New Moisture Distribution **/
  if(options.FULL_ENERGY || options.FROZEN_SOIL) {
    
    for(lindex=0;lindex<options.Nlayer;lindex++) {
      tmp_layer = cell->layer[lindex];
      moist[lindex] = tmp_layer.moist;
    }
    
    ErrorFlag = distribute_node_moisture_properties(energy->moist, energy->ice,
						    energy->kappa_node, energy->Cs_node,
						    soil_con->Zsum_node, energy->T,
						    soil_con->max_moist_node,
						    soil_con->expt_node,
						    soil_con->bubble_node, 
						    moist, soil_con->depth, 
						    soil_con->soil_dens_min,
						    soil_con->bulk_dens_min,
						    soil_con->quartz, 
						    soil_con->soil_density,
						    soil_con->bulk_density,
						    soil_con->organic, Nnodes, 
						    options.Nlayer, soil_con->FS_ACTIVE);
    if ( ErrorFlag == ERROR ) return (ERROR);
  }
  return (0);

}

void compute_runoff_and_asat(soil_con_struct *soil_con, double *moist, double inflow, double *A, double *runoff)
{

  extern option_struct options;
  double top_moist;
  double top_max_moist;
  int lindex;
  double ex;
  double max_infil;
  double i_0;
  double basis;

  top_moist = 0.;
  top_max_moist=0.;
  for(lindex=0;lindex<options.Nlayer-1;lindex++) {
    top_moist += moist[lindex];
    top_max_moist += soil_con->max_moist[lindex];
  }
  if(top_moist>top_max_moist) top_moist = top_max_moist;

  /** A as in Wood et al. in JGR 97, D3, 1992 equation (1) **/
  ex        = soil_con->b_infilt / (1.0 + soil_con->b_infilt);
  *A        = 1.0 - pow((1.0 - top_moist / top_max_moist),ex);

  max_infil = (1.0+soil_con->b_infilt) * top_max_moist;
  i_0      = max_infil * (1.0 - pow((1.0 - *A),(1.0 / soil_con->b_infilt)));

  /** equation (3a) Wood et al. **/

  if (inflow == 0.0) *runoff = 0.0;
  else if (max_infil == 0.0) *runoff = inflow;
  else if ((i_0 + inflow) > max_infil)
    *runoff = inflow - top_max_moist + top_moist;

  /** equation (3b) Wood et al. (wrong in paper) **/
  else {
    basis = 1.0 - (i_0 + inflow) / max_infil;
    *runoff = (inflow - top_max_moist + top_moist
               + top_max_moist * pow(basis,1.0*(1.0+soil_con->b_infilt)));
  }
  if (*runoff < 0.) *runoff = 0.;

}
<|MERGE_RESOLUTION|>--- conflicted
+++ resolved
@@ -3,10 +3,6 @@
 #include <vicNl.h>
 #include <math.h>
 
-<<<<<<< HEAD
-=======
-static char vcid[] = "$Id$";
->>>>>>> 3e34b7ef
 int  runoff(cell_data_struct  *cell,
             energy_bal_struct *energy,
             soil_con_struct   *soil_con,
@@ -253,11 +249,7 @@
     evap[lindex][0] = layer[lindex].evap/(double)dt;
     org_moist[lindex] = layer[lindex].moist;
     layer[lindex].moist = 0;
-<<<<<<< HEAD
-    if ( evap[lindex][0] != 0 ) { // if there is evaporation
-=======
     if ( evap[lindex][0] > 0 ) { // if there is positive evaporation
->>>>>>> 3e34b7ef
       sum_liq = 0;
       // compute available soil moisture for each frost sub area.
       for ( frost_area = 0; frost_area < options.Nfrost; frost_area++ ) {
@@ -266,27 +258,16 @@
         sum_liq += avail_liq[lindex][frost_area]*frost_fract[frost_area];
       }
       // compute fraction of available soil moisture that is evaporated
-<<<<<<< HEAD
-      evap_percent = evap[lindex][0] / sum_liq;
-=======
       if (sum_liq > 0) {
         evap_percent = evap[lindex][0] / sum_liq;
       }
       else {
         evap_percent = 1.0;
       }
->>>>>>> 3e34b7ef
       // distribute evaporation between frost sub areas by percentage
       evap_sum = evap[lindex][0];
       for ( frost_area = options.Nfrost - 1; frost_area >= 0; frost_area-- ) {
         evap[lindex][frost_area] = avail_liq[lindex][frost_area] * evap_percent;
-<<<<<<< HEAD
-        evap_sum -= evap[lindex][frost_area] * frost_fract[frost_area];
-      }
-      if ( evap_sum > SMALL || evap_sum < -SMALL ) {
-        fprintf(stderr,"Evap_sum = %f\n", evap_sum);
-      }
-=======
         avail_liq[lindex][frost_area] -= evap[lindex][frost_area];
         evap_sum -= evap[lindex][frost_area] * frost_fract[frost_area];
       }
@@ -294,7 +275,6 @@
       for ( frost_area = options.Nfrost - 1; frost_area >= 0; frost_area-- ) {
         layer[lindex].evap += evap[lindex][frost_area] * frost_fract[frost_area];
       }
->>>>>>> 3e34b7ef
     }
     else {
       for ( frost_area = options.Nfrost - 1; frost_area > 0; frost_area-- )
@@ -366,20 +346,6 @@
       inflow   = dt_inflow;
       last_cnt = 0;
 	    
-<<<<<<< HEAD
-      if (options.LOG_MATRIC) {
-        for( lindex = 0; lindex < options.Nlayer; lindex++ ) {
-	  if( (tmp_liq = liq[lindex] - evap[lindex][frost_area]) < resid_moist[lindex] )
-	    tmp_liq = resid_moist[lindex];
-	  if(tmp_liq > resid_moist[lindex])
-	    matric[lindex] = soil_con->bubble[lindex] * pow( (tmp_liq - resid_moist[lindex]) / (soil_con->max_moist[lindex] - resid_moist[lindex]), -b[lindex]);
-	  else
-	  matric[lindex] = HUGE_RESIST;
-	}
-      }
-
-=======
->>>>>>> 3e34b7ef
       /*************************************
         Compute Drainage between Sublayers 
       *************************************/
@@ -392,13 +358,6 @@
 	  tmp_liq = resid_moist[lindex];
 	      
 	if(liq[lindex] > resid_moist[lindex]) {
-<<<<<<< HEAD
-          if (options.LOG_MATRIC) {
-	    avg_matric = pow( 10, (soil_con->depth[lindex+1] * log10(fabs(matric[lindex])) + soil_con->depth[lindex] * log10(fabs(matric[lindex+1]))) / (soil_con->depth[lindex] + soil_con->depth[lindex+1]) );
-	    tmp_liq = resid_moist[lindex] + ( soil_con->max_moist[lindex] - resid_moist[lindex] ) * pow( ( avg_matric / soil_con->bubble[lindex] ), -1/b[lindex] );
-	  }
-=======
->>>>>>> 3e34b7ef
 	  Q12[lindex] = Ksat[lindex] * pow(((tmp_liq - resid_moist[lindex]) / (soil_con->max_moist[lindex] - resid_moist[lindex])), soil_con->expt[lindex]); 
 	}
 	else Q12[lindex] = 0.;
@@ -457,14 +416,6 @@
 	      
 	firstlayer=FALSE;
 	      
-<<<<<<< HEAD
-	      /** verify that current layer moisture is greater than minimum **/
-	      if ((liq[lindex]+ice[lindex]) < resid_moist[lindex]) {
-		/** moisture cannot fall below minimum **/
-		Q12[lindex] += (liq[lindex]+ice[lindex]) - resid_moist[lindex];
-		liq[lindex] = resid_moist[lindex] - ice[lindex];
-	      }
-=======
 	/** verify that current layer moisture is greater than minimum **/
 	if (liq[lindex] < 0) {
 	  /** liquid cannot fall below 0 **/
@@ -476,7 +427,6 @@
 	  Q12[lindex] += (liq[lindex]+ice[lindex]) - resid_moist[lindex];
 	  liq[lindex] = resid_moist[lindex] - ice[lindex];
 	}
->>>>>>> 3e34b7ef
 	      
 	inflow = (Q12[lindex]+tmp_inflow);
 	Q12[lindex] += tmp_inflow;
@@ -484,19 +434,11 @@
 	last_index++;
 	      
       } /* end loop through soil layers */
-<<<<<<< HEAD
 	    
       /**************************************************
         Compute Baseflow
       **************************************************/
 	    
-=======
-	    
-      /**************************************************
-        Compute Baseflow
-      **************************************************/
-	    
->>>>>>> 3e34b7ef
       /** ARNO model for the bottom soil layer (based on bottom
           soil layer moisture from previous time step) **/
 	    
