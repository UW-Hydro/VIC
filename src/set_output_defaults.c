--- conflicted
+++ resolved
@@ -184,11 +184,7 @@
     set_output_var(out_data_files, TRUE, filenum, out_data, "OUT_SUB_SURFACE", varnum++, "%.4f", OUT_TYPE_FLOAT, 1);
     set_output_var(out_data_files, TRUE, filenum, out_data, "OUT_SUB_SNOW", varnum++, "%.4f", OUT_TYPE_FLOAT, 1);
   }
-<<<<<<< HEAD
-  if (options.GLACIER > 0) {
-=======
   if (options.GLACIER != FALSE) {
->>>>>>> 3321c2c3
     set_output_var(out_data_files, TRUE, filenum, out_data, "OUT_IWE", varnum++, "%.4f", OUT_TYPE_FLOAT, 1);
     set_output_var(out_data_files, TRUE, filenum, out_data, "OUT_GLACIER_MELT", varnum++, "%.4f", OUT_TYPE_FLOAT, 1);
   }
@@ -221,11 +217,7 @@
     set_output_var(out_data_files, TRUE, filenum, out_data, "OUT_LATENT_BAND", varnum++, "%.4f", OUT_TYPE_FLOAT, 1);
     set_output_var(out_data_files, TRUE, filenum, out_data, "OUT_SENSIBLE_BAND", varnum++, "%.4f", OUT_TYPE_FLOAT, 1);
     set_output_var(out_data_files, TRUE, filenum, out_data, "OUT_GRND_FLUX_BAND", varnum++, "%.4f", OUT_TYPE_FLOAT, 1);
-<<<<<<< HEAD
-    if (options.GLACIER > 0) {
-=======
     if (options.GLACIER != FALSE) {
->>>>>>> 3321c2c3
       set_output_var(out_data_files, TRUE, filenum, out_data, "OUT_IWE_BAND", varnum++, "%.4f", OUT_TYPE_FLOAT, 1);
       set_output_var(out_data_files, TRUE, filenum, out_data, "OUT_BN_BAND", varnum++, "%.4f", OUT_TYPE_FLOAT, 1);
       set_output_var(out_data_files, TRUE, filenum, out_data, "OUT_GL_MELT_BAND", varnum++, "%.4f", OUT_TYPE_FLOAT, 1);
