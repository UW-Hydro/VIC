/*
 * SUMMARY:      SnowInterception.c - simulates snow interception and release
 * USAGE:        
 *
 * AUTHOR:       Brian Connelly and Pascal Storck
 * ORG:          University of Washington, Department of Civil Engineering
 * E-MAIL:       pstorck@u.washington.edu
 * ORIG-DATE:    29-Aug-1996 at 13:42:17
 * LAST-MOD: Fri Apr 25 14:58:10 2003 by Keith Cherkauer <cherkaue@u.washington.edu>
 * DESCRIPTION:  Calculates the interception and subsequent release of
 *               by the forest canopy using an energy balance approach
 * DESCRIP-END.
 * FUNCTIONS:    SnowInterception()
 * COMMENTS:     Modified for use with VIC-NL code by Keith Cherkauer
 *               on 4-9-98   
 */

#include <math.h>
#include <stdarg.h>
#include <stdio.h>
#include <stdlib.h>
#include <vicNl.h>

/*****************************************************************************
  Function name: SnowInterception()

  Purpose      : Calculate snow interception and release by the canopy

  Comments     : Only the top canopy layer is taken into account for snow
                 interception.  Snow interception by lower canopy is
                 disregarded.  Rain water CAN be intercepted by lower canopy
                 layers (similar to InterceptionStorage()).
                 Of course:  NO vegetation -> NO interception

  Modifications:
  06-98 included maximum structural loading to prevent the model
        from loading the canopy with more snow than it can handle
        structurally.                                             PXS
  09-98 aerodynamic resistances in the canopy when snow has been  
        intercepted is increased by a factor of 10:  include REF
        Journal of Hydrology, 1998                            KAC, GO'D
  11-00 energy balance components are now returned to the VIC model
        so that they can be reported as energy balance components
        in model output.                                           KAC
  xx-xx-02 Modified to handle new variables required to close the
        canopy energy balance.                                     KAC
  2-20-03 Added check of intercepted before mass balance error 
        calculation.  Since interception quantity can be greater
        than Wd_max when snow is present, the routine could return
        dew values higher than maximum in a time step when intercepted
        snow melted.  If there is no other snow, and distributed 
        precipitation is active this could cause the model to crash
        in redistribute_during_storm as it will be unable to conserve
        water when too much water is in the canopy.                 KAC
  04-Jun-04 Fixed typo in line 730.  Changed SPATIAL_FRoST to
	    SPATIAL_FROST.					TJB
  04-Jun-04 Added descriptive error message to beginning of screen dump
	    in error_print_canopy_energy_bal.			TJB
  21-Sep-04 Added ErrorString to store error messages from
	    root_brent.						TJB
  28-Sep-04 Added Ra_used to store the aerodynamic resistance used in
	    flux calculations.					TJB
  2007-Apr-11 Modified to handle grid cell errors by returning to the
	      main subroutine, rather than ending the simulation.	KAC
  2007-Aug-27 Modified to drop canopy snow if it is especially thin, which
	      should improve the numeric stability of the canopy energy
	      balance solution.						KAC via TJB
  2007-Aug-31 Checked root_brent return value against -998 rather than
	      -9998.							JCA
  2009-May-22 Added TFALLBACK value to options.CONTINUEONERROR.  This
	      allows simulation to continue when energy balance fails
	      to converge by using previous T value.			TJB
  2009-Jun-19 Added T flag to indicate whether TFALLBACK occurred.	TJB
  2009-Sep-19 Added T fbcount to count TFALLBACK occurrences.		TJB
  2009-Dec-11 Replaced "assert" statements with "if" statements.	TJB
  2010-Apr-26 Replaced individual forcing variables with atmos_data
	      in argument list.						TJB
  2013-Jul-25 Added photosynthesis terms.				TJB
  2013-Dec-27 Moved SPATIAL_FROST to options_struct.			TJB
  2014-Mar-28 Removed DIST_PRCP option.					TJB
<<<<<<< HEAD
=======
  2014-May-05 Added logic to handle LAI = 0.				TJB
>>>>>>> 3e34b7ef
*****************************************************************************/
int snow_intercept(double  Dt,
		   double  F,  
		   double  LAI, 
		   double  Le, 
		   double  LongOverIn, // incominf LW from sky
		   double  LongUnderOut, // incoming LW from understroy
		   double  MaxInt, // maximum interception capacity
		   double  ShortOverIn,  // incoming SW to overstory
		   double  ShortUnderIn,  // incoming SW to understory
		   double  Tcanopy, // canopy air temperature
		   double  bare_albedo, // albedo of snow-free ground
		   double *AdvectedEnergy,
		   double *AlbedoOver, // overstory albedo
		   double *IntRain, // intercepted rain
		   double *IntSnow, // intercepted snow
		   double *LatentHeat, // latent heat from overstory
		   double *LatentHeatSub, // sublimation heat from overstory
		   double *LongOverOut, // longwave emitted by canopy
		   double *MeltEnergy, 
		   double *NetLongOver,
		   double *NetShortOver,
		   double *Ra,
		   double *Ra_used,
		   double *RainFall,
		   double *SensibleHeat,
		   double *SnowFall, 
		   double *Tfoliage, 
		   char   *Tfoliage_fbflag, 
		   int    *Tfoliage_fbcount, 
		   double *TempIntStorage, 
		   double *VaporMassFlux,
		   double *Wind,   
		   double *displacement,
		   double *ref_height,
		   double *roughness,
		   float  *root, 
		   int     UnderStory,
		   int     band, 
		   int     hour, 
		   int     iveg, 
		   int     month, 
		   int     rec,
		   int     hidx,
		   int     veg_class,
		   double *CanopLayerBnd,
		   double *dryFrac,
		   atmos_data_struct *atmos,
		   layer_data_struct *layer,
		   soil_con_struct   *soil_con,
		   veg_var_struct    *veg_var)
{

  extern option_struct options;

  /* double AdvectedEnergy; */         /* Energy advected by the rain (W/m2) */
  double BlownSnow;              /* Depth of snow blown of the canopy (m) */
  double DeltaSnowInt;           /* Change in the physical swe of snow
				    interceped on the branches. (m) */
  double Drip;                   /* Amount of drip from intercepted snow as a
				    result of snowmelt (m) */
  double ExcessSnowMelt;         /* Snowmelt in excess of the water holding
				    capacity of the tree (m) */
  double EsSnow;                 /* saturated vapor pressure in the snow pack
                                   (Pa)  */
  double InitialSnowInt;         /* Initial intercepted snow (m) */ 
  double InitialWaterInt;        /* Initial intercepted water (snow and rain)
                                    (m) */ 
  double IntRainOrg;
  double Ls;                     /* Latent heat of sublimation (J/(kg K) */
  double MassBalanceError;       /* Mass blalnce to make sure no water is
				    being destroyed/created (m) */
  double MaxWaterInt;            /* Water interception capacity (m) */  
  double MaxSnowInt;             /* Snow interception capacity (m) */
  double NetRadiation;
  double PotSnowMelt;            /* Potential snow melt (m) */
  double RainThroughFall;        /* Amount of rain reaching to the ground (m)
				  */ 
  double RefreezeEnergy;         /* Energy available for refreezing or melt */
  double ReleasedMass;           /* Amount of mass release of intercepted snow
				    (m) */ 
  /* double SensibleHeat; */           /* Sensible heat flux (W/m2) */
  double SnowThroughFall;        /* Amount of snow reaching to the ground (m)
				  */ 
  double Tmp;                    /* Temporary variable */

  double Imax1;                  /* maxium water intecept regardless of temp */
  double IntRainFract;           /* Fraction of intercpeted water which is 
				    liquid */
  double IntSnowFract;           /* Fraction of intercepted water which is 
				    solid */
  double Overload;               /* temp variable to calculated structural 
				    overloading */
  double Qnet;                   /* temporary storage of energy balance 
				    error */
  double Tupper;
  double Tlower;
  double Evap;
  double OldTfoliage;

  double  AirDens;
  double  EactAir;
  double  Press; // atmospheric pressure
  double  Vpd; // vapor pressure defficit
  double  shortwave; //
  double  Catm; //

  char ErrorString[MAXSTRING];

  AirDens   = atmos->density[hidx];
  EactAir   = atmos->vp[hidx];
  Press     = atmos->pressure[hidx];
  Vpd       = atmos->vpd[hidx];
  shortwave = atmos->shortwave[hidx];
  Catm      = atmos->Catm[hidx];

  /* Initialize Tfoliage_fbflag */
  *Tfoliage_fbflag = 0;

  /* Convert Units from VIC (mm -> m) */
  *RainFall /= 1000.;
  *SnowFall /= 1000.;
  *IntRain  /= 1000.;
  MaxInt    /= 1000.;
  IntRainOrg = *IntRain;

  /* Initialize Drip, H2O balance, and mass release variables. */
  
  InitialWaterInt = *IntSnow + *IntRain;
  
  *IntSnow /= F;
  *IntRain /= F;
  
  InitialSnowInt = *IntSnow;
  
  Drip = 0.0;
  ReleasedMass = 0.0;

  OldTfoliage = *Tfoliage;

  /* Determine the maximum snow interception water equivalent.           
     Kobayashi, D., 1986, Snow Accumulation on a Narrow Board,           
     Cold Regions Science and Technology, (13), pp. 239-245.           
     Figure 4. */  
  
  Imax1 = 4.0* LAI_SNOW_MULTIPLIER * LAI;

  if ((*Tfoliage) < -1.0 && (*Tfoliage) > -3.0)
    MaxSnowInt = ((*Tfoliage)*3.0/2.0) + (11.0/2.0);
  else if ((*Tfoliage) > -1.0) 
    MaxSnowInt = 4.0;  
  else
    MaxSnowInt = 1.0;
  
  /* therefore LAI_ratio decreases as temp decreases */
  
  MaxSnowInt *= LAI_SNOW_MULTIPLIER * LAI;
  
  /* Calculate snow interception. */  
  
  if (MaxSnowInt > 0) {
    DeltaSnowInt = (1-*IntSnow/MaxSnowInt) * *SnowFall; 
    if (DeltaSnowInt + *IntSnow > MaxSnowInt) 
      DeltaSnowInt = MaxSnowInt - *IntSnow;
    if (DeltaSnowInt < 0.0)  
      DeltaSnowInt = 0.0;
  }
  else {
    DeltaSnowInt = 0.0;
  }
  
  /* Reduce the amount of intercepted snow if windy and cold.         
     Ringyo Shikenjo Tokyo, #54, 1952.                                
     Bulletin of the Govt. Forest Exp. Station,                       
     Govt. Forest Exp. Station, Meguro, Tokyo, Japan.                 
     FORSTX 634.9072 R475r #54.                                       
     Page 146, Figure 10.                                               
     
     Reduce the amount of intercepted snow if snowing, windy, and     
     cold (< -3 to -5 C).                                             
     Schmidt and Troendle 1992 western snow conference paper. */  
  
  if ((*Tfoliage) < -3.0 && DeltaSnowInt > 0.0 && Wind[1] > 1.0) {
    BlownSnow = (0.2 * Wind[1] - 0.2) * DeltaSnowInt;
    if (BlownSnow >= DeltaSnowInt) 
      BlownSnow = DeltaSnowInt;
    DeltaSnowInt -= BlownSnow;
  }
  
  /* now update snowfall and total accumulated intercepted snow amounts */

  if (*IntSnow +  DeltaSnowInt > Imax1) DeltaSnowInt =0.0; 
  
  /* pixel depth    */ 
  SnowThroughFall = (*SnowFall - DeltaSnowInt) * F + (*SnowFall) * (1 - F);
  
  // Snow in canopy too thin for EB calculations; let it fall through
  if ( *SnowFall == 0 && *IntSnow < MIN_SWQ_EB_THRES ) {
    SnowThroughFall += *IntSnow;
    DeltaSnowInt -= *IntSnow;
  }

  /* physical depth */
  *IntSnow += DeltaSnowInt;
  if (*IntSnow < SMALL)
    *IntSnow = 0.0;
  
  /* Calculate amount of rain intercepted on branches and stored in
     intercepted snow. */  
  
  /* physical depth */
  MaxWaterInt = LIQUID_WATER_CAPACITY * (*IntSnow) + MaxInt;
  
  if ((*IntRain + *RainFall) <= MaxWaterInt) {
    /* physical depth */
    *IntRain += *RainFall;
    /* pixel depth */
    RainThroughFall = *RainFall * (1 - F);      
  }
  else {
    /* pixel depth */
    RainThroughFall = (*IntRain + *RainFall - MaxWaterInt) * F + 
      (*RainFall * (1 - F));
    /* physical depth */
    *IntRain = MaxWaterInt;
  }

  // Liquid water in canopy too thin for EB calculations; let it fall through
  if ( *RainFall == 0 && *IntRain < MIN_SWQ_EB_THRES ) {
    RainThroughFall += *IntRain;
    *IntRain = 0.0;
  }

  /* at this point we have calculated the amount of snowfall intercepted and
     the amount of rainfall intercepted.  These values have been 
     appropriately subtracted from SnowFall and RainFall to determine 
     SnowThroughfall and RainThroughfall.  However, we can end up with the 
     condition that the total intercepted rain plus intercepted snow is 
     greater than the maximum bearing capacity of the tree regardless of air 
     temp (Imax1).  The following routine will adjust *IntRain and *IntSnow 
     by triggering mass release due to overloading.  Of course since *IntRain
     and *IntSnow are mixed, we need to slough them of as fixed fractions  */

  if (*IntRain + *IntSnow > Imax1) { /*then trigger structural unloading*/
    Overload = (*IntSnow + *IntRain) - Imax1;
    IntRainFract= *IntRain/(*IntRain + *IntSnow);
    IntSnowFract = *IntSnow/(*IntRain + *IntSnow);
    *IntRain = *IntRain - Overload*IntRainFract;
    *IntSnow = *IntSnow - Overload*IntSnowFract;
    RainThroughFall = RainThroughFall + (Overload * IntRainFract) * F;
    SnowThroughFall = SnowThroughFall + (Overload * IntSnowFract) * F;
  }

  // If we've lost all intercepted moisture, we've essentially lost the thermal
  // mass of the canopy and Tfoliage should be equal to Tcanopy
  if (*IntRain + *IntSnow < SMALL) {
    *Tfoliage = Tcanopy;
  }

  /* Calculate the net radiation at the canopy surface, using the canopy 
     temperature.  The outgoing longwave is subtracted twice, because the 
     canopy radiates in two directions */

  Tupper = Tlower = MISSING;

  if ( *IntSnow > 0 || *SnowFall > 0 ) {
    /* Snow present or accumulating in the canopy */

    *AlbedoOver = NEW_SNOW_ALB; // albedo of intercepted snow in canopy
    *NetShortOver = (1. - *AlbedoOver) * ShortOverIn; // net SW in canopy

    Qnet = solve_canopy_energy_bal(0., band, month, rec, Dt, 
				   soil_con->elevation, soil_con->max_moist,
				   soil_con->Wcr, soil_con->Wpwp, 
				   soil_con->depth, 
				   soil_con->frost_fract, 
				   AirDens, EactAir, Press, Le, 
				   Tcanopy, Vpd,
				   shortwave, Catm, dryFrac,
				   &Evap, Ra, Ra_used,
				   *RainFall, Wind, UnderStory, iveg, 
				   veg_class, displacement, ref_height, 
				   roughness, root, CanopLayerBnd, 
				   IntRainOrg, *IntSnow, 
				   IntRain, layer, veg_var, 
				   LongOverIn, LongUnderOut, 
				   *NetShortOver, 
				   AdvectedEnergy, 
				   LatentHeat, LatentHeatSub, 
				   LongOverOut, NetLongOver, &NetRadiation, 
				   &RefreezeEnergy, SensibleHeat, 
				   VaporMassFlux);

    if ( Qnet != 0 ) {
      /* Intercepted snow not melting - need to find temperature */
      Tupper = 0;
      if ( (*Tfoliage) <= 0.) Tlower = (*Tfoliage) - SNOW_DT;
      else Tlower = -SNOW_DT;
    }
    else *Tfoliage = 0.;  // intercepted snow is melting


  }
  else {
    /* No snow in canopy */
    *AlbedoOver = bare_albedo;
    *NetShortOver = (1. - *AlbedoOver) * ShortOverIn; // net SW in canopy
    Qnet = -9999;
    Tupper = (*Tfoliage) + SNOW_DT;
    Tlower = (*Tfoliage) - SNOW_DT;

  }

  if ( Tupper != MISSING && Tlower != MISSING ) {

    *Tfoliage = root_brent(Tlower, Tupper, ErrorString, func_canopy_energy_bal,  band, 
			   month, rec, Dt, soil_con->elevation, soil_con->max_moist, 
			   soil_con->Wcr, soil_con->Wpwp, soil_con->depth, 
			   soil_con->frost_fract, 
			   AirDens, EactAir, Press, Le, 
			   Tcanopy, Vpd, shortwave, Catm, dryFrac,
			   &Evap, Ra, Ra_used,
			   *RainFall, Wind, UnderStory, iveg, 
			   veg_class, displacement, ref_height, 
			   roughness, root, CanopLayerBnd, IntRainOrg, *IntSnow, 
			   IntRain, layer, veg_var, 
			   LongOverIn, LongUnderOut, 
			   *NetShortOver, 
			   AdvectedEnergy, 
			   LatentHeat, LatentHeatSub, 
			   LongOverOut, NetLongOver, &NetRadiation, 
			   &RefreezeEnergy, SensibleHeat, 
			   VaporMassFlux);
    
    if ( *Tfoliage <= -998 ) {
      if (options.TFALLBACK) {
        *Tfoliage = OldTfoliage;
        *Tfoliage_fbflag = 1;
        (*Tfoliage_fbcount)++;
      }
      else { 
        Qnet = error_calc_canopy_energy_bal(*Tfoliage, band, month, rec, Dt, 
					    soil_con->elevation, soil_con->max_moist, 
					    soil_con->Wcr, soil_con->Wpwp, 
					    soil_con->depth, 
					    soil_con->frost_fract, 
					    AirDens, EactAir, Press, Le, 
					    Tcanopy, Vpd, shortwave, Catm, dryFrac,
					    &Evap, Ra, Ra_used,
					    *RainFall, Wind, UnderStory, iveg, 
					    veg_class, displacement, ref_height, 
					    roughness, root, CanopLayerBnd, IntRainOrg, *IntSnow, 
					    IntRain, layer, veg_var, 
					    LongOverIn, LongUnderOut, *NetShortOver, 
					    AdvectedEnergy, 
					    LatentHeat, LatentHeatSub, 
					    LongOverOut, NetLongOver, &NetRadiation, 
					    &RefreezeEnergy, SensibleHeat, 
					    VaporMassFlux, ErrorString);
        return( ERROR );
      }
    }
    
    Qnet = solve_canopy_energy_bal(*Tfoliage, band, month, rec, Dt, 
				   soil_con->elevation, soil_con->max_moist, soil_con->Wcr, 
				   soil_con->Wpwp, soil_con->depth, 
				   soil_con->frost_fract, 
				   AirDens, EactAir, Press, Le, 
				   Tcanopy, Vpd, shortwave, Catm, dryFrac,
				   &Evap, Ra, Ra_used,
				   *RainFall, Wind, UnderStory, iveg, 
				   veg_class, displacement, ref_height, 
				   roughness, root, CanopLayerBnd,
				   IntRainOrg, *IntSnow, 
				   IntRain, layer, veg_var, 
				   LongOverIn, LongUnderOut, 
				   *NetShortOver, 
				   AdvectedEnergy, 
				   LatentHeat, LatentHeatSub, 
				   LongOverOut, NetLongOver, &NetRadiation, 
				   &RefreezeEnergy, SensibleHeat, 
				   VaporMassFlux);

  }

  if ( *IntSnow <= 0 )
    RainThroughFall = veg_var->throughfall / 1000.;

  RefreezeEnergy *= Dt;

  /* if RefreezeEnergy is positive it means energy is available to melt the
     intercepted snow in the canopy.  If it is negative, it means that 
     intercepted water will be refrozen */
  
  /* Update maximum water interception storage */
  
  MaxWaterInt = LIQUID_WATER_CAPACITY * (*IntSnow) + MaxInt;

  /* Convert the vapor mass flux from a flux to a depth per interval */
  *VaporMassFlux *= Dt;
  
  if ( *Tfoliage == 0 ) {

    if (-(*VaporMassFlux) > *IntRain) {
      *VaporMassFlux = -(*IntRain);
      *IntRain = 0.;
    }
    else
      *IntRain += *VaporMassFlux;

    if ( RefreezeEnergy < 0 ) {
      /* intercepted snow is ripe, melt can occur */
      PotSnowMelt = min((-RefreezeEnergy/Lf/RHO_W), *IntSnow);
      *MeltEnergy -= (Lf * PotSnowMelt * RHO_W) / (Dt);
    }
    else {
      /* snow temperature is below freezing, no melt occurs */
      PotSnowMelt = 0;
      *MeltEnergy -= (Lf * PotSnowMelt * RHO_W) / (Dt);
    }
    
    if ((*IntRain + PotSnowMelt) <= MaxWaterInt) {

      *IntSnow -= PotSnowMelt;
      *IntRain += PotSnowMelt;
      PotSnowMelt = 0.0;

    }
    
    else {

      ExcessSnowMelt = PotSnowMelt + *IntRain - MaxWaterInt;
      
      *IntSnow -= MaxWaterInt - (*IntRain);
      *IntRain = MaxWaterInt;
      if (*IntSnow < 0.0) 
        *IntSnow = 0.0;
      
      if (SnowThroughFall > 0.0 && 
	  InitialSnowInt <= MIN_INTERCEPTION_STORAGE) {
        /* Water in excess of MaxWaterInt has been generated.  If it is 
           snowing and there was little intercepted snow at the beginning 
	   of the time step ( <= MIN_INTERCEPTION_STORAGE), then allow the 
	   snow to melt as it is intercepted */
        Drip += ExcessSnowMelt; 
        *IntSnow -= ExcessSnowMelt;
        if (*IntSnow < 0.0) 
          *IntSnow = 0.0;
      }
      else 
      /* Else, SnowThroughFall = 0.0 or SnowThroughFall > 0.0 and there is a 
         substantial amount of intercepted snow at the beginning of the time 
         step ( > MIN_INTERCEPTION_STORAGE).  Snow melt may generate mass 
         release. */
        *TempIntStorage += ExcessSnowMelt;
      
      MassRelease(IntSnow, TempIntStorage, &ReleasedMass, &Drip);
    }
    
    /* If intercepted snow has melted, add the water it held to drip */
    
    MaxWaterInt = LIQUID_WATER_CAPACITY * (*IntSnow) + MaxInt;
    if (*IntRain > MaxWaterInt) {
      Drip += *IntRain - MaxWaterInt;
      *IntRain = MaxWaterInt;
    }
  }  
  
  else /* else (RefreezeEnergy <= 0.0) */ {
    
    /* Reset *TempIntStorage to 0.0 when energy balance is negative */
    
    *TempIntStorage = 0.0;
    
    /* Refreeze as much surface water as you can */
    
    if (-RefreezeEnergy > - (*IntRain) * Lf) {
      *IntSnow += fabs(RefreezeEnergy) / Lf;
      *IntRain -= fabs(RefreezeEnergy) / Lf;

      *MeltEnergy += (fabs(RefreezeEnergy) * RHO_W) / (Dt);

      RefreezeEnergy = 0.0;
    }

    else {
      
      /* All of the water in the surface layer has been frozen. */
      
      *IntSnow += *IntRain;
     
      /* Added on April 8 as a test */
      /*       RefreezeEnergy += *IntRain*Lf; */
      /*       *VaporMassFlux = MAX(*VaporMassFlux,  */
      /*                            RefreezeEnergy/(Ls * RHO_W)); */
      
      /* Energy released by freezing of intercepted water is added to the 
         MeltEnergy */

      *MeltEnergy += (Lf * *IntRain * RHO_W) / (Dt);
      *IntRain = 0.0;
      
    } 
    
    if (-(*VaporMassFlux) > *IntSnow) {
      *VaporMassFlux = -(*IntSnow);
      *IntSnow = 0.0;
    }
    else
      *IntSnow += *VaporMassFlux;
  } 
  
  *IntSnow *= F;
  *IntRain *= F;
  *MeltEnergy *= F;
  *VaporMassFlux *= F;
  Drip           *= F;
  ReleasedMass   *= F;
  
  if ( *IntSnow == 0 && *IntRain > MaxInt ) {
    // if snow has melted, make sure canopy is not retaining extra water
    RainThroughFall += *IntRain - MaxInt;
    *IntRain = MaxInt;
  }

  /* Calculate intercepted H2O balance. */  
  
  MassBalanceError = (InitialWaterInt - (*IntSnow + *IntRain))
                   + (*SnowFall + *RainFall) - (SnowThroughFall
                   + RainThroughFall + Drip + ReleasedMass)
                   + *VaporMassFlux;

  *RainFall = RainThroughFall + Drip;
  *SnowFall = SnowThroughFall + ReleasedMass;

  /* Convert Units to VIC (m -> mm) */
  *VaporMassFlux *= -1.;
  *RainFall *= 1000.;
  *SnowFall *= 1000.;
  *IntRain  *= 1000.;

  /*** FIX THIS ***/
  *MeltEnergy = RefreezeEnergy / Dt;

  return( 0 );

}

double solve_canopy_energy_bal(double Tfoliage, ...)
{
  va_list  ap;
  double   Qnet;

  va_start(ap, Tfoliage);
  Qnet = func_canopy_energy_bal(Tfoliage, ap);
  va_end(ap);

  return Qnet;
}

double error_calc_canopy_energy_bal(double Tfoliage, ...)
{
  va_list  ap;
  double   Qnet;

  va_start(ap, Tfoliage);
  Qnet = error_print_canopy_energy_bal(Tfoliage, ap);
  va_end(ap);

  return Qnet;
}

double error_print_canopy_energy_bal(double Tfoliage, va_list ap)
{  

  extern option_struct options;

  /* General Model Parameters */
  int     band;
  int     month;
  int     rec;

  double  delta_t;
  double  elevation;

  double *Wmax;
  double *Wcr;
  double *Wpwp;
  double *depth;
  double *frost_fract;

  /* Atmopheric Condition and Forcings */
  double  AirDens;
  double  EactAir;
  double  Press;
  double  Le;
  double  Tcanopy;
  double  Vpd;
  double  shortwave;
  double  Catm;
  double  *dryFrac;

  double *Evap;
  double *Ra;
  double *Ra_used;
  double Rainfall;
  double *Wind;

  /* Vegetation Terms */
  int     UnderStory;
  int     iveg;
  int     veg_class;

  double *displacement;
  double *ref_height;
  double *roughness;

  float  *root;
  double *CanopLayerBnd;

  /* Water Flux Terms */
  double  IntRain;
  double  IntSnow;

  double *Wdew;

  layer_data_struct *layer;
  veg_var_struct    *veg_var;

  /* Energy Flux Terms */
  double  LongOverIn;
  double  LongUnderOut;
  double  NetShortOver;

  double *AdvectedEnergy;
  double *LatentHeat;
  double *LatentHeatSub;
  double *LongOverOut;
  double *NetLongOver;
  double *NetRadiation;
  double *RefreezeEnergy;
  double *SensibleHeat;
  double *VaporMassFlux;

  char *ErrorString;
  int   cidx;

  /** Read variables from variable length argument list **/

  /* General Model Parameters */
  band    = (int) va_arg(ap, int);
  month   = (int) va_arg(ap, int);
  rec     = (int) va_arg(ap, int);

  delta_t   = (double) va_arg(ap, double);
  elevation = (double) va_arg(ap, double);

  Wmax  = (double *) va_arg(ap, double *);
  Wcr   = (double *) va_arg(ap, double *);
  Wpwp  = (double *) va_arg(ap, double *);
  depth = (double *) va_arg(ap, double *);
  frost_fract = (double *) va_arg(ap, double *);

  /* Atmopheric Condition and Forcings */
  AirDens = (double) va_arg(ap, double);
  EactAir = (double) va_arg(ap, double);
  Press   = (double) va_arg(ap, double);
  Le      = (double) va_arg(ap, double);
  Tcanopy = (double) va_arg(ap, double);
  Vpd     = (double) va_arg(ap, double);
  shortwave=(double) va_arg(ap, double);
  Catm    = (double) va_arg(ap, double);
  dryFrac = (double *) va_arg(ap, double *);

  Evap     = (double *) va_arg(ap, double *);
  Ra       = (double *) va_arg(ap, double *);
  Ra_used  = (double *) va_arg(ap, double *);
  Rainfall = (double) va_arg(ap, double);
  Wind     = (double *) va_arg(ap, double *);

  /* Vegetation Terms */
  UnderStory = (int) va_arg(ap, int);
  iveg       = (int) va_arg(ap, int);
  veg_class  = (int) va_arg(ap, int);

  displacement = (double *) va_arg(ap, double *);
  ref_height   = (double *) va_arg(ap, double *);
  roughness    = (double *) va_arg(ap, double *);

  root = (float *) va_arg(ap, float *);
  CanopLayerBnd = (double *) va_arg(ap, double *);

  /* Water Flux Terms */
  IntRain = (double) va_arg(ap, double);
  IntSnow = (double) va_arg(ap, double);

  Wdew    = (double *) va_arg(ap, double *);

  layer   = (layer_data_struct *) va_arg(ap, layer_data_struct *);
  veg_var = (veg_var_struct *) va_arg(ap, veg_var_struct *);

  /* Energy Flux Terms */
  LongOverIn       = (double) va_arg(ap, double);
  LongUnderOut     = (double) va_arg(ap, double);
  NetShortOver     = (double) va_arg(ap, double);

  AdvectedEnergy     = (double *) va_arg(ap, double *);
  LatentHeat         = (double *) va_arg(ap, double *);
  LatentHeatSub      = (double *) va_arg(ap, double *);
  LongOverOut        = (double *) va_arg(ap, double *);
  NetLongOver        = (double *) va_arg(ap, double *);
  NetRadiation       = (double *) va_arg(ap, double *);
  RefreezeEnergy     = (double *) va_arg(ap, double *);
  SensibleHeat       = (double *) va_arg(ap, double *);
  VaporMassFlux      = (double *) va_arg(ap, double *);
  ErrorString        = (char *) va_arg(ap, char *);

  /** Print variable info */
  fprintf(stderr, "%s", ErrorString);
  fprintf(stderr, "ERROR: snow_intercept failed to converge to a solution in root_brent.  Variable values will be dumped to the screen, check for invalid values.\n");

  /* General Model Parameters */
  printf("band = %i\n", band);
  printf("month = %i\n",     month);
  printf("rec = %i\n", rec);
  
  printf("delta_t = %f\n", delta_t);
  printf("elevation = %f\n",  elevation);
  
  printf("*Wmax = %f\n", *Wmax);
  printf("*Wcr = %f\n", *Wcr);
  printf("*Wpwp = %f\n", *Wpwp);
  printf("*depth = %f\n", *depth);
#if SPATIAL_FRoST
  printf(" = %f\n", *frost_fract);
#endif
  
  /* Atmopheric Condition and Forcings */
  printf("AirDens = %f\n",  AirDens);
  printf("EactAir = %f\n",  EactAir);
  printf("Press = %f\n",  Press);
  printf("Le = %f\n",  Le);
  printf("Ra = [%f, %f]\n",  Ra[1], Ra[UnderStory]);
  printf("Ra_used = %f\n",  *Ra_used);
  printf("Tcanopy = %f\n",  Tcanopy);
  printf("Vpd = %f\n",  Vpd);
  printf("shortwave = %f\n",  shortwave);
  printf("Catm = %f\n",  Catm);
  printf("dryFrac = %f\n",  *dryFrac);

  printf("Evap = %f\n", *Evap);
  printf("Rainfall = %f\n", Rainfall);
  printf("Wind = [%f, %f]\n",  Wind[1], Wind[UnderStory]);

  /* Vegetation Terms */
  printf("UnderStory = %i\n",     UnderStory);
  printf("iveg = %i\n",     iveg);
  printf("veg_class = %i\n",     veg_class);

  printf("displacement = [%f, %f]\n",  displacement[1], displacement[UnderStory]);
  printf("ref_height = [%f, %f]\n",  ref_height[1], ref_height[UnderStory]);
  printf("roughness = [%f, %f]\n",  roughness[1], roughness[UnderStory]);

  printf("root = %f\n", *root);

  if (options.CARBON) {
    printf("CanopLayerBnd =");
    for (cidx=0; cidx<options.Ncanopy; cidx++) {
      printf(" %f", CanopLayerBnd[cidx]);
    }
    printf("\n");
  }

  /* Water Flux Terms */
  printf("IntRain = %f\n",  IntRain);
  printf("IntSnow = %f\n",  IntSnow);

  printf("Wdew = %f\n", *Wdew);

  write_layer(layer, iveg, options.Nlayer, frost_fract, depth);
  write_vegvar(&(veg_var[0]),iveg);

  /* Energy Flux Terms */
  fprintf(stderr, "LongOverIn = %f\n",  LongOverIn);
  fprintf(stderr, "LongUnderOut = %f\n",  LongUnderOut);
  fprintf(stderr, "NetShortOver = %f\n",  NetShortOver);

  fprintf(stderr, "*AdvectedEnergy = %f\n", *AdvectedEnergy);
  fprintf(stderr, "*LatentHeat = %f\n", *LatentHeat);
  fprintf(stderr, "*LatentHeatSub = %f\n", *LatentHeatSub);
  fprintf(stderr, "*LongOverOut = %f\n", *LongOverOut);
  fprintf(stderr, "*NetLongOver = %f\n", *NetLongOver);
  fprintf(stderr, "*NetRadiation = %f\n", *NetRadiation);
  fprintf(stderr, "*RefreezeEnergy = %f\n", *RefreezeEnergy);
  fprintf(stderr, "*SensibleHeat = %f\n", *SensibleHeat);
  fprintf(stderr, "*VaporMassFlux = %f\n", *VaporMassFlux);

  /* call error handling routine */
  fprintf(stderr,"**********\n**********\nFinished dumping snow_intercept variables.\nTry increasing SNOW_DT to get model to complete cell.\nThen check output for instabilities.\n**********\n**********\n");

  return( ERROR );

}<|MERGE_RESOLUTION|>--- conflicted
+++ resolved
@@ -78,10 +78,7 @@
   2013-Jul-25 Added photosynthesis terms.				TJB
   2013-Dec-27 Moved SPATIAL_FROST to options_struct.			TJB
   2014-Mar-28 Removed DIST_PRCP option.					TJB
-<<<<<<< HEAD
-=======
   2014-May-05 Added logic to handle LAI = 0.				TJB
->>>>>>> 3e34b7ef
 *****************************************************************************/
 int snow_intercept(double  Dt,
 		   double  F,  
