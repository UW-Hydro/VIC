--- conflicted
+++ resolved
@@ -130,13 +130,10 @@
   2013-Jul-25 Added photosynthesis terms.				TJB
   2013-Dec-27 Moved SPATIAL_SNOW from compile-time to run-time options.	TJB
   2014-Mar-28 Removed DIST_PRCP option.					TJB
-<<<<<<< HEAD
-=======
   2014-Apr-25 Added non-climatological veg params.			TJB
   2014-Apr-25 Added partial veg cover fraction, bare soil evap between
 	      the plants, and re-scaling of LAI & plant fluxes from
 	      global to local and back.					TJB
->>>>>>> 3e34b7ef
 *********************************************************************/
 
   extern option_struct   options;
