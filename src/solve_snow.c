#include <stdio.h>
#include <stdlib.h>
#include <vicNl.h>

static char vcid[] = "$Id$";

double solve_snow(char                 overstory,
		  double               BareAlbedo,
		  double               LongUnderOut, // LW from understory
		  double               MIN_RAIN_TEMP,
		  double               MAX_SNOW_TEMP,
		  double               Tcanopy, // canopy air temperature
		  double               Tgrnd, // soil surface temperature
		  double               air_temp, // air temperature
		  double               dp,
		  double               prec,
		  double               snow_grnd_flux,
		  double               wind_h,
		  double              *AlbedoUnder,
		  double              *Evap,
		  double              *Le,
		  double              *LongUnderIn, // surface incomgin LW
		  double              *NetLongSnow, // net LW at snow surface
		  double              *NetShortGrnd, // net SW reaching ground
		  double              *NetShortSnow, // net SW at snow surface
		  double              *ShortUnderIn, // surfave incoming SW
		  double              *Torg_snow,
		  double              *aero_resist,
		  double              *aero_resist_used,
		  double              *coverage, // best guess snow coverage
		  double              *delta_coverage, // cover fract change
		  double              *delta_snow_heat, // change in pack heat
		  double              *displacement,
		  double              *gauge_correction,
		  double              *melt_energy,
		  double              *out_prec,
		  double              *out_rain,
		  double              *out_snow,
		  double              *ppt,
		  double              *rainfall,
		  double              *ref_height,
		  double              *roughness,
		  double              *snow_inflow,
		  double              *snowfall,
		  double              *surf_atten,
		  double              *wind,
		  float               *root,
		  int                  INCLUDE_SNOW,
		  int                  Nnodes,
		  int                  Nveg,
		  int                  iveg,
		  int                  band,
		  int                  dt,
		  int                  rec,
		  int                  hidx,
		  int                  veg_class,
		  int                 *UnderStory,
		  double              *CanopLayerBnd,
		  double              *dryFrac,
		  dmy_struct          *dmy,
		  atmos_data_struct   *atmos,
		  energy_bal_struct   *energy,
		  layer_data_struct   *layer,
		  snow_data_struct    *snow,
		  soil_con_struct     *soil_con,
		  veg_var_struct      *veg_var) {
/*********************************************************************
  solve_snow.c                Keith Cherkauer       July 2, 1998

  This routine was written to handle the various calls and data 
  handling needed to solve the various components of the new VIC
  snow code for both the full_energy and water_balance models.

  Returns snow, veg_var, and energy variables for each elevation
  band.  Variable ppt[] is defined for elevation bands with snow.

  07-13-98 modified to use elevation bands when solving the 
           snow model                                        KAC
  11-30-98 reworked the way the snow/rain fraction is computed
           and added to check to assure that very small amounts 
           of snow do not fall, causing snow sublimation to 
           be calculated.  (found by Greg)                   KAC
  02-29-00 removed ground heat flux computations, will now 
           make those outside of this routine, in the same function
	   that is used to compute the ground heat flux when
	   there is no snow cover.                           KAC
  10-06-00 added partial snow cover and advection of sensible
           heat from local bare patches.                     KAC
  03-06-01 Modified to pass the minimum depth of full snow cover
           as a variable in soil_con rather than a globally defined
           constant.                                         KAC
  06-15-02 Fixed check of new snow accumulation for setting 
           understory flag to use snowfall[WET] not snowfall.  KAC
  06-15-02 Set MELTING flag to maintain melting albedo curve
           even during brief periods of refreezing, until a 
           snowfall exceeds SnowThres.           .           KAC
  11-18-02 Modified to handle the effects of blowing snow.    LCB
  xx-xx-01 Modified to handle closed canopy energy balance.   KAC
  06-04-03 Added check so that MELTING flag is only TRUE if melt
           occurs in the melt season - currently this is defined
           between March 1 and October 1.  Otherwise the MELTING
           flag can trigger rapid very early season melt		KAC
  05-Aug-04 Removed lag_one, sigma_slope, and fetch from argument
	    list since they were only used in call to snow_melt(),
	    which no longer needs them.					TJB
  28-Sep-04 Added aero_resist_used to store the aerodynamic resistance
	    used in flux calculations.					TJB
  2006-Sep-26 Added tracking of out_rain and out_snow.  		TJB
  2007-Apr-06 Modified to handle grid cell errors by returning to the
           main subroutine, rather than ending the simulation. 		GCT/KAC
  2007-Apr-21 Added initialization of TmpAlbedoUnder[0] for the case
	      in which snow->swq == 0.					TJB
  2007-Jul-03 Units of melt are in mm, not m, so inserted *0.001 into
	      call to calc_snow_coverage().				TJB
  2008-Feb-17 Modified call to snow_density to match new version
	      that is based on SNTHERM89.				KMA via TJB
  2008-Apr-21 Modified to pass snow depth to snow_albedo().		KAC via TJB
  2009-Jun-19 Added T flag to indicate whether TFALLBACK occurred.	TJB
  2009-Sep-19 Added T fbcount to count TFALLBACK occurrences.		TJB
  2009-Sep-19 Fixed snow albedo aging logic.				TJB
  2009-Oct-08 Extended T fallback scheme to snow and ice T.		TJB
  2009-Nov-15 Removed ice0 and moist0 from argument list, since they
	      are never used.						TJB
  2010-Apr-26 Replaced individual forcing variables with atmos_data
	      in argument list.  Replaced individual time variables
	      with dmy_struct in argument list.				TJB
  2010-Dec-28 Fixed MELTING date condition to be correct in southern
	      hemisphere.						TJB
  2012-Feb-08 Renamed depth_full_snow_cover to max_snow_distrib_slope
	      and clarified the descriptions of the SPATIAL_SNOW
	      option.							TJB
  2013-Jul-25 Added photosynthesis terms.				TJB
  2013-Dec-27 Moved SPATIAL_SNOW from compile-time to run-time options.	TJB
  2014-Mar-28 Removed DIST_PRCP option.					TJB
*********************************************************************/

  extern option_struct   options;
  extern veg_lib_struct *veg_lib;

  char                ErrStr[MAXSTRING];
  char                FIRST_SOLN[1];
  int                 ErrorFlag;
  float               tempstep;
  double              ShortOverIn;
  double              melt;
  double              old_coverage;
  double              old_depth;
  double              old_swq;
  double              rainonly;
  double              tmp_Wdew[2];
  double              tmp_grnd_flux;
  double              store_snowfall;
  double              tmp_ref_height;
  int                 month;
  int                 hour;
  int                 day_in_year;
  double              density;
  double              longwave;
  double              pressure;
  double              shortwave;
  double              vp;
  double              vpd;
  double              snowice;
  double              snowdepth;
  double              icedepth;
  double              maxdens;
  double              slopedens;
  double              MassBalanceError;       /* Mass balance error (m) */
  double              InitialSwq;
  double              InitialIwq;

  month       = dmy[rec].month;
  hour        = dmy[rec].hour;
  day_in_year = dmy[rec].day_in_year;

  density   = atmos->density[hidx];
  longwave  = atmos->longwave[hidx];
  pressure  = atmos->pressure[hidx];
  shortwave = atmos->shortwave[hidx];
  vp        = atmos->vp[hidx];
  vpd       = atmos->vpd[hidx];

  /* initialize moisture variables */
  melt     = 0.;
  *ppt = 0.; 

  /* initialize storage for energy consumed in changing snowpack
     cover fraction */
  (*melt_energy)     = 0.;

  /* initialize change in snowpack heat storage */
  (*delta_snow_heat) = 0.;

  /** Calculate Fraction of Precipitation that falls as Rain **/
  rainonly      = calc_rainonly(air_temp, prec, MAX_SNOW_TEMP, 
				MIN_RAIN_TEMP); 
  *snowfall = gauge_correction[SNOW] * (prec - rainonly);
  *rainfall = gauge_correction[RAIN] * rainonly;
  if ( *snowfall < 1e-5 ) *snowfall = 0.;
  (*out_prec) = *snowfall + *rainfall;
  (*out_rain) = *rainfall;
  (*out_snow) = *snowfall;
  store_snowfall = *snowfall;

  /** Compute latent heats **/
  (*Le) = (2.501e6 - 0.002361e6 * air_temp);

  /** If first iteration, set UnderStory index **/
  if ( *UnderStory == 999 ) {
    if ( snow->swq > 0 || *snowfall > 0 ) *UnderStory = 2; // snow covered
    else *UnderStory = 0; // understory bare
  }

  /* initialize understory radiation inputs */
  (*ShortUnderIn) = shortwave;
  (*LongUnderIn)  = longwave;

  if ( snow->swq > 0 || *snowfall > 0.
      || (snow->snow_canopy > 0. && overstory) ) {
    
    /*****************************
      Snow is Present or Falling 
    *****************************/

    snow->snow = TRUE; // snow is present during time step
	
    if ( !overstory ) (*surf_atten) = 1.;  // understory covered by snow

    old_coverage = snow->coverage; // store previous coverage fraction
      
    /** Compute Radiation Balance over Snow **/ 
    
    if ( iveg != Nveg ) {
      
      /****************************************
	Check Vegetation for Intercepted Snow
      ****************************************/
      
      if ( overstory ) {

	/***********************************************
          Compute canopy interception of precipitation
        ***********************************************/

	(*ShortUnderIn) *= (*surf_atten);  // SW transmitted through canopy
	ShortOverIn      = (1. - (*surf_atten)) * shortwave; // canopy incident SW
	ErrorFlag = snow_intercept((double)dt * SECPHOUR, 1., 
		       veg_lib[veg_class].LAI[month-1], 
		       (*Le), longwave, LongUnderOut, 
		       veg_lib[veg_class].Wdmax[month-1], 
		       ShortOverIn, *ShortUnderIn, Tcanopy,
		       BareAlbedo, &energy->canopy_advection, 
		       &energy->AlbedoOver, 
		       &veg_var->Wdew, &snow->snow_canopy, 
		       &energy->canopy_latent, 
		       &energy->canopy_latent_sub, LongUnderIn, 
		       &energy->canopy_refreeze, &energy->NetLongOver, 
		       &energy->NetShortOver, 
		       aero_resist, aero_resist_used, rainfall, 
		       &energy->canopy_sensible, snowfall,
		       &energy->Tfoliage, &energy->Tfoliage_fbflag, 
                       &energy->Tfoliage_fbcount, &snow->tmp_int_storage, 
		       &snow->canopy_vapor_flux, wind, displacement, 
		       ref_height, roughness, root, *UnderStory, band, 
		       hour, iveg, month, rec, hidx, veg_class,
		       CanopLayerBnd, dryFrac, atmos,
		       layer, soil_con, veg_var);
        if ( ErrorFlag == ERROR ) return ( ERROR );

	/* Store throughfall from canopy */
	veg_var->throughfall = *rainfall + *snowfall;

	energy->LongOverIn = longwave;

      }  /* if overstory */

      else if(*snowfall > 0. && veg_var->Wdew > 0.) {

	/** If No Overstory, Empty Vegetation of Stored Water **/

	*rainfall            += veg_var->Wdew;
	veg_var->throughfall  = *rainfall + *snowfall;
	veg_var->Wdew         = 0.;
	energy->NetLongOver       = 0;
	energy->LongOverIn        = 0;
	energy->Tfoliage          = air_temp;
	energy->Tfoliage_fbflag     = 0;

      } /* snow falling on vegetation with dew */

      else {

	/** Precipitation "Passes Through" Vegetation which 
	    is Under Snow (used only for accounting purposes)**/

	veg_var->throughfall = *rainfall + *snowfall;
	energy->NetLongOver      = 0;
	energy->LongOverIn       = 0;
	energy->Tfoliage         = air_temp;
	energy->Tfoliage_fbflag    = 0;

      } /* vegetation already covered by snow */

    }
    else { /* no vegetation present */
      energy->NetLongOver = 0;
      energy->LongOverIn  = 0;
    }
    
    if ( snow->swq > 0.0 || *snowfall > 0 ) {
      
      /******************************
	Snow Pack Present on Ground
      ******************************/

      (*NetShortGrnd) = 0.;
   
      (*snow_inflow) += *rainfall + *snowfall;

      old_swq       = snow->swq; /* store swq for density calculations */
      (*UnderStory) = 2;         /* ground snow is present of accumulating 
				    during time step */
      
      if (options.SPATIAL_SNOW) {
        /* make snowpack uniform at mean depth */
        if ( *snowfall > 0 ) snow->coverage = 1;
        if (snow->coverage > 0 && *snowfall == 0) {
	  if ( snow->coverage < 1) {
	    /* rain falls evenly over grid cell */
	    *ppt = *rainfall * (1.0 - snow->coverage);
	    *rainfall *= snow->coverage;
	  }
        }
      }

      /** compute understory albedo and net shortwave radiation **/
      if ( snow->swq > 0 && store_snowfall == 0 ) {
        // age snow albedo if no new snowfall
        // ignore effects of snow dropping from canopy; only consider fresh snow from sky
        snow->last_snow++;
        snow->albedo = snow_albedo( *snowfall, snow->swq, snow->depth,
				    snow->albedo, snow->coldcontent, (double)dt, 
				    snow->last_snow, snow->MELTING); 
        (*AlbedoUnder) = (*coverage * snow->albedo + (1. - *coverage) * BareAlbedo);
      }
      else {
        // set snow albedo to new snow albedo
        snow->last_snow = 0;
        snow->albedo = NEW_SNOW_ALB;
        (*AlbedoUnder) = snow->albedo;
      }
      (*NetShortSnow) = (1.0 - *AlbedoUnder) * (*ShortUnderIn);

      /** Call snow pack accumulation and ablation algorithm **/
      ErrorFlag = snow_melt((*Le), (*NetShortSnow), Tcanopy, Tgrnd, 
		roughness, aero_resist[*UnderStory], aero_resist_used,
		air_temp, *coverage, (double)dt * SECPHOUR, density, 
		displacement[*UnderStory], snow_grnd_flux, 
		*LongUnderIn, pressure, *rainfall, *snowfall, 
		vp, vpd, wind[*UnderStory], ref_height[*UnderStory], 
		NetLongSnow, Torg_snow, &melt, &energy->error, 
		&energy->advected_sensible, &energy->advection, 
		&energy->deltaCC, &tmp_grnd_flux, &energy->latent, 
		&energy->latent_sub, &energy->refreeze_energy, 
		&energy->sensible, INCLUDE_SNOW,
		rec, iveg, band, snow, soil_con);
      if ( ErrorFlag == ERROR ) return ( ERROR );

      // store melt water
      *ppt += melt;

      // store snow albedo
      energy->AlbedoUnder   = *AlbedoUnder;
      
      /** Compute Snow Parameters **/
      if(snow->swq > 0.) {

	/** Calculate Snow Density **/
	if ( snow->surf_temp <= 0 ){
	  // snowpack present, compress and age density
<<<<<<< HEAD
	  snow->density = snow_density(snow, snowfall[WET], old_swq, Tgrnd, air_temp, (double)dt);

    /*****************Snow to ice conversion*******************/
    if(options.GLACIER > 0 && soil_con->glcel == 1 &&  snow->swq > 0.0){
      maxdens = 2 * snow->density  - (double)NEW_SNOW_DENSITY;
      if(maxdens > SNOWICE_THRESH){
        slopedens = (maxdens -  (double)NEW_SNOW_DENSITY)/snow->depth;
        snowdepth = snow->depth - ((snow->density - (double)NEW_SNOW_DENSITY)/slopedens);
        snowice = (snow->depth - snowdepth) * ((maxdens - SNOWICE_THRESH)/2)/(double)h20_density;
        if(snowice > 0. && snow->swq > snowice){
          snow->iwq += snowice;
          snow->swq -=snowice;
          snow->density = ((double)SNOWICE_THRESH + (double)NEW_SNOW_DENSITY)/2.0;
        }
      }
    } // end of snow to ice conversion  
  }
=======
	  snow->density = snow_density(snow, *snowfall, old_swq, Tgrnd, air_temp, (double)dt);
>>>>>>> 5557b68d
	else 
	  // no snowpack present, start with new snow density
	  if ( snow->last_snow == 0 ) 
	    snow->density = new_snow_density(air_temp);
	
	/** Calculate Snow Depth (H.B.H. 7.2.1) **/
	old_depth   = snow->depth;
	snow->depth = 1000. * snow->swq / snow->density; 

	/** Record if snowpack is melting this time step **/
	if ( snow->coldcontent >= 0 && (
             (soil_con->lat >= 0 && (day_in_year > 60 // ~ March 1
	                             && day_in_year < 273)) // ~ October 1
             || (soil_con->lat <  0 && (day_in_year < 60 // ~ March 1
                                        || day_in_year > 273)) // ~ October 1
	     ) ) snow->MELTING = TRUE;
	else if ( snow->MELTING && *snowfall > TraceSnow )
	  snow->MELTING = FALSE;


	/** Check for Thin Snowpack which only Partially Covers Grid Cell
	 exists only if not snowing and snowpack has started to melt **/
        if (options.SPATIAL_SNOW) {
	  snow->coverage = calc_snow_coverage(&snow->store_snow, 
					      soil_con->max_snow_distrib_slope, 
					      old_coverage, snow->swq,
					      old_swq, snow->depth, old_depth, 
					      melt*0.001 + snow->vapor_flux, 
					      &snow->max_snow_depth, *snowfall, 
					      &snow->store_swq, 
					      &snow->snow_distrib_slope,
					      &snow->store_coverage);
        }
        else {
	  if ( snow->swq > 0 ) snow->coverage = 1.;
	  else snow->coverage = 0.;
        }

      }
      else {
	snow->coverage = 0.;
      }
      
      *delta_coverage = old_coverage - snow->coverage;

      if ( *delta_coverage != 0 ) {
	
	/* returns mixed surface albedo if snow cover fraction has 
	   decreased (old_coverage is cover fraction for previous
	   time step, snow->coverage is cover fraction for current
	   time step. */
	if ( old_coverage > snow->coverage ) {
	  /* melt has occured */
	  *coverage = (old_coverage);
	  (*AlbedoUnder) = (*coverage - snow->coverage) 
	    / (1. - snow->coverage) * snow->albedo;
	  (*AlbedoUnder) += (1. - *coverage) 
	    / (1. - snow->coverage) * BareAlbedo;

	  /* compute snowpack energy used in reducing coverage area */
	  (*melt_energy) = ( *delta_coverage ) 
	    * (energy->advection - energy->deltaCC 
	       + energy->latent + energy->latent_sub 
	       + energy->sensible + energy->refreeze_energy 
	       + energy->advected_sensible);
	}
	else if ( old_coverage < snow->coverage ) {
#if VERBOSE
	  if ( snow->coverage != 1. ) 
	    fprintf(stderr, "WARNING: snow cover fraction has increased, but it is not equal to 1 (%f).\n", snow->coverage);
#endif // VERBOSE
	  *coverage       = snow->coverage;
	  *delta_coverage = 0;
	}
	else {
	  *coverage       = snow->coverage;
	  *delta_coverage = 0.;
	}
      }
      else if ( old_coverage == 0 && snow->coverage == 0 ) {
	// snow falls and melts all in one time step
	*delta_coverage = 1.;
	*coverage       = 0.;
	(*melt_energy) = (energy->advection - energy->deltaCC 
			  + energy->latent + energy->latent_sub 
			  + energy->sensible + energy->refreeze_energy
			  + energy->advected_sensible);
      }

      /** Compute energy balance components for snowpack */
      
      (*NetLongSnow)     *= (snow->coverage);
      (*NetShortSnow)    *= (snow->coverage);
      (*NetShortGrnd)    *= (snow->coverage);
      energy->latent     *= (snow->coverage + *delta_coverage);
      energy->latent_sub *= (snow->coverage + *delta_coverage);
      energy->sensible   *= (snow->coverage + *delta_coverage);

      if ( snow->swq == 0 ) {

	/** Reset Snow Pack Variables after Complete Melt **/

	/*** NOTE *coverage should not be zero the time step the 
	     snowpack melts - FIX THIS ***/

	snow->density    = 0.;
	snow->depth      = 0.;
	snow->surf_water = 0;
	snow->pack_water = 0;
	snow->surf_temp  = 0;
	snow->pack_temp  = 0;
	snow->coverage   = 0;
	snow->snow_distrib_slope  = 0;
	snow->store_snow = TRUE;
	snow->MELTING    = FALSE;
	
      }

      *snowfall = 0; /* all falling snow has been added to the pack */
      *rainfall = 0; /* all rain has been added to the pack */
      
    }

    else {

      /** Ground Snow not Present, and Falling Snow Does not Reach Ground **/

      *ppt += *rainfall;
      energy->AlbedoOver      = 0.;
      (*AlbedoUnder)          = BareAlbedo;
      (*NetLongSnow)          = 0.;
      (*NetShortSnow)         = 0.;
      (*NetShortGrnd)         = 0.;
      (*delta_coverage)       = 0.;
      energy->latent          = 0.;
      energy->latent_sub      = 0.;
      energy->sensible        = 0.;
      snow->last_snow         = MISSING;
      snow->store_swq         = 0;
      snow->store_coverage    = 1;
      snow->MELTING           = FALSE;

    }

  }
  else {
    
    /*****************************
      No Snow Present or Falling
    *****************************/

    /** Initialize variables **/
    *UnderStory             = 0;
    snow->snow              = FALSE;
    energy->Tfoliage        = air_temp;

    /** Compute Radiation Balance for Bare Surface **/ 
    energy->AlbedoOver   = 0.;
    (*AlbedoUnder)       = BareAlbedo;
    energy->NetLongOver  = 0.;
    energy->LongOverIn   = 0.;
    energy->NetShortOver = 0.;
    energy->ShortOverIn  = 0.;
    energy->latent       = 0.;
    energy->latent_sub   = 0.;
    energy->sensible     = 0.;
    (*NetLongSnow)       = 0.;
    (*NetShortSnow)      = 0.;
    (*NetShortGrnd)      = 0.;
    (*delta_coverage)    = 0.;
    energy->Tfoliage     = Tcanopy;
    snow->store_swq      = 0;
    snow->store_coverage = 1;
    snow->MELTING        = FALSE;
    snow->last_snow      = MISSING;
    snow->albedo         = NEW_SNOW_ALB;
  }

  energy->melt_energy *= -1.;

  return(melt);

}



<|MERGE_RESOLUTION|>--- conflicted
+++ resolved
@@ -378,8 +378,7 @@
 	/** Calculate Snow Density **/
 	if ( snow->surf_temp <= 0 ){
 	  // snowpack present, compress and age density
-<<<<<<< HEAD
-	  snow->density = snow_density(snow, snowfall[WET], old_swq, Tgrnd, air_temp, (double)dt);
+	  snow->density = snow_density(snow, *snowfall, old_swq, Tgrnd, air_temp, (double)dt);
 
     /*****************Snow to ice conversion*******************/
     if(options.GLACIER > 0 && soil_con->glcel == 1 &&  snow->swq > 0.0){
@@ -396,9 +395,6 @@
       }
     } // end of snow to ice conversion  
   }
-=======
-	  snow->density = snow_density(snow, *snowfall, old_swq, Tgrnd, air_temp, (double)dt);
->>>>>>> 5557b68d
 	else 
 	  // no snowpack present, start with new snow density
 	  if ( snow->last_snow == 0 ) 
