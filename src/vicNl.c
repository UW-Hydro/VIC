--- conflicted
+++ resolved
@@ -91,14 +91,12 @@
   2011-Jan-04 Made read_soilparam_arc() a sub-function of
 	      read_soilparam().						TJB
   2012-Jan-16 Removed LINK_DEBUG code					BN
-<<<<<<< HEAD
-  2013-Dec-27 Removed QUICK_FS option.					TJB
-  2013-Dec-27 Moved OUTPUT_FORCE to options_struct.			TJB
-=======
-  2014-Mar-24 Removed ARC_SOIL option         BN
+  2013-Dec-27 Removed QUICK_FS option.							TJB
+  2013-Dec-27 Moved OUTPUT_FORCE to options_struct.				TJB
+  2014-Mar-24 Removed ARC_SOIL option                           BN
   2014-Apr-02 Moved "free" statements for soil_con arrays outside the
-	      OUTPUT_FORCE condition to avoid memory leak.		TJB
->>>>>>> a925fe8e
+	      OUTPUT_FORCE condition to avoid memory leak.			TJB
+
 **********************************************************************/
 {
 
@@ -332,7 +330,6 @@
 
       close_files(&filep,out_data_files,&filenames); 
 
-<<<<<<< HEAD
       if (!options.OUTPUT_FORCE) {
 
         free_dist_prcp(&prcp,veg_con[0].vegetat_type_num);
@@ -347,34 +344,6 @@
 
       } /* !OUTPUT_FORCE */
 
-=======
-#if !OUTPUT_FORCE
-
-#if QUICK_FS
-      if(options.FROZEN_SOIL) {
-	for(i=0;i<MAX_LAYERS;i++) {
-	  for(j=0;j<6;j++) 
-	    free((char *)soil_con.ufwc_table_layer[i][j]);
-	  free((char *)soil_con.ufwc_table_layer[i]);
-	}
-	for(i=0;i<MAX_NODES;i++) {
-	  for(j=0;j<6;j++) 
-	    free((char *)soil_con.ufwc_table_node[i][j]);
-	  free((char *)soil_con.ufwc_table_node[i]);
-	}
-      }
-#endif /* QUICK_FS */
-      free_dist_prcp(&prcp,veg_con[0].vegetat_type_num);
-      free_vegcon(&veg_con);
-      free((char*)init_STILL_STORM);
-      free((char*)init_DRY_TIME);
-#endif /* !OUTPUT_FORCE */
-      free((char *)soil_con.AreaFract);
-      free((char *)soil_con.BandElev);
-      free((char *)soil_con.Tfactor);
-      free((char *)soil_con.Pfactor);
-      free((char *)soil_con.AboveTreeLine);
->>>>>>> a925fe8e
     }	/* End Run Model Condition */
   } 	/* End Grid Loop */
 
