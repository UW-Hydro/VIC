#include <stdio.h>
#include <stdlib.h>
#include <string.h>
#include <vicNl.h>
#include <global.h>

static char vcid[] = "$Id$";

/** Main Program **/

int main(int argc, char *argv[])
/**********************************************************************
	vicNl.c		Dag Lohmann		January 1996

  This program controls file I/O and variable initialization as well as
  being the primary driver for the model.

  For details about variables, input files and subroutines check:
	http://ce.washington.edu/~hydro/Lettenmaier/Models/VIC/VIC_home.html

  UNITS: unless otherwise marked:
         all water balance components are in mm
	 all energy balance components are in mks
	 depths, and lengths are in m

  modifications:
  1997-98 Model was updated from simple 2 layer water balance to 
          an extension of the full energy and water balance 3 layer
	  model.                                                  KAC
  02-27-01 added controls for lake model                          KAC
  11-18-02 Updated storage of lake water for water balance 
           calculations.                                          LCB
  03-12-03 Modifed to add AboveTreeLine to soil_con_struct so that
           the model can make use of the computed treeline.     KAC
  04-10-03 Modified to initialize storm parameters using the state
           file.                                                KAC
  04-10-03 Modified to start the model by skipping records until the
           state file date is found.  This replaces the previous method
           of modifying the global file start date, which can change 
           the interpolation of atmospheric forcing data.        KAC
  04-15-03 Modified to store wet and dry fractions when intializing 
           water balance storage.  This accounts for changes in model
           state initialization, which now stores wet and dry fractions
           rather than just averagedvalues.                      KAC
  29-Oct-03 Modified the version display banner to print the version
	    string defined in global.h.					TJB
  01-Nov-04 Updated arglist for make_dist_prcp(), as part of fix for
	    QUICK_FLUX state file compatibility.			TJB
  02-Nov-04 Updated arglist for read_lakeparam(), as part of fix for
	    lake fraction readjustment.					TJB
  2005-Apr-13 OUTPUT_FORCE option now calls close_files().		TJB
  2006-Sep-23 Implemented flexible output configuration; uses the new
              out_data, out_data_files, and save_data structures.	TJB
  2006-Oct-16 Merged infiles and outfiles structs into filep_struct;
	      This included merging builtnames into filenames.		TJB
  2006-Nov-07 Removed LAKE_MODEL option.				TJB
  2006-Nov-07 Changed statefile to init_state in call to
	      check_state_file().					TJB
  2007-Jan-15 Added PRT_HEADER option; added call to
	      write_header().						TJB
  2007-Apr-04 Added option to continue run after a cell fails. 		GCT/KAC
  2007-Apr-21 Added calls to free_dmy(), free_out_data_files(),
	      free_out_data(), and free_veglib().  Added closing of
	      all parameter files.					TJB
  2007-Aug-21 Return ErrorFlag from initialize_model_state.		JCA
  2007-Sep-14 Excluded calls to free_veglib() and closing of parameter
	      files other than the soil param file for the case
	      when OUTPUT_FORCE=TRUE.					TJB
  2007-Nov-06 Moved computation of cell_area from read_lakeparam() to
	      read_soilparam() and read_soilparam_arc().		TJB
  2008-May-05 Added prcp fraction (mu) to initial water storage
	      computation.  This solves water balance errors for the
	      case where DIST_PRCP is TRUE.				TJB
  2009-Jan-16 Added soil_con.avgJulyAirTemp to argument list of
	      initialize_atmos().					TJB
  2009-Jun-09 Modified to use extension of veg_lib structure to contain
	      bare soil information.					TJB
  2009-Jul-07 Added soil_con.BandElev[] to read_snowband() arg list.	TJB
  2009-Jul-31 Replaced references to N+1st veg tile with references
	      to index of lake/wetland tile.				TJB
  2009-Sep-28 Replaced initial water/energy storage computations and
	      calls to calc_water_balance_error/calc_energy_balance_error
	      with an initial call to put_data.  Modified the call to
	      read_snowband().						TJB
  2009-Dec-11 Removed save_data structure from argument list of 
	      initialize_model_state().					TJB
  2010-Mar-31 Added cell_area to initialize_atmos().			TJB
  2010-Apr-28 Removed individual soil_con variables from argument list
	      of initialize_atmos() and replaced with *soil_con.	TJB
  2010-Nov-10 Added closing of state files.				TJB
  2011-Jan-04 Made read_soilparam_arc() a sub-function of
	      read_soilparam().						TJB
  2012-Jan-16 Removed LINK_DEBUG code					BN
<<<<<<< HEAD
  2013-Dec-27 Removed QUICK_FS option.					TJB
  2013-Dec-27 Moved OUTPUT_FORCE to options_struct.			TJB
=======
  2014-Mar-24 Removed ARC_SOIL option         BN
>>>>>>> 7a88eae2
**********************************************************************/
{

  extern veg_lib_struct *veg_lib;
  extern option_struct options;
  extern Error_struct Error;
  extern global_param_struct global_param;

  /** Variable Declarations **/

  char                     NEWCELL;
  char                     LASTREC;
  char                     MODEL_DONE;
  char                     RUN_MODEL;
  char                    *init_STILL_STORM;
  char                     ErrStr[MAXSTRING];
  int                      rec, i, j;
  int                      veg;
  int                      dist;
  int                      band;
  int                      Ndist;
  int                      Nveg_type;
  int                      cellnum;
  int                      index;
  int                     *init_DRY_TIME;
  int                      Ncells;
  int                      startrec;
  int                      ErrorFlag;
  float                    mu;
  double                   storage;
  double                   veg_fract;
  double                   band_fract;
  double                   Clake;
  dmy_struct              *dmy;
  atmos_data_struct       *atmos;
  veg_con_struct          *veg_con;
  soil_con_struct          soil_con;
  dist_prcp_struct         prcp; /* stores information about distributed 
				    precipitation */
  filenames_struct         filenames;
  filep_struct             filep;
  lake_con_struct          lake_con;
  out_data_file_struct     *out_data_files;
  out_data_struct          *out_data;
  save_data_struct         save_data;
  
  /** Read Model Options **/
  initialize_global();
  filenames = cmd_proc(argc, argv);

#if VERBOSE
  display_current_settings(DISP_VERSION,(filenames_struct*)NULL,(global_param_struct*)NULL);
#endif

  /** Read Global Control File **/
  filep.globalparam = open_file(filenames.global,"r");
  global_param = get_global_param(&filenames, filep.globalparam);

  /** Set up output data structures **/
  out_data = create_output_list();
  out_data_files = set_output_defaults(out_data);
  fclose(filep.globalparam);
  filep.globalparam = open_file(filenames.global,"r");
  parse_output_info(&filenames, filep.globalparam, &out_data_files, out_data);

  /** Check and Open Files **/
  check_files(&filep, &filenames);

  if (!options.OUTPUT_FORCE) {
    /** Read Vegetation Library File **/
    veg_lib = read_veglib(filep.veglib,&Nveg_type);
  } /* !OUTPUT_FORCE */

  /** Initialize Parameters **/
  if(options.DIST_PRCP) Ndist = 2;
  else Ndist = 1;
  cellnum = -1;

  /** Make Date Data Structure **/
  dmy      = make_dmy(&global_param);

  /** allocate memory for the atmos_data_struct **/
  alloc_atmos(global_param.nrecs, &atmos);

  /** Initial state **/
  startrec = 0;
  if (!options.OUTPUT_FORCE) {

    if ( options.INIT_STATE ) 
      filep.init_state = check_state_file(filenames.init_state, dmy, 
					   &global_param, options.Nlayer, 
					   options.Nnode, &startrec);

    /** open state file if model state is to be saved **/
    if ( options.SAVE_STATE && strcmp( filenames.statefile, "NONE" ) != 0 )
      filep.statefile = open_state_file(&global_param, filenames, options.Nlayer,
                                           options.Nnode);
    else filep.statefile = NULL;

  } /* !OUTPUT_FORCE */

  /************************************
    Run Model for all Active Grid Cells
    ************************************/
  MODEL_DONE = FALSE;
  while(!MODEL_DONE) {

    soil_con = read_soilparam(filep.soilparam, &RUN_MODEL, &MODEL_DONE);

    if(RUN_MODEL) {

      NEWCELL=TRUE;
      cellnum++;

      if (!options.OUTPUT_FORCE) {

        /** Read Grid Cell Vegetation Parameters **/
        veg_con = read_vegparam(filep.vegparam, soil_con.gridcel,
                                Nveg_type);
        calc_root_fractions(veg_con, &soil_con);

        if ( options.LAKES ) 
	  lake_con = read_lakeparam(filep.lakeparam, soil_con, veg_con);

      } /* !OUTPUT_FORCE */

      /** Build Gridded Filenames, and Open **/
      make_in_and_outfiles(&filep, &filenames, &soil_con, out_data_files);

      if (options.PRT_HEADER) {
        /** Write output file headers **/
        write_header(out_data_files, out_data, dmy, global_param);
      }

      if (!options.OUTPUT_FORCE) {

        /** Read Elevation Band Data if Used **/
        read_snowband(filep.snowband, &soil_con);

        /** Make Precipitation Distribution Control Structure **/
        prcp     = make_dist_prcp(veg_con[0].vegetat_type_num);

      } /* !OUTPUT_FORCE */

      /**************************************************
         Initialize Meteological Forcing Values That
         Have not Been Specifically Set
       **************************************************/

#if VERBOSE
      fprintf(stderr,"Initializing Forcing Data\n");
#endif /* VERBOSE */

      initialize_atmos(atmos, dmy, filep.forcing, &soil_con, out_data_files, out_data); 

      if (!options.OUTPUT_FORCE) {

        /**************************************************
          Initialize Energy Balance and Snow Variables 
        **************************************************/

#if VERBOSE
        fprintf(stderr,"Model State Initialization\n");
#endif /* VERBOSE */
        ErrorFlag = initialize_model_state(&prcp, dmy[0], &global_param, filep, 
			       soil_con.gridcel, veg_con[0].vegetat_type_num,
			       options.Nnode, Ndist, 
			       atmos[0].air_temp[NR],
			       &soil_con, veg_con, lake_con,
			       &init_STILL_STORM, &init_DRY_TIME);
        if ( ErrorFlag == ERROR ) {
	  if ( options.CONTINUEONERROR == TRUE ) {
	    // Handle grid cell solution error
	    fprintf(stderr, "ERROR: Grid cell %i failed in record %i so the simulation has not finished.  An incomplete output file has been generated, check your inputs before rerunning the simulation.\n", soil_con.gridcel, rec);
	    break;
	  } else {
	    // Else exit program on cell solution error as in previous versions
	    sprintf(ErrStr, "ERROR: Grid cell %i failed in record %i so the simulation has ended. Check your inputs before rerunning the simulation.\n", soil_con.gridcel, rec);
	    vicerror(ErrStr);
	  }
        }
      
#if VERBOSE
        fprintf(stderr,"Running Model\n");
#endif /* VERBOSE */

        /** Update Error Handling Structure **/
        Error.filep = filep;
        Error.out_data_files = out_data_files;

        /** Initialize the storage terms in the water and energy balances **/
        /** Sending a negative record number (-global_param.nrecs) to dist_prec() will accomplish this **/
        ErrorFlag = dist_prec(&atmos[0], &prcp, &soil_con, veg_con,
		    &lake_con, dmy, &global_param, &filep, out_data_files,
		    out_data, &save_data, -global_param.nrecs, cellnum,
                    NEWCELL, LASTREC, init_STILL_STORM, init_DRY_TIME);

        /******************************************
	  Run Model in Grid Cell for all Time Steps
	******************************************/

        for ( rec = startrec ; rec < global_param.nrecs; rec++ ) {

          if ( rec == global_param.nrecs - 1 ) LASTREC = TRUE;
          else LASTREC = FALSE;

          ErrorFlag = dist_prec(&atmos[rec], &prcp, &soil_con, veg_con,
		  &lake_con, dmy, &global_param, &filep,
		  out_data_files, out_data, &save_data, rec, cellnum,
                  NEWCELL, LASTREC, init_STILL_STORM, init_DRY_TIME);

          if ( ErrorFlag == ERROR ) {
            if ( options.CONTINUEONERROR == TRUE ) {
              // Handle grid cell solution error
              fprintf(stderr, "ERROR: Grid cell %i failed in record %i so the simulation has not finished.  An incomplete output file has been generated, check your inputs before rerunning the simulation.\n", soil_con.gridcel, rec);
              break;
            } else {
	      // Else exit program on cell solution error as in previous versions
              sprintf(ErrStr, "ERROR: Grid cell %i failed in record %i so the simulation has ended. Check your inputs before rerunning the simulation.\n", soil_con.gridcel, rec);
              vicerror(ErrStr);
	    }
          }

          NEWCELL=FALSE;
	  for ( veg = 0; veg <= veg_con[0].vegetat_type_num; veg++ )
	    init_DRY_TIME[veg] = -999;

        } /* End Rec Loop */

      } /* !OUTPUT_FORCE */

      close_files(&filep,out_data_files,&filenames); 

      if (!options.OUTPUT_FORCE) {

        free_dist_prcp(&prcp,veg_con[0].vegetat_type_num);
        free_vegcon(&veg_con);
        free((char *)soil_con.AreaFract);
        free((char *)soil_con.BandElev);
        free((char *)soil_con.Tfactor);
        free((char *)soil_con.Pfactor);
        free((char *)soil_con.AboveTreeLine);
        free((char*)init_STILL_STORM);
        free((char*)init_DRY_TIME);

      } /* !OUTPUT_FORCE */

    }	/* End Run Model Condition */
  } 	/* End Grid Loop */

  /** cleanup **/
  free_atmos(global_param.nrecs, &atmos);
  free_dmy(&dmy);
  free_out_data_files(&out_data_files);
  free_out_data(&out_data);
  fclose(filep.soilparam);
  if (!options.OUTPUT_FORCE) {
    free_veglib(&veg_lib);
    fclose(filep.vegparam);
    fclose(filep.veglib);
    if (options.SNOW_BAND>1)
      fclose(filep.snowband);
    if (options.LAKES)
      fclose(filep.lakeparam);
    if ( options.INIT_STATE )
      fclose(filep.init_state);
    if ( options.SAVE_STATE && strcmp( filenames.statefile, "NONE" ) != 0 )
      fclose(filep.statefile);
  } /* !OUTPUT_FORCE */

  return EXIT_SUCCESS;

}	/* End Main Program */<|MERGE_RESOLUTION|>--- conflicted
+++ resolved
@@ -91,12 +91,9 @@
   2011-Jan-04 Made read_soilparam_arc() a sub-function of
 	      read_soilparam().						TJB
   2012-Jan-16 Removed LINK_DEBUG code					BN
-<<<<<<< HEAD
   2013-Dec-27 Removed QUICK_FS option.					TJB
   2013-Dec-27 Moved OUTPUT_FORCE to options_struct.			TJB
-=======
   2014-Mar-24 Removed ARC_SOIL option         BN
->>>>>>> 7a88eae2
 **********************************************************************/
 {
 
