/* RCS Id String
 * $Id$
 */
/************************************************************************
  Modifications:
  2006-Sep-23 Implemented flexible output configuration; uses the new
              out_data, out_data_files, and save_data structures.	TJB
	      Removed the following functions:
		conv_force_vic2alma
		conv_results_vic2alma
	      Added the following new functions:
		create_output_list
		free_out_data_files
		init_output_list
		parse_output_info
		set_output_defaults
		set_output_var
		zero_output_list
  2006-Oct-16 Merged infiles and outfiles structs into filep_struct.	TJB
  2006-Nov-07 Removed LAKE_MODEL option.				TJB
  2007-Jan-15 Added PRT_HEADER option.					TJB
  2007-Apr-03 Modified the data types of the following functions for
	      CONTINUE_ON_ERROR:					KAC/GTC
	      CalcAerodynamic
	      dist_prec
	      distribute_node_moisture_properties
	      full_energy
	      initialize_new_storm
	      redistribute_during_storm
	      runoff
	      snow_intercept
	      snow_melt
	      solve_T_profile
	      surface_fluxes
  2007-Apr-24 Added Ming Pan's new functions for IMPLICIT option.       JCA
              fda_heat_eqn
              newt_raph
              tridiag
              fdjac3
              solve_T_profile_implicit
  2007-Apr-21 Added functions:						TJB
	      free_dmy
	      free_out_data
	      free_veglib
  2007-Aug-09 Added features for EXCESS_ICE option.			JCA
  2007-Aug-22 Made calc_water_balance_error  type double.		JCA
  2007-Nov-06 Moved get_dist() from LAKE.h to this file.		JCA
  2008-Feb-17 Changed argument list for snow_density().			KMA via TJB
  2008-Apr-21 Added snow depth and albedo to snow_albedo() argument
	      list.							KAC via TJB
  2008-Oct-23 Modified put_data() to be type int, so that it can
	      return an error status.					TJB
  2009-Jan-16 Added avgJulyAirTemp to argument list of
	      compute_treeline().					TJB
  2009-Feb-09 Removed dz_node from several functions.			KAC via TJB
  2009-Mar-16 Added resid_moist to argument list of
	      estimate_layer_ice_content().				TJB
  2009-May-17 Added asat to argument list of surface_fluxes(),
	      full_energy(), and wetland_energy().			TJB
  2009-Jun-09 Modified argument lists of some functions that were
	      modified to use extension of veg_lib structure to contain
	      bare soil information.					TJB
  2009-Jun-09 Added compute_pot_evap().					TJB
  2009-Jun-09 Removed unnecessary functions quick_penman() and
	      compute_penman_constants().				TJB
  2009-Jun-19 Added T flag to indicate whether TFALLBACK occurred.	TJB
  2009-Jun-26 Simplified argument list of runoff() by passing all cell_data
	      variables via a single reference to the cell data structure.	TJB
  2009-Jul-07 Added soil_con.BandElev[] to read_snowband() arg list.	TJB
  2009-Jul-31 Removed unused layer_node_fract array from
	      estimate_layer_ice_content().				TJB 
  2009-Sep-19 Added T fbcount to count TFALLBACK occurrences.		TJB
  2009-Sep-28 Added collect_wb_terms() and collect_eb_terms(). Changed
	      argument list of read_snowband().				TJB
  2009-Oct-08 Extended T fallback scheme to snow and ice T.		TJB
  2009-Nov-15 Removed ice0 and moist0 from argument list of solve_snow,
	      since they are never used.				TJB
  2009-Dec-11 Removed save_data structure from argument list of 
	      initialize_model_state().					TJB
  2009-Dec-11 Removed min_liq and options.MIN_LIQ.			TJB
  2010-Mar-31 Added cell_area to initialize_atmos().			TJB
  2010-Apr-26 Simplified argument lists for solve_snow() and
	      snow_intercept().						TJB
  2010-Apr-28 Removed net_short, displacement, roughness, and ref_height
	      from arg list of arno_evap() as they are no longer used.	TJB
  2010-Apr-28 Removed individual soil_con variables from argument list
	      of initialize_atmos() and replaced with *soil_con.	TJB
  2010-Nov-11 Added lakefactor to collect_wb_terms() and collect_eb_terms()
	      so that these functions could handle changes in how lake
	      and wetland cell/soil/snow/energy fluxes are represented.	TJB
  2010-Dec-01 Added compute_zwt().					TJB
  2011-Jan-04 Made read_soilparam_arc() a sub-function of
	      read_soilparam().						TJB
  2011-Mar-01 Added wrap_compute_zwt().  Added compute_runoff_and_asat().
	      Changed the argument list of initialize_soil().		TJB
  2011-Mar-31 Added frost_fract to collect_wb_terms() arglist.		TJB
  2011-May-24 Replaced finish_frozen_soil_calcs() with
	      calc_layer_average_thermal_props().  Added
	      estimate_layer_ice_content_quick_flux().			TJB
  2011-Jun-03 Added options.ORGANIC_FRACT.  Soil properties now take
	      organic fraction into account.				TJB
  2011-Jun-10 Added bulk_dens_min and soil_dens_min to arglist of
	      soil_conductivity() to fix bug in commputation of kappa.	TJB
  2011-Nov-04 Updated mtclim functions to MTCLIM 4.3.                   TJB
  2012-Jan-16 Removed LINK_DEBUG code					BN
  2012-Oct-25 Changed calc_energy_balance_error to return the error to
	      the parent function.					CL via TJB
<<<<<<< HEAD
  2013-Jul-25 Added fdir to mtclim functions.							TJB
  2013-Jul-25 Added photosynthesis functions.							TJB
  2013-Jul-25 Added soil carbon functions.								TJB
  2013-Dec-26 Removed OUTPUT_FORCE_STATS option.						TJB
  2013-Dec-26 Removed EXCESS_ICE option.								TJB
  2013-Dec-27 Moved SPATIAL_FROST to options_struct.					TJB
  2013-Dec-27 Removed QUICK_FS option.									TJB
  2013-Dec-27 Moved OUTPUT_FORCE to options_struct.						TJB
  2014-Mar-24 Removed ARC_SOIL option                                   BN
  2014-Mar-25 Removed unused calc_cloud_cover_fraction()                BN
  2014-Mar-26 Removed compute_dz()                                      BN
  2014-Mar-26 Removed calc_veg_displacement() and calc_veg_roughness()  BN
  2014-Mar-26 Removed  write_snow_data(), write_soilparam(), 
              write_vegparam()                                          BN
  2014-Mar-27 Removed unused function declarations                      BN
=======
  2013-Jul-25 Added fdir to mtclim functions.				TJB
  2013-Jul-25 Added photosynthesis functions.				TJB
  2013-Jul-25 Added soil carbon functions.				TJB
  2013-Dec-26 Removed OUTPUT_FORCE_STATS option.			TJB
  2013-Dec-26 Removed EXCESS_ICE option.				TJB
  2013-Dec-27 Moved SPATIAL_FROST to options_struct.			TJB
  2013-Dec-27 Removed QUICK_FS option.					TJB
  2013-Dec-27 Moved OUTPUT_FORCE to options_struct.			TJB
  2014-Mar-28 Removed DIST_PRCP option.					TJB
>>>>>>> 3983c3ff
************************************************************************/

#include <math.h>
#include <vicNl_def.h>
#include <LAKE.h>

/*** SubRoutine Prototypes ***/

double advected_sensible_heat(double, double, double, double, double);
void alloc_atmos(int, atmos_data_struct **);
double arno_evap(layer_data_struct *, double, double, 
		 double, double, double, double, double, double, double, 
		 double, double *);

int   CalcAerodynamic(char, double, double, double, double, double,
	  	       double *, double *, double *, double *, double *);
double calc_energy_balance_error(int, double, double, double, double, double);
void   calc_longwave(double *, double, double, double);
void   calc_netlongwave(double *, double, double, double);
double calc_netshort(double, int, double, double *);
void calc_Nscale_factors(char, double *, double, double, double, double,
                         dmy_struct, double *);
double calc_rainonly(double,double,double,double);
double calc_rc(double,double,float,double,double,double,double,char);
void   calc_root_fractions(veg_con_struct *, soil_con_struct *);
double calc_snow_coverage(int *, double, double, double, double, double, 
                          double, double, double *, double, double *, 
                          double *, double *);
double calc_snow_ground_flux(int, int, int, int, double, double, double, 
			     double, double, double *, double *, double *, 
			     double *, energy_bal_struct *, 
			     snow_data_struct *, layer_data_struct *,
                             layer_data_struct *, soil_con_struct *, char *);
int    calc_soil_thermal_fluxes(int, double *, double *, char *, int *, double *, double *, 
				double *, double *, double *,double *, 
				double *, double *, double *, 
				double *, double *, double *, 
				int, int, int, int);
double CalcSnowPackEnergyBalance(double Tsurf, ...);
double CalcBlowingSnow(double, double, int, double, double, double, double, 
                       double, double, double, double, double, float, 
                       float, double, int, int, float, double, double, double *); 
double calc_atmos_energy_bal(double, double, double, double, double, double, 
                             double, double, double, double, double, double, 
                             double, double, double, double, 
                             double *, double *, double *, double *, 
                             double *, double *, double *, double *, char *, int *);
int    calc_layer_average_thermal_props(energy_bal_struct *, layer_data_struct *,
					soil_con_struct *, int, int, double *);
void calc_rc_ps(char, double, double, double, double *, double,
                double, double *, double, double, double *,
                double, double, double, double *, double *);
double calc_surf_energy_bal(double, double, double, double, double, double,
                            double, double, double, double, double, double,
                            double, double, double, double, double, double,
                            double, double, double, double, double, double,
                            double, double,
                            double *, double *, double *, double *, double *,
                            double, double *, double *, double, double *,
                            float *, int, int,
                            int, int, int, int, int, int, int, int, int, int,
                            double *, double *,
                            atmos_data_struct *, dmy_struct *,
                            energy_bal_struct *, layer_data_struct *,
                            snow_data_struct *, soil_con_struct *,
<<<<<<< HEAD
                            veg_var_struct *, veg_var_struct *, int);
=======
                            veg_var_struct *, int);
double calc_trans(double, double);
double calc_veg_displacement(double);
>>>>>>> 3983c3ff
double calc_veg_height(double);
double calc_water_balance_error(int, double, double, double);
void canopy_assimilation(char, double, double, double, double *, double,
                         double, double *, double, double, double *,
                         double, char *, double *, double *,
                         double *, double *, double *, double *,
                         double *, double *, double *, double *);
double canopy_evap(layer_data_struct *,
		   veg_var_struct *, char, int, int, double *,
		   double, double, double, double, double, double,
		   double, double, double, double, double, 
		   double *, double *, double *, double *, double *,
                   float *, double *, double, double, double *);
void   check_files(filep_struct *, filenames_struct *);
FILE  *check_state_file(char *, dmy_struct *, global_param_struct *, int, int, 
                        int *);
void   close_files(filep_struct *, out_data_file_struct *, filenames_struct *);
filenames_struct cmd_proc(int argc, char *argv[]);
void   collect_eb_terms(energy_bal_struct, snow_data_struct, cell_data_struct,
                        int *, int *, int *, int *, int *, double, double, double,
                        int, int, double, int, int, double *, double *,
                        double *, double, out_data_struct *);
void   collect_wb_terms(cell_data_struct, veg_var_struct, snow_data_struct, lake_var_struct,
                        double, double, double, int, int, double, int, double *,
                        double *, out_data_struct *);
void   compress_files(char string[]);
double compute_coszen(double, double, double, dmy_struct);
void   correct_precip(double *, double, double, double, double);
void   compute_pot_evap(int, dmy_struct *, int, int, double, double , double, double, double, double **, double *);
void   compute_runoff_and_asat(soil_con_struct *, double *, double, double *, double *);
void   compute_soil_resp(int, double *, double, double, double *, double *,
                         double, double, double, double *, double *, double *);
void   compute_soil_layer_thermal_properties(layer_data_struct *, double *,
					     double *, double *, double *, 
					     double *, double *, double *, 
                                             double *, int);
void   compute_treeline(atmos_data_struct *, dmy_struct *, double, double *, char *);
double compute_zwt(soil_con_struct *, int, double);
out_data_struct *create_output_list();

double darkinhib(double);
void   display_current_settings(int, filenames_struct *, global_param_struct *);
int  distribute_node_moisture_properties(double *, double *, double *, 
					 double *, double *, double *,
					 double *, double *, double *,
					 double *, double *, double *, double *, double *,
					 double *, double *, double *, int, int, char);
void   distribute_soil_property(double *,double,double,
				double **l_param,
				int, int, double *, double *);

double error_calc_atmos_energy_bal(double Tcanopy, ...);
double error_calc_atmos_moist_bal(double , ...);
double error_calc_canopy_energy_bal(double Tsurf, ...);
double error_calc_surf_energy_bal(double Tsurf, ...);
double ErrorSnowPackEnergyBalance(double Tsurf, ...);
double error_print_atmos_energy_bal(double, va_list);
double error_print_atmos_moist_bal(double, va_list);
double error_print_canopy_energy_bal(double, va_list);
double ErrorPrintSnowPackEnergyBalance(double, va_list);
double error_print_solve_T_profile(double, va_list);
double error_print_surf_energy_bal(double, va_list);
double error_solve_T_profile(double Tsurf, ...);
double estimate_dew_point(double, double, double, double, double);
int estimate_layer_ice_content(layer_data_struct *, double *, double *,
			       double *, double *, double *, double *,
			       double *, double *, double *, 
			       double *, double, int, int, char);
int estimate_layer_ice_content_quick_flux(layer_data_struct *, double *,
					  double, double, double, double,
					  double *, double *, double *,
					  double *, double, char);
double estimate_T1(double, double, double, double, double, double, double, 
		   double, double, double, double);
double exp_interp(double,double,double,double,double);

double f(double, double, double, double, double, double, double, double,
         double, double, int, double *, double, double, double, double *,
         double *, double *, double *, double *, double *);
void   faparl(double *, double, double, double, double, double *, double *);
void   fda_heat_eqn(double *, double *, int, int, ...);
void   fdjac3(double *, double *, double *, double *, double *,
            void (*vecfunc)(double *, double *, int, int, ...), 
            int);
void   find_0_degree_fronts(energy_bal_struct *, double *, double *, int);
layer_data_struct find_average_layer(layer_data_struct *, layer_data_struct *,
				     double, double);
void   free_atmos(int nrecs, atmos_data_struct **atmos);
void   free_all_vars(all_vars_struct *, int);
void   free_dmy(dmy_struct **dmy);
void   free_vegcon(veg_con_struct **);
void   free_veglib(veg_lib_struct **);
void   free_out_data_files(out_data_file_struct **);
void   free_out_data(out_data_struct **);
int    full_energy(int, int, atmos_data_struct *, all_vars_struct *,
		   dmy_struct *, global_param_struct *, lake_con_struct *,
                   soil_con_struct *, veg_con_struct *);
double func_atmos_energy_bal(double, va_list);
double func_atmos_moist_bal(double, va_list);
double func_canopy_energy_bal(double, va_list);
double func_surf_energy_bal(double, va_list);
double get_dist(double, double, double, double);
void   get_force_type(char *, int, int *);
global_param_struct get_global_param(filenames_struct *, FILE *);
void   get_next_time_step(int *, int *, int *, int *, int *, int);

double hermint(double, int, double *, double *, double *, double *, double *);
void   hermite(int, double *, double *, double *, double *, double *);
double hiTinhib(double);
void   HourlyT(int, int, int *, double *, int *, double *, double *);

void   init_output_list(out_data_struct *, int, char *, int, float);
void   initialize_atmos(atmos_data_struct *, dmy_struct *, FILE **,
			soil_con_struct *, out_data_file_struct *, out_data_struct *);
void   initialize_global();
int   initialize_model_state(all_vars_struct *, dmy_struct,
			      global_param_struct *, filep_struct, 
			      int, int, int, 
			      double, soil_con_struct *,
                              veg_con_struct *, lake_con_struct);
void   initialize_snow(snow_data_struct **, int, int);
void   initialize_soil(cell_data_struct **, soil_con_struct *, veg_con_struct *, int);
void   initialize_veg( veg_var_struct **, veg_con_struct *,
		       global_param_struct *, int);

void   latent_heat_from_snow(double, double, double, double, double, 
                             double, double, double *, double *, 
                             double *, double *, double *);
double linear_interp(double,double,double,double,double);

cell_data_struct **make_cell_data(int, int);
all_vars_struct make_all_vars(int);
dmy_struct *make_dmy(global_param_struct *);
energy_bal_struct **make_energy_bal(int);
void make_in_and_outfiles(filep_struct *, filenames_struct *, 
			  soil_con_struct *, out_data_file_struct *);
snow_data_struct **make_snow_data(int);
veg_var_struct **make_veg_var(int);
void   MassRelease(double *,double *,double *,double *);
double maximum_unfrozen_water(double, double, double, double);
double modify_Ksat(double);
void mtclim_wrapper(int, int, double, double, double, double,
                      double, double, double, double,
                      int, dmy_struct *, double *,
                      double *, double *, double *, double *, double *, double *);

double new_snow_density(double);
int    newt_raph(void (*vecfunc)(double *, double *, int, int, ...), 
               double *, int);
void   nrerror(char *);

FILE  *open_file(char string[], char type[]);
FILE  *open_state_file(global_param_struct *, filenames_struct, int, int);

void parse_output_info(filenames_struct *, FILE *, out_data_file_struct **, out_data_struct *);
double penman(double, double, double, double, double, double, double);
void photosynth(char, double, double, double, double, double, double,
                double, double, double, char *, double *, double *,
                double *, double *, double *);
void   prepare_full_energy(int, int, int, all_vars_struct *, 
			   soil_con_struct *, double *, double *); 
<<<<<<< HEAD
int    put_data(dist_prcp_struct *, atmos_data_struct *,
=======
double priestley(double, double);
int    put_data(all_vars_struct *, atmos_data_struct *,
>>>>>>> 3983c3ff
		soil_con_struct *, veg_con_struct *,
                lake_con_struct *, out_data_file_struct *,
		out_data_struct *, save_data_struct *,
 	        dmy_struct *, int); 

void   read_atmos_data(FILE *, global_param_struct, int, int, double **);
double **read_forcing_data(FILE **, global_param_struct);
void   read_initial_model_state(FILE *, all_vars_struct *, 
				global_param_struct *, int, int, int, 
				soil_con_struct *, lake_con_struct);
void   read_snowband(FILE *, soil_con_struct *);
soil_con_struct read_soilparam(FILE *, char *, char *);
veg_lib_struct *read_veglib(FILE *, int *);
veg_con_struct *read_vegparam(FILE *, int, int);
<<<<<<< HEAD
int    redistribute_during_storm(cell_data_struct ***, veg_var_struct ***,
				 int, int, int, double, double, double, 
				 double *);
unsigned char redistribute_moisture_for_storm(double *, double *, double, 
					      double, double);
=======
void   redistribute_moisture(layer_data_struct *, double *, double *,
			     double *, double *, double *, int);
>>>>>>> 3983c3ff
double root_brent(double, double, char *, double (*Function)(double, va_list), ...);
int    runoff(cell_data_struct *, energy_bal_struct *, soil_con_struct *,
              double, double *, int, int, int, int, int);

void set_max_min_hour(double *, int, int *, int *);
void set_node_parameters(double *, double *, double *, double *, double *, double *,
			 double *, double *, double *, double *, double *,
			 double *, double *, int, int, char);
out_data_file_struct *set_output_defaults(out_data_struct *);
int set_output_var(out_data_file_struct *, int, int, out_data_struct *, char *, int, char *, int, float);
double snow_albedo(double, double, double, double, double, double, int, char);
double snow_density(snow_data_struct *, double, double, double, double, double);
int    snow_intercept(double, double, double, double, double, double,
                      double, double, double, double, double, 
                      double *, double *, double *, double *, double *, 
                      double *, double *, double *, double *, double *, 
                      double *, double *, double *, double *, double *, 
                      double *, char *, int *, double *, double *, double *, 
                      double *, double *, double *, float *,
                      int, int, int, int, int, int, int, int,
                      double *, double *,
                      atmos_data_struct *, layer_data_struct *, 
                      soil_con_struct *, 
                      veg_var_struct *);
int    snow_melt(double, double, double, double, double *, double, double *, double, 
		 double, double, double, double, double, double, double, 
                 double, double, double, double, double, double, 
                 double *, double *, double *, double *, double *, double *, 
                 double *, double *, double *, double *, double *, double *, 
                 int, int, int, int, snow_data_struct *, soil_con_struct *);
double SnowPackEnergyBalance(double, va_list);
void   soil_carbon_balance(soil_con_struct *, energy_bal_struct *,
                           cell_data_struct *, veg_var_struct *);
double soil_conductivity(double, double, double, double, double, double, double, double);
double soil_thermal_eqn(double, va_list);
double solve_snow(char, double, double, double, double, double,
                  double, double, double, double, double, double,
                  double *, double *, double *, double *, double *,
                  double *, double *, double *, double *, double *,
                  double *, double *, double *, double *, double *, double *,
                  double *, double *, double *, double *, double *, double *,
                  double *, double *, double *, double *, double *, double *,
                  float *, int, int, int, int, int, int, int, int, int, int *,
                  double *, double *,
                  dmy_struct *, atmos_data_struct *, energy_bal_struct *,
                  layer_data_struct *,
                  snow_data_struct *, soil_con_struct *,
                  veg_var_struct *);
double solve_atmos_energy_bal(double Tcanopy, ...);
double solve_atmos_moist_bal(double , ...);
double solve_canopy_energy_bal(double Tfoliage, ...);
double solve_surf_energy_bal(double Tsurf, ...);
int    solve_T_profile(double *, double *, char *, int *, double *, double *,double *, 
		       double *, double, double *, double *, double *,
		       double *, double *, double *, double *, double, double *,
		       int, int *, int, int, int, int);

int   solve_T_profile_implicit(double *, double *, char *, int *, double *, double *, double *,
			       double *, double, double *, double *, double *,
			       double *, double *, double *, double *, double, int, int *,
			       int, int, int, int, 
			       double *, double *, double *, double *, double *, double *, double *);
double StabilityCorrection(double, double, double, double, double, double);
int    surface_fluxes(char, double, double, double, double, 
		      double, double *, double *, double **,
                      double *, double *, double *, double *, 
                      double *, double *, double *, double *, double *,
		      float *, int, int, int, int, int, 
                      int, int, int, atmos_data_struct *, dmy_struct *, 
                      energy_bal_struct *, global_param_struct *, 
                      cell_data_struct *, 
                      snow_data_struct *, soil_con_struct *, 
                      veg_var_struct *, float, float, float, double *);
double svp(double);
double svp_slope(double);

void transpiration(layer_data_struct *, int, int, double, double, double, 
		   double, double, double, double, double, double, 
		   double *, double *, double *, double *, double *,
                   double *, float *, double *, double, double *,
                   double, double *, double *, double *, double *);
void tridag(double *,double *,double *,double *,double *,int);
void tridiag(double *, double *, double *, double *, unsigned);
int update_thermal_nodes(all_vars_struct *, 
			 int, int, soil_con_struct *, veg_con_struct *);
void usage(char *);

void   vicerror(char *);
double volumetric_heat_capacity(double,double,double,double);

void wrap_compute_zwt(soil_con_struct *, cell_data_struct *);
void write_data(out_data_file_struct *, out_data_struct *, dmy_struct *, int);
void write_dist_prcp(all_vars_struct *);
void write_forcing_file(atmos_data_struct *, int, out_data_file_struct *, out_data_struct *);
void write_header(out_data_file_struct *, out_data_struct *, dmy_struct *, global_param_struct);
void write_layer(layer_data_struct *, int, int, 
                 double *, double *);
<<<<<<< HEAD
void write_model_state(dist_prcp_struct *, global_param_struct *, int, 
		       int, filep_struct *, soil_con_struct *, char *,
		       int *, lake_con_struct);
=======
void write_model_state(all_vars_struct *, global_param_struct *, int, 
		       int, filep_struct *, soil_con_struct *, lake_con_struct);
void write_snow_data(snow_data_struct, int, int);
void write_soilparam(soil_con_struct *);
void write_vegparam(veg_con_struct *);
>>>>>>> 3983c3ff
void write_vegvar(veg_var_struct *, int);

void zero_output_list(out_data_struct *);
<|MERGE_RESOLUTION|>--- conflicted
+++ resolved
@@ -105,7 +105,6 @@
   2012-Jan-16 Removed LINK_DEBUG code					BN
   2012-Oct-25 Changed calc_energy_balance_error to return the error to
 	      the parent function.					CL via TJB
-<<<<<<< HEAD
   2013-Jul-25 Added fdir to mtclim functions.							TJB
   2013-Jul-25 Added photosynthesis functions.							TJB
   2013-Jul-25 Added soil carbon functions.								TJB
@@ -121,17 +120,7 @@
   2014-Mar-26 Removed  write_snow_data(), write_soilparam(), 
               write_vegparam()                                          BN
   2014-Mar-27 Removed unused function declarations                      BN
-=======
-  2013-Jul-25 Added fdir to mtclim functions.				TJB
-  2013-Jul-25 Added photosynthesis functions.				TJB
-  2013-Jul-25 Added soil carbon functions.				TJB
-  2013-Dec-26 Removed OUTPUT_FORCE_STATS option.			TJB
-  2013-Dec-26 Removed EXCESS_ICE option.				TJB
-  2013-Dec-27 Moved SPATIAL_FROST to options_struct.			TJB
-  2013-Dec-27 Removed QUICK_FS option.					TJB
-  2013-Dec-27 Moved OUTPUT_FORCE to options_struct.			TJB
-  2014-Mar-28 Removed DIST_PRCP option.					TJB
->>>>>>> 3983c3ff
+  2014-Mar-28 Removed DIST_PRCP option.									TJB
 ************************************************************************/
 
 #include <math.h>
@@ -188,7 +177,7 @@
                             double, double, double, double, double, double,
                             double, double, double, double, double, double,
                             double, double, double, double, double, double,
-                            double, double,
+                            double, double, 
                             double *, double *, double *, double *, double *,
                             double, double *, double *, double, double *,
                             float *, int, int,
@@ -197,13 +186,7 @@
                             atmos_data_struct *, dmy_struct *,
                             energy_bal_struct *, layer_data_struct *,
                             snow_data_struct *, soil_con_struct *,
-<<<<<<< HEAD
-                            veg_var_struct *, veg_var_struct *, int);
-=======
                             veg_var_struct *, int);
-double calc_trans(double, double);
-double calc_veg_displacement(double);
->>>>>>> 3983c3ff
 double calc_veg_height(double);
 double calc_water_balance_error(int, double, double, double);
 void canopy_assimilation(char, double, double, double, double *, double,
@@ -365,12 +348,7 @@
                 double *, double *, double *);
 void   prepare_full_energy(int, int, int, all_vars_struct *, 
 			   soil_con_struct *, double *, double *); 
-<<<<<<< HEAD
-int    put_data(dist_prcp_struct *, atmos_data_struct *,
-=======
-double priestley(double, double);
 int    put_data(all_vars_struct *, atmos_data_struct *,
->>>>>>> 3983c3ff
 		soil_con_struct *, veg_con_struct *,
                 lake_con_struct *, out_data_file_struct *,
 		out_data_struct *, save_data_struct *,
@@ -385,16 +363,8 @@
 soil_con_struct read_soilparam(FILE *, char *, char *);
 veg_lib_struct *read_veglib(FILE *, int *);
 veg_con_struct *read_vegparam(FILE *, int, int);
-<<<<<<< HEAD
-int    redistribute_during_storm(cell_data_struct ***, veg_var_struct ***,
-				 int, int, int, double, double, double, 
-				 double *);
-unsigned char redistribute_moisture_for_storm(double *, double *, double, 
-					      double, double);
-=======
 void   redistribute_moisture(layer_data_struct *, double *, double *,
 			     double *, double *, double *, int);
->>>>>>> 3983c3ff
 double root_brent(double, double, char *, double (*Function)(double, va_list), ...);
 int    runoff(cell_data_struct *, energy_bal_struct *, soil_con_struct *,
               double, double *, int, int, int, int, int);
@@ -492,17 +462,8 @@
 void write_header(out_data_file_struct *, out_data_struct *, dmy_struct *, global_param_struct);
 void write_layer(layer_data_struct *, int, int, 
                  double *, double *);
-<<<<<<< HEAD
-void write_model_state(dist_prcp_struct *, global_param_struct *, int, 
-		       int, filep_struct *, soil_con_struct *, char *,
-		       int *, lake_con_struct);
-=======
 void write_model_state(all_vars_struct *, global_param_struct *, int, 
 		       int, filep_struct *, soil_con_struct *, lake_con_struct);
-void write_snow_data(snow_data_struct, int, int);
-void write_soilparam(soil_con_struct *);
-void write_vegparam(veg_con_struct *);
->>>>>>> 3983c3ff
 void write_vegvar(veg_var_struct *, int);
 
 void zero_output_list(out_data_struct *);
