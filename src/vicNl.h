/************************************************************************
  Modifications:
  2006-Sep-23 Implemented flexible output configuration; uses the new
              out_data, out_data_files, and save_data structures.	TJB
	      Removed the following functions:
		conv_force_vic2alma
		conv_results_vic2alma
	      Added the following new functions:
		create_output_list
		free_out_data_files
		init_output_list
		parse_output_info
		set_output_defaults
		set_output_var
		zero_output_list
  2006-Oct-16 Merged infiles and outfiles structs into filep_struct.	TJB
  2006-Nov-07 Removed LAKE_MODEL option.				TJB
  2007-Jan-15 Added PRT_HEADER option.					TJB
  2007-Apr-03 Modified the data types of the following functions for
	      CONTINUE_ON_ERROR:					KAC/GTC
	      CalcAerodynamic
	      dist_prec
	      distribute_node_moisture_properties
	      full_energy
	      initialize_new_storm
	      redistribute_during_storm
	      runoff
	      snow_intercept
	      snow_melt
	      solve_T_profile
	      surface_fluxes
  2007-Apr-24 Added Ming Pan's new functions for IMPLICIT option.       JCA
              fda_heat_eqn
              newt_raph
              tridiag
              fdjac3
              solve_T_profile_implicit
  2007-Apr-21 Added functions:						TJB
	      free_dmy
	      free_out_data
	      free_veglib
  2007-Aug-09 Added features for EXCESS_ICE option.			JCA
  2007-Aug-22 Made calc_water_balance_error  type double.		JCA
  2007-Nov-06 Moved get_dist() from LAKE.h to this file.		JCA
  2008-Feb-17 Changed argument list for snow_density().			KMA via TJB
  2008-Apr-21 Added snow depth and albedo to snow_albedo() argument
	      list.							KAC via TJB
  2008-Oct-23 Modified put_data() to be type int, so that it can
	      return an error status.					TJB
  2009-Jan-16 Added avgJulyAirTemp to argument list of
	      compute_treeline().					TJB
  2009-Feb-09 Removed dz_node from several functions.			KAC via TJB
  2009-Mar-16 Added resid_moist to argument list of
	      estimate_layer_ice_content().				TJB
  2009-May-17 Added asat to argument list of surface_fluxes(),
	      full_energy(), and wetland_energy().			TJB
  2009-Jun-09 Modified argument lists of some functions that were
	      modified to use extension of veg_lib structure to contain
	      bare soil information.					TJB
  2009-Jun-09 Added compute_pot_evap().					TJB
  2009-Jun-09 Removed unnecessary functions quick_penman() and
	      compute_penman_constants().				TJB
  2009-Jun-19 Added T flag to indicate whether TFALLBACK occurred.	TJB
  2009-Jun-26 Simplified argument list of runoff() by passing all cell_data
	      variables via a single reference to the cell data structure.	TJB
  2009-Jul-07 Added soil_con.BandElev[] to read_snowband() arg list.	TJB
  2009-Jul-31 Removed unused layer_node_fract array from
	      estimate_layer_ice_content().				TJB 
  2009-Sep-19 Added T fbcount to count TFALLBACK occurrences.		TJB
  2009-Sep-28 Added collect_wb_terms() and collect_eb_terms(). Changed
	      argument list of read_snowband().				TJB
  2009-Oct-08 Extended T fallback scheme to snow and ice T.		TJB
  2009-Nov-15 Removed ice0 and moist0 from argument list of solve_snow,
	      since they are never used.				TJB
  2009-Dec-11 Removed save_data structure from argument list of 
	      initialize_model_state().					TJB
  2009-Dec-11 Removed min_liq and options.MIN_LIQ.			TJB
  2010-Mar-31 Added cell_area to initialize_atmos().			TJB
  2010-Apr-26 Simplified argument lists for solve_snow() and
	      snow_intercept().						TJB
  2010-Apr-28 Removed net_short, displacement, roughness, and ref_height
	      from arg list of arno_evap() as they are no longer used.	TJB
  2010-Apr-28 Removed individual soil_con variables from argument list
	      of initialize_atmos() and replaced with *soil_con.	TJB
  2010-Nov-11 Added lakefactor to collect_wb_terms() and collect_eb_terms()
	      so that these functions could handle changes in how lake
	      and wetland cell/soil/snow/energy fluxes are represented.	TJB
  2010-Dec-01 Added compute_zwt().					TJB
  2011-Jan-04 Made read_soilparam_arc() a sub-function of
	      read_soilparam().						TJB
  2011-Mar-01 Added wrap_compute_zwt().  Added compute_runoff_and_asat().
	      Changed the argument list of initialize_soil().		TJB
  2011-Mar-31 Added frost_fract to collect_wb_terms() arglist.		TJB
  2011-May-24 Replaced finish_frozen_soil_calcs() with
	      calc_layer_average_thermal_props().  Added
	      estimate_layer_ice_content_quick_flux().			TJB
  2011-Jun-03 Added options.ORGANIC_FRACT.  Soil properties now take
	      organic fraction into account.				TJB
  2011-Jun-10 Added bulk_dens_min and soil_dens_min to arglist of
	      soil_conductivity() to fix bug in commputation of kappa.	TJB
  2011-Nov-04 Updated mtclim functions to MTCLIM 4.3.                   TJB
  2012-Jan-16 Removed LINK_DEBUG code					BN
  2012-Oct-25 Changed calc_energy_balance_error to return the error to
	      the parent function.					CL via TJB
<<<<<<< HEAD
  2013-Jul-25 Added fdir to mtclim functions.							TJB
  2013-Jul-25 Added photosynthesis functions.							TJB
  2013-Jul-25 Added soil carbon functions.								TJB
  2013-Dec-26 Removed OUTPUT_FORCE_STATS option.						TJB
  2013-Dec-26 Removed EXCESS_ICE option.								TJB
  2013-Dec-27 Moved SPATIAL_FROST to options_struct.					TJB
  2013-Dec-27 Removed QUICK_FS option.									TJB
  2013-Dec-27 Moved OUTPUT_FORCE to options_struct.						TJB
=======
  2013-Jul-25 Added fdir to mtclim functions.				TJB
  2013-Jul-25 Added photosynthesis functions.				TJB
  2013-Jul-25 Added soil carbon functions.				TJB
  2013-Dec-26 Removed OUTPUT_FORCE_STATS option.			TJB
  2013-Dec-26 Removed EXCESS_ICE option.				TJB
  2013-Dec-27 Moved SPATIAL_FROST to options_struct.			TJB
  2013-Dec-27 Removed QUICK_FS option.					TJB
  2013-Dec-27 Moved OUTPUT_FORCE to options_struct.			TJB
>>>>>>> 3e34b7ef
  2014-Mar-24 Removed ARC_SOIL option                                   BN
  2014-Mar-25 Removed unused calc_cloud_cover_fraction()                BN
  2014-Mar-26 Removed compute_dz()                                      BN
  2014-Mar-26 Removed calc_veg_displacement() and calc_veg_roughness()  BN
  2014-Mar-26 Removed  write_snow_data(), write_soilparam(), 
              write_vegparam()                                          BN
  2014-Mar-27 Removed unused function declarations                      BN
<<<<<<< HEAD
  2014-Mar-28 Removed DIST_PRCP option.									TJB
=======
  2014-Mar-28 Removed DIST_PRCP option.					TJB
  2014-Apr-25 Added non-climatological veg parameter functions.		TJB
  2014-Apr-25 Resurrected calc_veg_displacement() and
	      calc_veg_roughness().					TJB
>>>>>>> 3e34b7ef
************************************************************************/

#include <math.h>
#include <vicNl_def.h>
#include <LAKE.h>

/*** SubRoutine Prototypes ***/

double advected_sensible_heat(double, double, double, double, double);
void alloc_atmos(int, atmos_data_struct **);
<<<<<<< HEAD
=======
void alloc_veg_hist(int, int, veg_hist_struct ***);
>>>>>>> 3e34b7ef
double arno_evap(layer_data_struct *, double, double, 
		 double, double, double, double, double, double, double, 
		 double, double *);

int   CalcAerodynamic(char, double, double, double, double, double,
	  	       double *, double *, double *, double *, double *);
double calc_energy_balance_error(int, double, double, double, double, double);
void   calc_longwave(double *, double, double, double);
void   calc_netlongwave(double *, double, double, double);
double calc_netshort(double, int, double, double *);
void calc_Nscale_factors(char, double *, double, double, double, double,
                         dmy_struct, double *);
double calc_rainonly(double,double,double,double);
double calc_rc(double,double,float,double,double,double,double,char);
void   calc_root_fractions(veg_con_struct *, soil_con_struct *);
double calc_snow_coverage(int *, double, double, double, double, double, 
                          double, double, double *, double, double *, 
                          double *, double *);
double calc_snow_ground_flux(int, int, int, int, double, double, double, 
			     double, double, double *, double *, double *, 
			     double *, energy_bal_struct *, 
			     snow_data_struct *, layer_data_struct *,
                             layer_data_struct *, soil_con_struct *, char *);
int    calc_soil_thermal_fluxes(int, double *, double *, char *, int *, double *, double *, 
				double *, double *, double *,double *, 
				double *, double *, double *, 
				double *, double *, double *, 
				int, int, int, int);
double CalcSnowPackEnergyBalance(double Tsurf, ...);
double CalcBlowingSnow(double, double, int, double, double, double, double, 
                       double, double, double, double, double, float, 
                       float, double, int, int, float, double, double, double *); 
double calc_atmos_energy_bal(double, double, double, double, double, double, 
                             double, double, double, double, double, double, 
                             double, double, double, double, 
                             double *, double *, double *, double *, 
                             double *, double *, double *, double *, char *, int *);
int    calc_layer_average_thermal_props(energy_bal_struct *, layer_data_struct *,
					soil_con_struct *, int, int, double *);
void calc_rc_ps(char, double, double, double, double *, double,
                double, double *, double, double, double *,
                double, double, double, double *, double *);
double calc_surf_energy_bal(double, double, double, double, double, double,
                            double, double, double, double, double, double,
                            double, double, double, double, double, double,
                            double, double, double, double, double, double,
                            double, double, 
                            double *, double *, double *, double *, double *,
                            double, double *, double *, double, double *,
                            float *, int, int,
                            int, int, int, int, int, int, int, int, int, int,
                            double *, double *,
                            atmos_data_struct *, dmy_struct *,
                            energy_bal_struct *, layer_data_struct *,
                            snow_data_struct *, soil_con_struct *,
                            veg_var_struct *, int);
<<<<<<< HEAD
=======
double calc_veg_displacement(double);
>>>>>>> 3e34b7ef
double calc_veg_height(double);
double calc_veg_roughness(double);
double calc_water_balance_error(int, double, double, double);
void canopy_assimilation(char, double, double, double, double *, double,
                         double, double *, double, double, double *,
                         double, char *, double *, double *,
                         double *, double *, double *, double *,
                         double *, double *, double *, double *);
double canopy_evap(layer_data_struct *,
		   veg_var_struct *, char, int, int, double *,
		   double, double, double, double, double, double,
		   double, double, double, double, double, 
		   double *, double *, double *, double *, double *,
                   float *, double *, double, double, double *);
void   check_files(filep_struct *, filenames_struct *);
FILE  *check_state_file(char *, dmy_struct *, global_param_struct *, int, int, 
                        int *);
void   close_files(filep_struct *, out_data_file_struct *, filenames_struct *);
filenames_struct cmd_proc(int argc, char *argv[]);
void   collect_eb_terms(energy_bal_struct, snow_data_struct, cell_data_struct,
                        int *, int *, int *, int *, int *, double, double, double,
                        int, int, double, int, int, double *, double *,
                        double *, double, out_data_struct *);
void   collect_wb_terms(cell_data_struct, veg_var_struct, snow_data_struct, lake_var_struct,
                        double, double, double, int, int, double, int, double *,
                        double *, out_data_struct *);
void   compress_files(char string[]);
double compute_coszen(double, double, double, dmy_struct);
void   correct_precip(double *, double, double, double, double);
void   compute_pot_evap(int, dmy_struct *, int, int, double, double , double, double, double, double **, double *);
void   compute_runoff_and_asat(soil_con_struct *, double *, double, double *, double *);
void   compute_soil_resp(int, double *, double, double, double *, double *,
                         double, double, double, double *, double *, double *);
void   compute_soil_layer_thermal_properties(layer_data_struct *, double *,
					     double *, double *, double *, 
					     double *, double *, double *, 
                                             double *, int);
void   compute_treeline(atmos_data_struct *, dmy_struct *, double, double *, char *);
double compute_zwt(soil_con_struct *, int, double);
out_data_struct *create_output_list();

double darkinhib(double);
void   display_current_settings(int, filenames_struct *, global_param_struct *);
int  distribute_node_moisture_properties(double *, double *, double *, 
					 double *, double *, double *,
					 double *, double *, double *,
					 double *, double *, double *, double *, double *,
					 double *, double *, double *, int, int, char);
void   distribute_soil_property(double *,double,double,
				double **l_param,
				int, int, double *, double *);

double error_calc_atmos_energy_bal(double Tcanopy, ...);
double error_calc_atmos_moist_bal(double , ...);
double error_calc_canopy_energy_bal(double Tsurf, ...);
double error_calc_surf_energy_bal(double Tsurf, ...);
double ErrorSnowPackEnergyBalance(double Tsurf, ...);
double error_print_atmos_energy_bal(double, va_list);
double error_print_atmos_moist_bal(double, va_list);
double error_print_canopy_energy_bal(double, va_list);
double ErrorPrintSnowPackEnergyBalance(double, va_list);
double error_print_solve_T_profile(double, va_list);
double error_print_surf_energy_bal(double, va_list);
double error_solve_T_profile(double Tsurf, ...);
double estimate_dew_point(double, double, double, double, double);
int estimate_layer_ice_content(layer_data_struct *, double *, double *,
			       double *, double *, double *, double *,
			       double *, double *, double *, 
			       double *, double, int, int, char);
int estimate_layer_ice_content_quick_flux(layer_data_struct *, double *,
					  double, double, double, double,
					  double *, double *, double *,
					  double *, double, char);
double estimate_T1(double, double, double, double, double, double, double, 
		   double, double, double, double);
double exp_interp(double,double,double,double,double);

double f(double, double, double, double, double, double, double, double,
         double, double, int, double *, double, double, double, double *,
         double *, double *, double *, double *, double *);
void   faparl(double *, double, double, double, double, double *, double *);
void   fda_heat_eqn(double *, double *, int, int, ...);
void   fdjac3(double *, double *, double *, double *, double *,
            void (*vecfunc)(double *, double *, int, int, ...), 
            int);
void   find_0_degree_fronts(energy_bal_struct *, double *, double *, int);
layer_data_struct find_average_layer(layer_data_struct *, layer_data_struct *,
				     double, double);
void   free_atmos(int nrecs, atmos_data_struct **atmos);
void   free_all_vars(all_vars_struct *, int);
void   free_dmy(dmy_struct **dmy);
void   free_veg_hist(int nrecs, int nveg, veg_hist_struct ***veg_hist);
void   free_vegcon(veg_con_struct **);
void   free_veglib(veg_lib_struct **);
void   free_out_data_files(out_data_file_struct **);
void   free_out_data(out_data_struct **);
int    full_energy(int, int, atmos_data_struct *, all_vars_struct *,
		   dmy_struct *, global_param_struct *, lake_con_struct *,
                   soil_con_struct *, veg_con_struct *, veg_hist_struct **);
double func_atmos_energy_bal(double, va_list);
double func_atmos_moist_bal(double, va_list);
double func_canopy_energy_bal(double, va_list);
double func_surf_energy_bal(double, va_list);
double get_dist(double, double, double, double);
void   get_force_type(char *, int, int *);
global_param_struct get_global_param(filenames_struct *, FILE *);
void   get_next_time_step(int *, int *, int *, int *, int *, int);

double hermint(double, int, double *, double *, double *, double *, double *);
void   hermite(int, double *, double *, double *, double *, double *);
double hiTinhib(double);
void   HourlyT(int, int, int *, double *, int *, double *, double *);

void   init_output_list(out_data_struct *, int, char *, int, float);
void   initialize_atmos(atmos_data_struct *, dmy_struct *, FILE **,
<<<<<<< HEAD
=======
			veg_lib_struct *, veg_con_struct *, veg_hist_struct **,
>>>>>>> 3e34b7ef
			soil_con_struct *, out_data_file_struct *, out_data_struct *);
void   initialize_global();
int   initialize_model_state(all_vars_struct *, dmy_struct,
			      global_param_struct *, filep_struct, 
			      int, int, int, 
			      double, soil_con_struct *,
                              veg_con_struct *, lake_con_struct);
void   initialize_snow(snow_data_struct **, int, int);
void   initialize_soil(cell_data_struct **, soil_con_struct *, veg_con_struct *, int);
void   initialize_veg( veg_var_struct **, veg_con_struct *,
		       global_param_struct *, int);

void   latent_heat_from_snow(double, double, double, double, double, 
                             double, double, double *, double *, 
                             double *, double *, double *);
double linear_interp(double,double,double,double,double);

cell_data_struct **make_cell_data(int, int);
all_vars_struct make_all_vars(int);
dmy_struct *make_dmy(global_param_struct *);
energy_bal_struct **make_energy_bal(int);
void make_in_and_outfiles(filep_struct *, filenames_struct *, 
			  soil_con_struct *, out_data_file_struct *);
snow_data_struct **make_snow_data(int);
veg_var_struct **make_veg_var(int);
void   MassRelease(double *,double *,double *,double *);
double maximum_unfrozen_water(double, double, double, double);
double modify_Ksat(double);
void mtclim_wrapper(int, int, double, double, double, double,
                      double, double, double, double,
                      int, dmy_struct *, double *,
                      double *, double *, double *, double *, double *, double *);

double new_snow_density(double);
int    newt_raph(void (*vecfunc)(double *, double *, int, int, ...), 
               double *, int);
void   nrerror(char *);

FILE  *open_file(char string[], char type[]);
FILE  *open_state_file(global_param_struct *, filenames_struct, int, int);

void parse_output_info(filenames_struct *, FILE *, out_data_file_struct **, out_data_struct *);
double penman(double, double, double, double, double, double, double);
void photosynth(char, double, double, double, double, double, double,
                double, double, double, char *, double *, double *,
                double *, double *, double *);
void   prepare_full_energy(int, int, int, all_vars_struct *, 
			   soil_con_struct *, double *, double *); 
int    put_data(all_vars_struct *, atmos_data_struct *,
		soil_con_struct *, veg_con_struct *,
                lake_con_struct *, out_data_file_struct *,
		out_data_struct *, save_data_struct *,
 	        dmy_struct *, int); 
<<<<<<< HEAD

void   read_atmos_data(FILE *, global_param_struct, int, int, double **);
double **read_forcing_data(FILE **, global_param_struct);
=======
void print_all_vars(all_vars_struct *all);
void print_atmos_data(atmos_data_struct *atmos, size_t nr);
void print_cell_data(cell_data_struct *cell, size_t nlayers, size_t nfrost,
                             size_t npet);
void print_dmy(dmy_struct *dmy);
void print_energy_bal(energy_bal_struct *eb, size_t nnodes, size_t nfronts);
void print_Error(Error_struct *error);
void print_filenames(filenames_struct *fnames);
void print_filep(filep_struct *fp);
void print_force_type(force_type_struct *force_type);
void print_global_param(global_param_struct *gp);
void print_lake_con(lake_con_struct *lcon, size_t nlnodes);
void print_lake_var(lake_var_struct *lvar, size_t nlnodes, size_t nfronts, 
                            size_t nlayers, size_t nnodes, size_t nfrost, size_t npet);
void print_layer_data(layer_data_struct *ldata, size_t nfrost);
void print_option(option_struct *option);
void print_out_data(out_data_struct *out, size_t nelem);
void print_out_data_file(out_data_file_struct *outf);
void print_param_set(param_set_struct *param_set);
void print_save_data(save_data_struct *save);
void print_snow_data(snow_data_struct *snow);
void print_soil_con(soil_con_struct *scon, size_t nlayers, size_t nnodes,
                            size_t nfrost, size_t nbands, size_t nzwt);
void print_veg_con(veg_con_struct *vcon, size_t nroots, char blowing, char lake,
                            char carbon, size_t ncanopy);
void print_veg_lib(veg_lib_struct *vlib, char carbon);
void print_veg_var(veg_var_struct *vvar, size_t ncanopy);
void   read_atmos_data(FILE *, global_param_struct, int, int, double **, double ***);
double **read_forcing_data(FILE **, global_param_struct, double ****);
>>>>>>> 3e34b7ef
void   read_initial_model_state(FILE *, all_vars_struct *, 
				global_param_struct *, int, int, int, 
				soil_con_struct *, lake_con_struct);
void   read_snowband(FILE *, soil_con_struct *);
soil_con_struct read_soilparam(FILE *, char *, char *);
veg_lib_struct *read_veglib(FILE *, int *);
veg_con_struct *read_vegparam(FILE *, int, int);
void   redistribute_moisture(layer_data_struct *, double *, double *,
			     double *, double *, double *, int);
double root_brent(double, double, char *, double (*Function)(double, va_list), ...);
int    runoff(cell_data_struct *, energy_bal_struct *, soil_con_struct *,
              double, double *, int, int, int, int, int);

void set_max_min_hour(double *, int, int *, int *);
void set_node_parameters(double *, double *, double *, double *, double *, double *,
			 double *, double *, double *, double *, double *,
			 double *, double *, int, int, char);
out_data_file_struct *set_output_defaults(out_data_struct *);
int set_output_var(out_data_file_struct *, int, int, out_data_struct *, char *, int, char *, int, float);
double snow_albedo(double, double, double, double, double, double, int, char);
double snow_density(snow_data_struct *, double, double, double, double, double);
int    snow_intercept(double, double, double, double, double, double,
                      double, double, double, double, double, 
                      double *, double *, double *, double *, double *, 
                      double *, double *, double *, double *, double *, 
                      double *, double *, double *, double *, double *, 
                      double *, char *, int *, double *, double *, double *, 
                      double *, double *, double *, float *,
                      int, int, int, int, int, int, int, int,
                      double *, double *,
                      atmos_data_struct *, layer_data_struct *, 
                      soil_con_struct *, 
                      veg_var_struct *);
int    snow_melt(double, double, double, double, double *, double, double *, double, 
		 double, double, double, double, double, double, double, 
                 double, double, double, double, double, double, 
                 double *, double *, double *, double *, double *, double *, 
                 double *, double *, double *, double *, double *, double *, 
                 int, int, int, int, snow_data_struct *, soil_con_struct *);
double SnowPackEnergyBalance(double, va_list);
void   soil_carbon_balance(soil_con_struct *, energy_bal_struct *,
                           cell_data_struct *, veg_var_struct *);
double soil_conductivity(double, double, double, double, double, double, double, double);
double soil_thermal_eqn(double, va_list);
double solve_snow(char, double, double, double, double, double,
                  double, double, double, double, double, double,
                  double *, double *, double *, double *, double *,
                  double *, double *, double *, double *, double *,
                  double *, double *, double *, double *, double *, double *,
                  double *, double *, double *, double *, double *, double *,
                  double *, double *, double *, double *, double *, double *,
                  float *, int, int, int, int, int, int, int, int, int, int *,
                  double *, double *,
                  dmy_struct *, atmos_data_struct *, energy_bal_struct *,
                  layer_data_struct *,
                  snow_data_struct *, soil_con_struct *,
                  veg_var_struct *);
double solve_atmos_energy_bal(double Tcanopy, ...);
double solve_atmos_moist_bal(double , ...);
double solve_canopy_energy_bal(double Tfoliage, ...);
double solve_surf_energy_bal(double Tsurf, ...);
int    solve_T_profile(double *, double *, char *, int *, double *, double *,double *, 
		       double *, double, double *, double *, double *,
		       double *, double *, double *, double *, double, double *,
		       int, int *, int, int, int, int);

int   solve_T_profile_implicit(double *, double *, char *, int *, double *, double *, double *,
			       double *, double, double *, double *, double *,
			       double *, double *, double *, double *, double, int, int *,
			       int, int, int, int, 
			       double *, double *, double *, double *, double *, double *, double *);
double StabilityCorrection(double, double, double, double, double, double);
int    surface_fluxes(char, double, double, double, double, 
		      double, double *, double *, double **,
                      double *, double *, double *, double *, 
                      double *, double *, double *, double *, double *,
		      float *, int, int, int, int, int, 
                      int, int, int, atmos_data_struct *, dmy_struct *, 
                      energy_bal_struct *, global_param_struct *, 
                      cell_data_struct *, 
                      snow_data_struct *, soil_con_struct *, 
                      veg_var_struct *, float, float, float, double *);
double svp(double);
double svp_slope(double);

<<<<<<< HEAD
void transpiration(layer_data_struct *, int, int, double, double, double, 
		   double, double, double, double, double, double, 
		   double *, double *, double *, double *, double *,
                   double *, float *, double *, double, double *,
                   double, double *, double *, double *, double *);
=======
void transpiration(layer_data_struct *, veg_var_struct *, int, int, double, double, double, 
		   double, double, double, double, double, double, 
		   double *, double *, double *, double *, double *,
                   double *, float *, double, double, double *);
>>>>>>> 3e34b7ef
void tridag(double *,double *,double *,double *,double *,int);
void tridiag(double *, double *, double *, double *, unsigned);
int update_thermal_nodes(all_vars_struct *, 
			 int, int, soil_con_struct *, veg_con_struct *);
void usage(char *);

void   vicerror(char *);
double volumetric_heat_capacity(double,double,double,double);

void wrap_compute_zwt(soil_con_struct *, cell_data_struct *);
void write_data(out_data_file_struct *, out_data_struct *, dmy_struct *, int);
<<<<<<< HEAD
void write_dist_prcp(all_vars_struct *);
=======
>>>>>>> 3e34b7ef
void write_forcing_file(atmos_data_struct *, int, out_data_file_struct *, out_data_struct *);
void write_header(out_data_file_struct *, out_data_struct *, dmy_struct *, global_param_struct);
void write_layer(layer_data_struct *, int, int, 
                 double *, double *);
void write_model_state(all_vars_struct *, global_param_struct *, int, 
		       int, filep_struct *, soil_con_struct *, lake_con_struct);
void write_vegvar(veg_var_struct *, int);

void zero_output_list(out_data_struct *);
<|MERGE_RESOLUTION|>--- conflicted
+++ resolved
@@ -102,16 +102,6 @@
   2012-Jan-16 Removed LINK_DEBUG code					BN
   2012-Oct-25 Changed calc_energy_balance_error to return the error to
 	      the parent function.					CL via TJB
-<<<<<<< HEAD
-  2013-Jul-25 Added fdir to mtclim functions.							TJB
-  2013-Jul-25 Added photosynthesis functions.							TJB
-  2013-Jul-25 Added soil carbon functions.								TJB
-  2013-Dec-26 Removed OUTPUT_FORCE_STATS option.						TJB
-  2013-Dec-26 Removed EXCESS_ICE option.								TJB
-  2013-Dec-27 Moved SPATIAL_FROST to options_struct.					TJB
-  2013-Dec-27 Removed QUICK_FS option.									TJB
-  2013-Dec-27 Moved OUTPUT_FORCE to options_struct.						TJB
-=======
   2013-Jul-25 Added fdir to mtclim functions.				TJB
   2013-Jul-25 Added photosynthesis functions.				TJB
   2013-Jul-25 Added soil carbon functions.				TJB
@@ -120,7 +110,6 @@
   2013-Dec-27 Moved SPATIAL_FROST to options_struct.			TJB
   2013-Dec-27 Removed QUICK_FS option.					TJB
   2013-Dec-27 Moved OUTPUT_FORCE to options_struct.			TJB
->>>>>>> 3e34b7ef
   2014-Mar-24 Removed ARC_SOIL option                                   BN
   2014-Mar-25 Removed unused calc_cloud_cover_fraction()                BN
   2014-Mar-26 Removed compute_dz()                                      BN
@@ -128,14 +117,10 @@
   2014-Mar-26 Removed  write_snow_data(), write_soilparam(), 
               write_vegparam()                                          BN
   2014-Mar-27 Removed unused function declarations                      BN
-<<<<<<< HEAD
-  2014-Mar-28 Removed DIST_PRCP option.									TJB
-=======
   2014-Mar-28 Removed DIST_PRCP option.					TJB
   2014-Apr-25 Added non-climatological veg parameter functions.		TJB
   2014-Apr-25 Resurrected calc_veg_displacement() and
 	      calc_veg_roughness().					TJB
->>>>>>> 3e34b7ef
 ************************************************************************/
 
 #include <math.h>
@@ -146,10 +131,7 @@
 
 double advected_sensible_heat(double, double, double, double, double);
 void alloc_atmos(int, atmos_data_struct **);
-<<<<<<< HEAD
-=======
 void alloc_veg_hist(int, int, veg_hist_struct ***);
->>>>>>> 3e34b7ef
 double arno_evap(layer_data_struct *, double, double, 
 		 double, double, double, double, double, double, double, 
 		 double, double *);
@@ -206,10 +188,7 @@
                             energy_bal_struct *, layer_data_struct *,
                             snow_data_struct *, soil_con_struct *,
                             veg_var_struct *, int);
-<<<<<<< HEAD
-=======
 double calc_veg_displacement(double);
->>>>>>> 3e34b7ef
 double calc_veg_height(double);
 double calc_veg_roughness(double);
 double calc_water_balance_error(int, double, double, double);
@@ -325,10 +304,7 @@
 
 void   init_output_list(out_data_struct *, int, char *, int, float);
 void   initialize_atmos(atmos_data_struct *, dmy_struct *, FILE **,
-<<<<<<< HEAD
-=======
 			veg_lib_struct *, veg_con_struct *, veg_hist_struct **,
->>>>>>> 3e34b7ef
 			soil_con_struct *, out_data_file_struct *, out_data_struct *);
 void   initialize_global();
 int   initialize_model_state(all_vars_struct *, dmy_struct,
@@ -382,11 +358,6 @@
                 lake_con_struct *, out_data_file_struct *,
 		out_data_struct *, save_data_struct *,
  	        dmy_struct *, int); 
-<<<<<<< HEAD
-
-void   read_atmos_data(FILE *, global_param_struct, int, int, double **);
-double **read_forcing_data(FILE **, global_param_struct);
-=======
 void print_all_vars(all_vars_struct *all);
 void print_atmos_data(atmos_data_struct *atmos, size_t nr);
 void print_cell_data(cell_data_struct *cell, size_t nlayers, size_t nfrost,
@@ -416,7 +387,6 @@
 void print_veg_var(veg_var_struct *vvar, size_t ncanopy);
 void   read_atmos_data(FILE *, global_param_struct, int, int, double **, double ***);
 double **read_forcing_data(FILE **, global_param_struct, double ****);
->>>>>>> 3e34b7ef
 void   read_initial_model_state(FILE *, all_vars_struct *, 
 				global_param_struct *, int, int, int, 
 				soil_con_struct *, lake_con_struct);
@@ -502,18 +472,10 @@
 double svp(double);
 double svp_slope(double);
 
-<<<<<<< HEAD
-void transpiration(layer_data_struct *, int, int, double, double, double, 
-		   double, double, double, double, double, double, 
-		   double *, double *, double *, double *, double *,
-                   double *, float *, double *, double, double *,
-                   double, double *, double *, double *, double *);
-=======
 void transpiration(layer_data_struct *, veg_var_struct *, int, int, double, double, double, 
 		   double, double, double, double, double, double, 
 		   double *, double *, double *, double *, double *,
                    double *, float *, double, double, double *);
->>>>>>> 3e34b7ef
 void tridag(double *,double *,double *,double *,double *,int);
 void tridiag(double *, double *, double *, double *, unsigned);
 int update_thermal_nodes(all_vars_struct *, 
@@ -525,10 +487,6 @@
 
 void wrap_compute_zwt(soil_con_struct *, cell_data_struct *);
 void write_data(out_data_file_struct *, out_data_struct *, dmy_struct *, int);
-<<<<<<< HEAD
-void write_dist_prcp(all_vars_struct *);
-=======
->>>>>>> 3e34b7ef
 void write_forcing_file(atmos_data_struct *, int, out_data_file_struct *, out_data_struct *);
 void write_header(out_data_file_struct *, out_data_struct *, dmy_struct *, global_param_struct);
 void write_layer(layer_data_struct *, int, int, 
