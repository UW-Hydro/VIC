--- conflicted
+++ resolved
@@ -105,17 +105,14 @@
   2012-Jan-16 Removed LINK_DEBUG code					BN
   2012-Oct-25 Changed calc_energy_balance_error to return the error to
 	      the parent function.					CL via TJB
-<<<<<<< HEAD
-  2013-Jul-25 Added fdir to mtclim functions.				TJB
-  2013-Jul-25 Added photosynthesis functions.				TJB
-  2013-Jul-25 Added soil carbon functions.				TJB
-  2013-Dec-26 Removed OUTPUT_FORCE_STATS option.			TJB
-  2013-Dec-26 Removed EXCESS_ICE option.				TJB
-  2013-Dec-27 Moved SPATIAL_FROST to options_struct.			TJB
-  2013-Dec-27 Removed QUICK_FS option.					TJB
-  2013-Dec-27 Moved OUTPUT_FORCE to options_struct.			TJB
-=======
-
+  2013-Jul-25 Added fdir to mtclim functions.							TJB
+  2013-Jul-25 Added photosynthesis functions.							TJB
+  2013-Jul-25 Added soil carbon functions.								TJB
+  2013-Dec-26 Removed OUTPUT_FORCE_STATS option.						TJB
+  2013-Dec-26 Removed EXCESS_ICE option.								TJB
+  2013-Dec-27 Moved SPATIAL_FROST to options_struct.					TJB
+  2013-Dec-27 Removed QUICK_FS option.									TJB
+  2013-Dec-27 Moved OUTPUT_FORCE to options_struct.						TJB
   2014-Mar-24 Removed ARC_SOIL option                                   BN
   2014-Mar-25 Removed unused calc_cloud_cover_fraction()                BN
   2014-Mar-26 Removed compute_dz()                                      BN
@@ -123,7 +120,6 @@
   2014-Mar-26 Removed  write_snow_data(), write_soilparam(), 
               write_vegparam()                                          BN
   2014-Mar-27 Removed unused function declarations                      BN
->>>>>>> a925fe8e
 ************************************************************************/
 
 #include <math.h>
@@ -153,15 +149,11 @@
 double calc_snow_coverage(int *, double, double, double, double, double, 
                           double, double, double *, double *, double *, 
                           double *, double *);
-<<<<<<< HEAD
 double calc_snow_ground_flux(int, int, int, int, double, double, double, 
 			     double, double, double *, double *, double *, 
 			     double *, energy_bal_struct *, 
 			     snow_data_struct *, layer_data_struct *,
                              layer_data_struct *, soil_con_struct *, char *);
-=======
-#if QUICK_FS
->>>>>>> a925fe8e
 int    calc_soil_thermal_fluxes(int, double *, double *, char *, int *, double *, double *, 
 				double *, double *, double *,double *, 
 				double *, double *, double *, 
@@ -223,11 +215,7 @@
                         double, double, double, double, int, int, double, int, double *,
                         double *, out_data_struct *);
 void   compress_files(char string[]);
-<<<<<<< HEAD
 double compute_coszen(double, double, double, dmy_struct);
-void   compute_dz(double *, double *, int, double);
-=======
->>>>>>> a925fe8e
 void   correct_precip(double *, double, double, double, double);
 void   compute_pot_evap(int, dmy_struct *, int, int, double, double , double, double, double, double **, double *);
 void   compute_runoff_and_asat(soil_con_struct *, double *, double, double *, double *);
@@ -254,15 +242,10 @@
 					 double *, double *, double *,
 					 double *, double *, double *, double *, double *,
 					 double *, double *, double *, int, int, char);
-<<<<<<< HEAD
 void   distribute_soil_property(double *,double,double,
 				double **l_param,
 				int, int, double *, double *);
 
-=======
-#endif
-#endif
->>>>>>> a925fe8e
 double error_calc_atmos_energy_bal(double Tcanopy, ...);
 double error_calc_atmos_moist_bal(double , ...);
 double error_calc_canopy_energy_bal(double Tsurf, ...);
@@ -275,19 +258,7 @@
 double error_print_solve_T_profile(double, va_list);
 double error_print_surf_energy_bal(double, va_list);
 double error_solve_T_profile(double Tsurf, ...);
-<<<<<<< HEAD
 double estimate_dew_point(double, double, double, double, double);
-=======
-#if QUICK_FS
-int estimate_layer_ice_content(layer_data_struct *, double *, double *,
-			       double *, double ***, double *,
-			       double *, double ***, 
-#if SPATIAL_FROST
-			       double *, double,
-#endif // SPATIAL_FROST
-			       int, int, char);
-#else
->>>>>>> a925fe8e
 int estimate_layer_ice_content(layer_data_struct *, double *, double *,
 			       double *, double *, double *, double *,
 			       double *, double *, double *, 
@@ -299,14 +270,11 @@
 double estimate_T1(double, double, double, double, double, double, double, 
 		   double, double, double, double);
 double exp_interp(double,double,double,double,double);
-<<<<<<< HEAD
 
 double f(double, double, double, double, double, double, double, double,
          double, double, int, double *, double, double, double, double *,
          double *, double *, double *, double *, double *);
 void   faparl(double *, double, double, double, double, double *, double *);
-=======
->>>>>>> a925fe8e
 void   fda_heat_eqn(double *, double *, int, int, ...);
 void   fdjac3(double *, double *, double *, double *, double *,
             void (*vecfunc)(double *, double *, int, int, ...), 
@@ -490,20 +458,11 @@
 double svp_slope(double);
 
 void transpiration(layer_data_struct *, int, int, double, double, double, 
-<<<<<<< HEAD
 		   double, double, double, double, double, double, 
 		   double *, double *, double *, double *, double *,
                    double *, float *, double *, double, double *,
                    double, double *, double *, double *, double *);
 void tridag(double *,double *,double *,double *,double *,int);
-=======
-		   double, double, double, double, double, double, double, 
-		   double *, double *, double *, double *, double *, double *,
-#if SPATIAL_FROST
-                   double *,
-#endif
-                   float *);
->>>>>>> a925fe8e
 void tridiag(double *, double *, double *, double *, unsigned);
 int update_thermal_nodes(dist_prcp_struct *, 
 			  int, int, int, soil_con_struct *, veg_con_struct *);
@@ -514,11 +473,7 @@
 
 void wrap_compute_zwt(soil_con_struct *, cell_data_struct *);
 void write_data(out_data_file_struct *, out_data_struct *, dmy_struct *, int);
-<<<<<<< HEAD
 void write_dist_prcp(dist_prcp_struct *);
-=======
-#if OUTPUT_FORCE
->>>>>>> a925fe8e
 void write_forcing_file(atmos_data_struct *, int, out_data_file_struct *, out_data_struct *);
 void write_header(out_data_file_struct *, out_data_struct *, dmy_struct *, global_param_struct);
 void write_layer(layer_data_struct *, int, int, 
