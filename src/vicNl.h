--- conflicted
+++ resolved
@@ -105,12 +105,10 @@
   2012-Jan-16 Removed LINK_DEBUG code					BN
   2012-Oct-25 Changed calc_energy_balance_error to return the error to
 	      the parent function.					CL via TJB
-<<<<<<< HEAD
+
   2014-Mar-24 Removed ARC_SOIL option                                   BN
+  2014-Mar-25 Removed unused calc_cloud_cover_fraction()                BN
   2014-Mar-26 Removed compute_dz()                                      BN
-=======
-  2014-Mar-25 Removed unused calc_cloud_cover_fraction() BN
->>>>>>> 7e19915e
 ************************************************************************/
 
 #include <math.h>
