--- conflicted
+++ resolved
@@ -105,7 +105,6 @@
   2012-Jan-16 Removed LINK_DEBUG code					BN
   2012-Oct-25 Changed calc_energy_balance_error to return the error to
 	      the parent function.					CL via TJB
-<<<<<<< HEAD
   2013-Jul-25 Added fdir to mtclim functions.				TJB
   2013-Jul-25 Added photosynthesis functions.				TJB
   2013-Jul-25 Added soil carbon functions.				TJB
@@ -116,9 +115,7 @@
   2013-Dec-27 Moved OUTPUT_FORCE to options_struct.			TJB
   2014-Mar-24 Removed ARC_SOIL option                   BN
   2014-Mar-25 Removed unused calc_cloud_cover_fraction() BN
-=======
   2014-Mar-26 Removed compute_dz()              BN
->>>>>>> b5eef15b
 ************************************************************************/
 
 #include <math.h>
@@ -217,11 +214,7 @@
                         double, double, double, double, int, int, double, int, double *,
                         double *, out_data_struct *);
 void   compress_files(char string[]);
-<<<<<<< HEAD
 double compute_coszen(double, double, double, dmy_struct);
-void   compute_dz(double *, double *, int, double);
-=======
->>>>>>> b5eef15b
 void   correct_precip(double *, double, double, double, double);
 void   compute_pot_evap(int, dmy_struct *, int, int, double, double , double, double, double, double **, double *);
 void   compute_runoff_and_asat(soil_con_struct *, double *, double, double *, double *);
