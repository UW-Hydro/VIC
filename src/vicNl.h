/* RCS Id String
 * $Id$
 */
/************************************************************************
  Modifications:
  2006-Sep-23 Implemented flexible output configuration; uses the new
              out_data, out_data_files, and save_data structures.	TJB
	      Removed the following functions:
		conv_force_vic2alma
		conv_results_vic2alma
	      Added the following new functions:
		create_output_list
		free_out_data_files
		init_output_list
		parse_output_info
		set_output_defaults
		set_output_var
		zero_output_list
  2006-Oct-16 Merged infiles and outfiles structs into filep_struct.	TJB
  2006-Nov-07 Removed LAKE_MODEL option.				TJB
  2007-Jan-15 Added PRT_HEADER option.					TJB
  2007-Apr-03 Modified the data types of the following functions for
	      CONTINUE_ON_ERROR:					KAC/GTC
	      CalcAerodynamic
	      dist_prec
	      distribute_node_moisture_properties
	      full_energy
	      initialize_new_storm
	      redistribute_during_storm
	      runoff
	      snow_intercept
	      snow_melt
	      solve_T_profile
	      surface_fluxes
  2007-Apr-24 Added Ming Pan's new functions for IMPLICIT option.       JCA
              fda_heat_eqn
              newt_raph
              tridiag
              fdjac3
              solve_T_profile_implicit
  2007-Apr-21 Added functions:						TJB
	      free_dmy
	      free_out_data
	      free_veglib
  2007-Aug-09 Added features for EXCESS_ICE option.			JCA
  2007-Aug-22 Made calc_water_balance_error  type double.		JCA
  2007-Nov-06 Moved get_dist() from LAKE.h to this file.		JCA
  2008-Feb-17 Changed argument list for snow_density().			KMA via TJB
  2008-Apr-21 Added snow depth and albedo to snow_albedo() argument
	      list.							KAC via TJB
  2008-Oct-23 Modified put_data() to be type int, so that it can
	      return an error status.					TJB
  2009-Jan-16 Added avgJulyAirTemp to argument list of
	      compute_treeline().					TJB
  2009-Feb-09 Removed dz_node from several functions.			KAC via TJB
  2009-Mar-16 Added resid_moist to argument list of
	      estimate_layer_ice_content().				TJB
  2009-May-17 Added asat to argument list of surface_fluxes(),
	      full_energy(), and wetland_energy().			TJB
  2009-Jun-09 Modified argument lists of some functions that were
	      modified to use extension of veg_lib structure to contain
	      bare soil information.					TJB
  2009-Jun-09 Added compute_pot_evap().					TJB
  2009-Jun-09 Removed unnecessary functions quick_penman() and
	      compute_penman_constants().				TJB
  2009-Jun-19 Added T flag to indicate whether TFALLBACK occurred.	TJB
  2009-Jun-26 Simplified argument list of runoff() by passing all cell_data
	      variables via a single reference to the cell data structure.	TJB
  2009-Jul-07 Added soil_con.BandElev[] to read_snowband() arg list.	TJB
  2009-Jul-31 Removed unused layer_node_fract array from
	      estimate_layer_ice_content().				TJB 
  2009-Sep-19 Added T fbcount to count TFALLBACK occurrences.		TJB
  2009-Sep-28 Added collect_wb_terms() and collect_eb_terms(). Changed
	      argument list of read_snowband().				TJB
  2009-Oct-08 Extended T fallback scheme to snow and ice T.		TJB
  2009-Nov-15 Removed ice0 and moist0 from argument list of solve_snow,
	      since they are never used.				TJB
  2009-Dec-11 Removed save_data structure from argument list of 
	      initialize_model_state().					TJB
  2009-Dec-11 Removed min_liq and options.MIN_LIQ.			TJB
  2010-Mar-31 Added cell_area to initialize_atmos().			TJB
  2010-Apr-26 Simplified argument lists for solve_snow() and
	      snow_intercept().						TJB
  2010-Apr-28 Removed net_short, displacement, roughness, and ref_height
	      from arg list of arno_evap() as they are no longer used.	TJB
  2010-Apr-28 Removed individual soil_con variables from argument list
	      of initialize_atmos() and replaced with *soil_con.	TJB
  2010-Nov-11 Added lakefactor to collect_wb_terms() and collect_eb_terms()
	      so that these functions could handle changes in how lake
	      and wetland cell/soil/snow/energy fluxes are represented.	TJB
  2010-Dec-01 Added compute_zwt().					TJB
  2011-Jan-04 Made read_soilparam_arc() a sub-function of
	      read_soilparam().						TJB
  2011-Mar-01 Added wrap_compute_zwt().  Added compute_runoff_and_asat().
	      Changed the argument list of initialize_soil().		TJB
  2011-Mar-31 Added frost_fract to collect_wb_terms() arglist.		TJB
  2011-May-24 Replaced finish_frozen_soil_calcs() with
	      calc_layer_average_thermal_props().  Added
	      estimate_layer_ice_content_quick_flux().			TJB
  2011-Jun-03 Added options.ORGANIC_FRACT.  Soil properties now take
	      organic fraction into account.				TJB
  2011-Jun-10 Added bulk_dens_min and soil_dens_min to arglist of
	      soil_conductivity() to fix bug in commputation of kappa.	TJB
  2011-Nov-04 Updated mtclim functions to MTCLIM 4.3.                   TJB
  2012-Jan-16 Removed LINK_DEBUG code					BN
  2012-Oct-25 Changed calc_energy_balance_error to return the error to
	      the parent function.					CL via TJB
<<<<<<< HEAD
  2013-Jul-25 Added fdir to mtclim functions.				TJB
  2013-Jul-25 Added photosynthesis functions.				TJB
  2013-Jul-25 Added soil carbon functions.				TJB
  2013-Dec-26 Removed OUTPUT_FORCE_STATS option.			TJB
  2013-Dec-26 Removed EXCESS_ICE option.				TJB
  2013-Dec-27 Moved SPATIAL_FROST to options_struct.			TJB
  2013-Dec-27 Removed QUICK_FS option.					TJB
  2013-Dec-27 Moved OUTPUT_FORCE to options_struct.			TJB
  2014-Mar-24 Removed ARC_SOIL option                   BN
  2014-Mar-25 Removed unused calc_cloud_cover_fraction() BN
  2014-Mar-26 Removed compute_dz()              BN
=======
  2014-Mar-26 Removed calc_veg_displacement() and calc_veg_roughness() BN
>>>>>>> 7361ffa8
************************************************************************/

#include <math.h>
#include <vicNl_def.h>
#include <LAKE.h>

/*** SubRoutine Prototypes ***/

double advected_sensible_heat(double, double, double, double, double);
void alloc_atmos(int, atmos_data_struct **);
double arno_evap(layer_data_struct *, layer_data_struct *, double, double, 
		 double, double, double, double, double, double, double, double, 
		 double, double *);
unsigned char average_moisture_for_storm(double *, double *, double, double);

int   CalcAerodynamic(char, double, double, double, double, double,
	  	       double *, double *, double *, double *, double *);
double calc_energy_balance_error(int, double, double, double, double, double);
void   calc_longwave(double *, double, double, double);
void   calc_netlongwave(double *, double, double, double);
double calc_netshort(double, int, double, double *);
void calc_Nscale_factors(char, double *, double, double, double, double,
                         dmy_struct, double *);
double calc_rainonly(double,double,double,double,double);
double calc_rc(double,double,float,double,double,double,double,char);
void   calc_root_fractions(veg_con_struct *, soil_con_struct *);
double calc_snow_coverage(int *, double, double, double, double, double, 
                          double, double, double *, double *, double *, 
                          double *, double *);
double calc_snow_ground_flux(int, int, int, int, double, double, double, 
			     double, double, double *, double *, double *, 
			     double *, energy_bal_struct *, 
			     snow_data_struct *, layer_data_struct *,
                             layer_data_struct *, soil_con_struct *, char *);
int    calc_soil_thermal_fluxes(int, double *, double *, char *, int *, double *, double *, 
				double *, double *, double *,double *, 
				double *, double *, double *, 
				double *, double *, double *, 
				int, int, int, int);
double CalcSnowPackEnergyBalance(double Tsurf, ...);
double CalcBlowingSnow(double, double, int, double, double, double, double, 
                       double, double, double, double, double, float, 
                       float, double, int, int, float, double, double, double *); 
double calc_atmos_energy_bal(double, double, double, double, double, double, 
                             double, double, double, double, double, double, 
                             double, double, double, double, 
                             double *, double *, double *, double *, 
                             double *, double *, double *, double *, char *, int *);
int    calc_layer_average_thermal_props(energy_bal_struct *, layer_data_struct *,
					layer_data_struct *, layer_data_struct *,
					soil_con_struct *, int, int, double *);
void calc_rc_ps(char, double, double, double, double *, double,
                double, double *, double, double, double *,
                double, double, double, double *, double *);
double calc_surf_energy_bal(double, double, double, double, double, double,
                            double, double, double, double, double, double,
                            double, double, double, double, double, double,
                            double, double, double, double, double, double,
                            double, double, double,
                            double *, double *, double *, double *, double *,
                            double *, double *, double *, double *, double *,
                            float *, int, int,
                            int, int, int, int, int, int, int, int, int, int,
                            double *, double *,
                            atmos_data_struct *, dmy_struct *,
                            energy_bal_struct *, layer_data_struct *,
                            layer_data_struct *,
                            snow_data_struct *, soil_con_struct *,
                            veg_var_struct *, veg_var_struct *, int);
double calc_trans(double, double);
double calc_veg_height(double);
double calc_water_balance_error(int, double, double, double);
void canopy_assimilation(char, double, double, double, double *, double,
                         double, double *, double, double, double *,
                         double, char *, double *, double *,
                         double *, double *, double *, double *,
                         double *, double *, double *, double *);
double canopy_evap(layer_data_struct *, layer_data_struct *,
		   veg_var_struct *, veg_var_struct *, char, int, int, 
		   double, double *, double, double, double, double, 
		   double, double, double, double, double, double, 
		   double *, double *, double *, double *, double *, 
                   double *, float *, double *, double, double, double *);
void   check_files(filep_struct *, filenames_struct *);
FILE  *check_state_file(char *, dmy_struct *, global_param_struct *, int, int, 
                        int *);
void   close_files(filep_struct *, out_data_file_struct *, filenames_struct *);
filenames_struct cmd_proc(int argc, char *argv[]);
void   collect_eb_terms(energy_bal_struct, snow_data_struct, cell_data_struct,
                        int *, int *, int *, int *, int *, double, double, double,
                        int, int, double, int, int, double *, double *,
                        double *, double, out_data_struct *);
void   collect_wb_terms(cell_data_struct, veg_var_struct, snow_data_struct, lake_var_struct,
                        double, double, double, double, int, int, double, int, double *,
                        double *, out_data_struct *);
void   compress_files(char string[]);
double compute_coszen(double, double, double, dmy_struct);
void   correct_precip(double *, double, double, double, double);
void   compute_pot_evap(int, dmy_struct *, int, int, double, double , double, double, double, double **, double *);
void   compute_runoff_and_asat(soil_con_struct *, double *, double, double *, double *);
void   compute_soil_resp(int, double *, double, double, double *, double *,
                         double, double, double, double *, double *, double *);
void   compute_soil_layer_thermal_properties(layer_data_struct *, double *,
					     double *, double *, double *, 
					     double *, double *, double *, 
                                             double *, int);
void   compute_treeline(atmos_data_struct *, dmy_struct *, double, double *, char *);
double compute_zwt(soil_con_struct *, int, double);
out_data_struct *create_output_list();

double darkinhib(double);
void   display_current_settings(int, filenames_struct *, global_param_struct *);
int    dist_prec(atmos_data_struct *,dist_prcp_struct *,soil_con_struct *,
		 veg_con_struct *, lake_con_struct *,
		 dmy_struct *,global_param_struct *,
		 filep_struct *, out_data_file_struct *,
		 out_data_struct *, save_data_struct *,
		 int, int, char, char, char *, int *);
int  distribute_node_moisture_properties(double *, double *, double *, 
					 double *, double *, double *,
					 double *, double *, double *,
					 double *, double *, double *, double *, double *,
					 double *, double *, double *, int, int, char);
void   distribute_soil_property(double *,double,double,
				double **l_param,
				int, int, double *, double *);

double error_calc_atmos_energy_bal(double Tcanopy, ...);
double error_calc_atmos_moist_bal(double , ...);
double error_calc_canopy_energy_bal(double Tsurf, ...);
double error_calc_snow_ground_flux(double Tsurf, ...);
double error_calc_surf_energy_bal(double Tsurf, ...);
double ErrorSnowPackEnergyBalance(double Tsurf, ...);
double error_print_atmos_energy_bal(double, va_list);
double error_print_atmos_moist_bal(double, va_list);
double error_print_canopy_energy_bal(double, va_list);
double error_print_snow_ground_flux(double, va_list);
double ErrorPrintSnowPackEnergyBalance(double, va_list);
double error_print_solve_T_profile(double, va_list);
double error_print_surf_energy_bal(double, va_list);
double error_solve_T_profile(double Tsurf, ...);
double estimate_dew_point(double, double, double, double, double);
int estimate_layer_ice_content(layer_data_struct *, double *, double *,
			       double *, double *, double *, double *,
			       double *, double *, double *, 
			       double *, double, int, int, char);
int estimate_layer_ice_content_quick_flux(layer_data_struct *, double *,
					  double, double, double, double,
					  double *, double *, double *,
					  double *, double, char);
double estimate_T1(double, double, double, double, double, double, double, 
		   double, double, double, double);
double exp_interp(double,double,double,double,double);

double f(double, double, double, double, double, double, double, double,
         double, double, int, double *, double, double, double, double *,
         double *, double *, double *, double *, double *);
void   faparl(double *, double, double, double, double, double *, double *);
void   fda_heat_eqn(double *, double *, int, int, ...);
void   fdjac3(double *, double *, double *, double *, double *,
            void (*vecfunc)(double *, double *, int, int, ...), 
            int);
void   find_0_degree_fronts(energy_bal_struct *, double *, double *, int);
layer_data_struct find_average_layer(layer_data_struct *, layer_data_struct *,
				     double, double);
void   find_sublayer_temperatures(layer_data_struct *, double *, double *,
				  double *, double, double, int, int);
void   free_atmos(int nrecs, atmos_data_struct **atmos);
void   free_dist_prcp(dist_prcp_struct *, int);
void   free_dmy(dmy_struct **dmy);
void   free_vegcon(veg_con_struct **);
void   free_veglib(veg_lib_struct **);
void   free_out_data_files(out_data_file_struct **);
void   free_out_data(out_data_struct **);
int    full_energy(char, int, int, atmos_data_struct *, dist_prcp_struct *,
		   dmy_struct *, global_param_struct *, lake_con_struct *,
                   soil_con_struct *, veg_con_struct *);
double func_aero_resist(double,double,double,double,double);
double func_atmos_energy_bal(double, va_list);
double func_atmos_moist_bal(double, va_list);
double func_canopy_energy_bal(double, va_list);
double func_snow_ground_flux(double, va_list);
double func_surf_energy_bal(double, va_list);

double get_avg_temp(double, double, double *, double *, int);
double get_dist(double, double, double, double);
void   get_force_type(char *, int, int *);
global_param_struct get_global_param(filenames_struct *, FILE *);
void   get_next_time_step(int *, int *, int *, int *, int *, int);

double hermint(double, int, double *, double *, double *, double *, double *);
void   hermite(int, double *, double *, double *, double *, double *);
double hiTinhib(double);
void   HourlyT(int, int, int *, double *, int *, double *, double *);

void   init_output_list(out_data_struct *, int, char *, int, float);
void   initialize_atmos(atmos_data_struct *, dmy_struct *, FILE **,
			soil_con_struct *, out_data_file_struct *, out_data_struct *);
void   initialize_global();
int   initialize_model_state(dist_prcp_struct *, dmy_struct,
			      global_param_struct *, filep_struct, 
			      int, int, int, int, 
			      double, soil_con_struct *,
                              veg_con_struct *, lake_con_struct,
			      char **, int **);
int    initialize_new_storm(cell_data_struct ***, veg_var_struct ***,
			    int, int, int, double, double);
void   initialize_snow(snow_data_struct **, int, int);
void   initialize_soil(cell_data_struct **, soil_con_struct *, veg_con_struct *, int);
void   initialize_veg( veg_var_struct **, veg_con_struct *,
		       global_param_struct *, int);

void   latent_heat_from_snow(double, double, double, double, double, 
                             double, double, double *, double *, 
                             double *, double *, double *);
double linear_interp(double,double,double,double,double);

cell_data_struct **make_cell_data(int, int);
dist_prcp_struct make_dist_prcp(int);
dmy_struct *make_dmy(global_param_struct *);
energy_bal_struct **make_energy_bal(int);
void make_in_and_outfiles(filep_struct *, filenames_struct *, 
			  soil_con_struct *, out_data_file_struct *);
out_data_struct *make_out_data(int);
snow_data_struct **make_snow_data(int);
veg_var_struct **make_veg_var(int);
void   MassRelease(double *,double *,double *,double *);
double maximum_unfrozen_water(double, double, double, double);
double modify_Ksat(double);
void mtclim_wrapper(int, int, double, double, double, double,
                      double, double, double, double,
                      int, dmy_struct *, double *,
                      double *, double *, double *, double *, double *, double *);

double new_snow_density(double);
int    newt_raph(void (*vecfunc)(double *, double *, int, int, ...), 
               double *, int);
void   nrerror(char *);

FILE  *open_file(char string[], char type[]);
FILE  *open_state_file(global_param_struct *, filenames_struct, int, int);

void parse_output_info(filenames_struct *, FILE *, out_data_file_struct **, out_data_struct *);
double penman(double, double, double, double, double, double, double);
void photosynth(char, double, double, double, double, double, double,
                double, double, double, char *, double *, double *,
                double *, double *, double *);
void   prepare_full_energy(int, int, int, dist_prcp_struct *, 
			   soil_con_struct *, double *, double *); 
double priestley(double, double);
int    put_data(dist_prcp_struct *, atmos_data_struct *,
		soil_con_struct *, veg_con_struct *,
                lake_con_struct *, out_data_file_struct *,
		out_data_struct *, save_data_struct *,
 	        dmy_struct *, int); 

void   read_atmos_data(FILE *, global_param_struct, int, int, double **);
double **read_forcing_data(FILE **, global_param_struct);
void   read_initial_model_state(FILE *, dist_prcp_struct *, 
				global_param_struct *, int, int, int, 
				soil_con_struct *, int, char *,
				int *, lake_con_struct);
void   read_snowband(FILE *, soil_con_struct *);
void   read_snowmodel(atmos_data_struct *, FILE *, int, int, int, int);
soil_con_struct read_soilparam(FILE *, char *, char *);
veg_lib_struct *read_veglib(FILE *, int *);
veg_con_struct *read_vegparam(FILE *, int, int);
int    redistribute_during_storm(cell_data_struct ***, veg_var_struct ***,
				 int, int, int, double, double, double, 
				 double *);
void   redistribute_moisture(layer_data_struct *, double *, double *,
			     double *, double *, double *, int);
unsigned char redistribute_moisture_for_storm(double *, double *, double, 
					      double, double);
double root_brent(double, double, char *, double (*Function)(double, va_list), ...);
int    runoff(cell_data_struct *, cell_data_struct *,
              energy_bal_struct *, soil_con_struct *, double *,
              double *, double, int, int, int, int, int);

void set_max_min_hour(double *, int, int *, int *);
void set_node_parameters(double *, double *, double *, double *, double *, double *,
			 double *, double *, double *, double *, double *,
			 double *, double *, int, int, char);
out_data_file_struct *set_output_defaults(out_data_struct *);
int set_output_var(out_data_file_struct *, int, int, out_data_struct *, char *, int, char *, int, float);
double snow_albedo(double, double, double, double, double, double, int, char);
double snow_density(snow_data_struct *, double, double, double, double, double);
int    snow_intercept(double, double, double, double, double, double,
                      double, double, double, double, double, double, 
                      double *, double *, double *, double *, double *, 
                      double *, double *, double *, double *, double *, 
                      double *, double *, double *, double *, double *, 
                      double *, char *, int *, double *, double *, double *, 
                      double *, double *, double *, float *,
                      int, int, int, int, int, int, int, int,
                      double *, double *,
                      atmos_data_struct *, layer_data_struct *, 
                      layer_data_struct *, soil_con_struct *, 
                      veg_var_struct *, veg_var_struct *);
int    snow_melt(double, double, double, double, double *, double, double *, double, 
		 double, double, double, double, double, double, double, 
                 double, double, double, double, double, double, 
                 double *, double *, double *, double *, double *, double *, 
                 double *, double *, double *, double *, double *, double *, 
                 int, int, int, int, snow_data_struct *, soil_con_struct *);
double SnowPackEnergyBalance(double, va_list);
void   soil_carbon_balance(soil_con_struct *, energy_bal_struct *,
                           cell_data_struct *, veg_var_struct *);
double soil_conductivity(double, double, double, double, double, double, double, double);
void   soil_thermal_calc(soil_con_struct *, layer_data_struct *,
			 energy_bal_struct, double *, double *, double *,
			 int, int);
double soil_thermal_eqn(double, va_list);
double solve_snow(char, double, double, double, double, double, double,
                  double, double, double, double, double, double,
                  double *, double *, double *, double *, double *,
                  double *, double *, double *, double *, double *,
                  double *, double *, double *, double *, double *, double *,
                  double *, double *, double *, double *, double *, double *,
                  double *, double *, double *, double *, double *, double *,
                  float *, int, int, int, int, int, int, int, int, int, int *,
                  double *, double *,
                  dmy_struct *, atmos_data_struct *, energy_bal_struct *,
                  layer_data_struct *, layer_data_struct *,
                  snow_data_struct *, soil_con_struct *,
                  veg_var_struct *, veg_var_struct *);
double solve_atmos_energy_bal(double Tcanopy, ...);
double solve_atmos_moist_bal(double , ...);
double solve_canopy_energy_bal(double Tfoliage, ...);
double solve_snow_ground_flux(double Tsurf, ...);
double solve_surf_energy_bal(double Tsurf, ...);
int    solve_T_profile(double *, double *, char *, int *, double *, double *,double *, 
		       double *, double, double *, double *, double *,
		       double *, double *, double *, double *, double, double *,
		       int, int *, int, int, int, int);

int   solve_T_profile_implicit(double *, double *, char *, int *, double *, double *, double *,
			       double *, double, double *, double *, double *,
			       double *, double *, double *, double *, double, int, int *,
			       int, int, int, int, 
			       double *, double *, double *, double *, double *, double *, double *);
double StabilityCorrection(double, double, double, double, double, double);
int    surface_fluxes(char, double, double, double, double, 
		      double, double, double *, double *, double **,
                      double *, double *, double *, double *, 
                      double *, double *, double *, double *, double *,
		      float *, int, int, int, int, int, 
                      int, int, int, int, atmos_data_struct *, dmy_struct *, 
                      energy_bal_struct *, global_param_struct *, 
                      cell_data_struct *, cell_data_struct *, 
                      snow_data_struct *, soil_con_struct *, 
                      veg_var_struct *, veg_var_struct *, float, float, float, double *);
double svp(double);
double svp_slope(double);

void transpiration(layer_data_struct *, int, int, double, double, double, 
		   double, double, double, double, double, double, 
		   double *, double *, double *, double *, double *,
                   double *, float *, double *, double, double *,
                   double, double *, double *, double *, double *);
void tridag(double *,double *,double *,double *,double *,int);
void tridiag(double *, double *, double *, double *, unsigned);
int update_thermal_nodes(dist_prcp_struct *, 
			  int, int, int, soil_con_struct *, veg_con_struct *);
void usage(char *);

void   vicerror(char *);
double volumetric_heat_capacity(double,double,double,double);

void wrap_compute_zwt(soil_con_struct *, cell_data_struct *);
void write_data(out_data_file_struct *, out_data_struct *, dmy_struct *, int);
void write_dist_prcp(dist_prcp_struct *);
void write_forcing_file(atmos_data_struct *, int, out_data_file_struct *, out_data_struct *);
void write_header(out_data_file_struct *, out_data_struct *, dmy_struct *, global_param_struct);
void write_layer(layer_data_struct *, int, int, 
                 double *, double *);
void write_model_state(dist_prcp_struct *, global_param_struct *, int, 
		       int, filep_struct *, soil_con_struct *, char *,
		       int *, lake_con_struct);
void write_snow_data(snow_data_struct, int, int);
void write_soilparam(soil_con_struct *);
void write_vegparam(veg_con_struct *);
void write_vegvar(veg_var_struct *, int);

void zero_output_list(out_data_struct *);
<|MERGE_RESOLUTION|>--- conflicted
+++ resolved
@@ -105,7 +105,6 @@
   2012-Jan-16 Removed LINK_DEBUG code					BN
   2012-Oct-25 Changed calc_energy_balance_error to return the error to
 	      the parent function.					CL via TJB
-<<<<<<< HEAD
   2013-Jul-25 Added fdir to mtclim functions.				TJB
   2013-Jul-25 Added photosynthesis functions.				TJB
   2013-Jul-25 Added soil carbon functions.				TJB
@@ -117,9 +116,7 @@
   2014-Mar-24 Removed ARC_SOIL option                   BN
   2014-Mar-25 Removed unused calc_cloud_cover_fraction() BN
   2014-Mar-26 Removed compute_dz()              BN
-=======
   2014-Mar-26 Removed calc_veg_displacement() and calc_veg_roughness() BN
->>>>>>> 7361ffa8
 ************************************************************************/
 
 #include <math.h>
