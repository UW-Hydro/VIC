--- conflicted
+++ resolved
@@ -105,7 +105,6 @@
   2012-Jan-16 Removed LINK_DEBUG code					BN
   2012-Oct-25 Changed calc_energy_balance_error to return the error to
 	      the parent function.					CL via TJB
-<<<<<<< HEAD
   2013-Jul-25 Added fdir to mtclim functions.				TJB
   2013-Jul-25 Added photosynthesis functions.				TJB
   2013-Jul-25 Added soil carbon functions.				TJB
@@ -115,9 +114,7 @@
   2013-Dec-27 Removed QUICK_FS option.					TJB
   2013-Dec-27 Moved OUTPUT_FORCE to options_struct.			TJB
   2014-Mar-24 Removed ARC_SOIL option                   BN
-=======
   2014-Mar-25 Removed unused calc_cloud_cover_fraction() BN
->>>>>>> 7e19915e
 ************************************************************************/
 
 #include <math.h>
