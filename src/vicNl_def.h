--- conflicted
+++ resolved
@@ -127,19 +127,11 @@
 	      option.							TJB
   2012-Mar-30 Created constant DEFAULT_WIND_SPEED.			TJB
   2013-Jul-25 Added CATM, COSZEN, FDIR, PAR, OUT_CATM, OUT_COSZEN,
-<<<<<<< HEAD
-	      OUT_FDIR, and OUT_PAR.					TJB
-  2013-Jul-25 Added photosynthesis terms.				TJB
-  2013-Jul-25 Added soil carbon terms.					TJB
-  2013-Jul-25 Added SLAB_MOIST.						TJB
-  2013-Sep-17 Fixed incorrect units in comments for REL_HUMID.    TJB
-=======
 	      OUT_FDIR, and OUT_PAR.							TJB
   2013-Jul-25 Added photosynthesis terms.					TJB
   2013-Jul-25 Added soil carbon terms.						TJB
   2013-Jul-25 Added SLAB_MOIST.								TJB
   2013-Sep-17 Fixed incorrect units in comments for REL_HUMID.	TJB
->>>>>>> 5557b68d
   2013-Dec-26 Added array lengths MAX_VEG, MAX_LAYERS, etc.		TJB
   2013-Dec-26 Added LOG_MATRIC option.						TJB
   2013-Dec-26 Added CLOSE_ENERGY option.					TJB
@@ -149,14 +141,9 @@
   2013-Dec-27 Removed QUICK_FS option.						TJB
   2013-Dec-27 Moved OUTPUT_FORCE to options_struct.			TJB
   2013-Dec-28 Moved VERBOSE from user_def.h to vicNl_def.h; deleted
-<<<<<<< HEAD
-	      user_def.h.						TJB
-  2014-Mar-24 Removed ARC_SOIL option         BN
-=======
 	      user_def.h.										TJB
   2014-Mar-24 Removed ARC_SOIL option                       BN
   2014-Mar-28 Removed DIST_PRCP option.						TJB
->>>>>>> 5557b68d
 *********************************************************************/
 #include <snow.h>
 
