/**********************************************************************
  This file contains "#define" statements and "typedef" statements.
  It also contains "extern" declarations for global variables.  For such
  variables, a single declaration/definition of the global variable, not
  containing the word "extern", must exist in global.h.  This is because
  global.h is only included by one file (vicNl.c), while vicNl_def.h is
  included multiple times (all *.c files) via vicNl.h.

  Modifications:
  2005-Mar-24 Added data structures to accomodate ALMA variables.	TJB
  2005-Apr-23 Changed ARNO_PARAMS to NIJSSEN2001_BASEFLOW.		TJB
  2005-Apr-23 Added out_data.aero_cond.					TJB
  2005-May-01 Added the ALMA vars CRainf, CSnowf, LSRainf, and LSSnowf.	TJB
  2005-May-02 Added the ALMA vars Wind_E, Wind_N.			TJB
  2005-Dec-21 Removed Trad.                                             GCT
  2006-Sep-23 Implemented flexible output configuration.
              Added output variable types.  Added binary output format
              types.  Removed all output files except the state file from
              the outfiles_struct and the filenames_struct.  Added
              Noutfiles to the option_struct.  Created new out_data_struct
              and out_data_files_struct.  Added new save_data structure.
              Organized the physical constants into one section; got rid
              of redundant Stefan-Boltzmann constant.  Implemented
              aggregation of output variables; added AGG_TYPE definitions.  TJB
  2006-Oct-10 Shortened the names of output variables whose names were
	      too long; fixed typos in others; created new OUT_IN_LONG
	      variable.							TJB
  2006-Oct-16 Merged infiles and outfiles structs into filep_struct;
	      This included merging global->statename to filenames->statefile. TJB
  2006-Nov-07 Added OUT_SOIL_TNODE.					TJB
  2006-Nov-07 Removed LAKE_MODEL option.				TJB
  2006-Nov-07 Organized model constants a bit more.			TJB
  2006-Dec-20 All atmos_data arrays are always dynamically allocated now.	TJB
  2006-Dec-29 Added REL_HUMID to list of supported met input variables.	TJB
  2007-Jan-02 Added ALMA_INPUT option; removed TAIR and PSURF from list
	      of supported met input variables.				TJB
  2007-Jan-15 Added PRT_HEADER option.					TJB
  2007-Apr-03 Added CONTINUEONERROR option.				GCT
  2007-Apr-03 Added ERROR value						KAC
  2007-Apr-24 Added IMPLICIT option.					JCA
  2007-Apr-24 Added EXP_TRANS option.					JCA
  2007-Apr-24 Added Zsum_node to soil_con structure.			JCA
  2007-Aug-08 Added features for EXCESS_ICE option.			JCA
  2007-Aug-22 Added OUTPUT_WATER_ERROR as output variable.		JCA
  2007-Sep-19 Added MAX_SUBSIDENCE parameter to EXCESS_ICE option.	JCA
  2007-Oct-24 Added surf_water to lake_var structure.			KAC via TJB
  2007-Nov-06 Updated lake_var structure with new variables.		LCB via TJB
  2008-Apr-21 Added snow surf_temp, pack_temp, and coldcontent to lake_var
	      structure.						LCB via TJB
  2008-Apr-21 Added SNOW_ALBEDO option.					KAC via TJB
  2008-Apr-21 Added SNOW_DENSITY option.				TJB
  2008-Sep-09 Added SOIL_TNODE_WL as an output variable, the soil
	      temperature in the wetland fraction of the grid cell.	LCB via TJB
  2009-Jan-12 Added COMPUTE_TREELINE and JULY_TAVG_SUPPLIED options.	TJB
  2009-Jan-16 Modified aero_resist_used and Ra_used to become arrays of
	      two elements (surface and overstory); added
	      options.AERO_RESIST_CANSNOW.				TJB
  2009-Jan-16 Added AERO_COND1&2 and AERO_RESIST1&2 to track
	      surface and overstory values; changed AERO_COND
	      and AERO_RESIST to track "scene" values.			TJB
  2009-Feb-09 Updated description of PRT_SNOW_BAND option.		TJB
  2009-Feb-22 Added OUT_VPD.						TJB
  2009-Mar-16 Added min_liq to the layer_data_struct.			TJB
  2009-May-17 Added OUT_ASAT.						TJB
  2009-May-17 Added AR_406_LS to options.AERO_RESIST_CANSNOW.		TJB
  2009-May-17 Added options.MIN_LIQ.					TJB
  2009-May-18 Added options.PLAPSE and Rd, the gas constant for dry
	      air.							TJB
  2009-May-20 Added options.GRND_FLUX_TYPE.				TJB
  2009-May-22 Added TFALLBACK value to options.CONTINUEONERROR.		TJB
  2009-Jun-09 Modified to use extension of veg_lib structure to contain
	      bare soil information.					TJB
  2009-Jun-09 Added OUT_PET_*, potential evap for various reference
	      land cover types.						TJB
  2009-Jun-09 Cell_data structure now only stores final aero_resist
	      values (called "aero_resist").  Preliminary uncorrected
	      aerodynamic resistances for current vegetation and various
	      reference land cover types for use in potential evap
	      calculations is stored in temporary array aero_resist.	TJB
  2009-Jun-19 Added T flag to indicate whether TFALLBACK occurred.	TJB
  2009-Jul-07 Added BandElev[] to soil_con_struct.			TJB
  2009-Jul-31 Added lake_idx to lake_con struct and LAKE to veg_con
	      struct.							TJB
  2009-Aug-28 OUT_LAKE_ICE_TEMP and OUT_LAKE_SURF_TEMP are [C].		TJB
  2009-Sep-19 Added T fbcount to count TFALLBACK occurrences.		TJB
  2009-Sep-19 Changed Cp to be 1013, the value for moist air.		TJB
  2009-Sep-19 Made TFALLBACK a separate option from CONTINUEONERROR.	TJB
  2009-Sep-28 Added snow and energy structures to lake_var_struct.	TJB
  2009-Sep-30 Miscellaneous fixes for lake model.			TJB
  2009-Oct-08 Extended T fallback scheme to snow and ice T.		TJB
  2009-Nov-09 Changed definition of sarea to include ice extent.	LCB via TJB
  2009-Dec-11 Removed min_liq and options.MIN_LIQ.			TJB
  2010-Feb-14 Added OUT_LAKE_AREA_FRAC.					TJB
  2010-Mar-31 Added RUNOFF_IN and OUT_RUNOFF_IN.			TJB
  2010-Apr-28 Replaced GLOBAL_LAI with VEGPARAM_LAI and LAI_SRC.	TJB
  2010-Sep-24 Renamed RUNOFF_IN and OUT_RUNOFF_IN to CHANNEL_IN and
	      OUT_LAKE_CHAN_IN, respectively.  Renamed OUT_EVAP_LAKE
	      to OUT_LAKE_EVAP.  Added other lake water balance terms
	      to set of output variables.  Added volumetric versions 
	      of these too.						TJB
  2010-Nov-02 Added OUT_LAKE_RO_IN, OUT_LAKE_RO_IN_V, OUT_LAKE_RCHRG,
	      OUT_LAKE_RCHRG_V, OUT_LAKE_VAPFLX, and OUT_LAKE_VAPFLX_V.	TJB
  2010-Nov-02 Changed units of lake_var moisture fluxes to volume (m3).	TJB
  2010-Nov-21 Added OUT_LAKE_DSTOR, OUT_LAKE_DSTOR_V, OUT_LAKE_DSWE,
	      OUT_LAKE_DSWE_V, OUT_LAKE_SWE, and OUT_LAKE_SWE_V.	TJB
  2010-Nov-26 Added lake->ice_throughfall, lake->swe_save, and
	      lake->volume_save.					TJB
  2010-Dec-01 Added cell->zwt and OUT_ZWT.				TJB
  2011-Jan-04 Added zwtvmoist_zwt and zwtvmoist_moist to soil_con_struct
	      for storing relationship between soil moisture and water
	      water table position based on soil water retention curve.	TJB
  2011-Mar-01 Added cell->zwt2, cell->zwt3, OUT_ZWT2, OUT_ZWT3, and
	      OUT_ZWTL.							TJB
  2011-May-31 Removed options.GRND_FLUX.				TJB
  2011-May-31 Increased length of zwtvmoist_* arrays.			TJB
  2011-Jun-03 Added options.ORGANIC_FRACT.  Soil properties now take
	      organic fraction into account.				TJB
  2011-Nov-04 Added options to handle new forcing estimation features.	TJB
  2012-Jan-02 Removed wetland_veg_class from lake_con_struct.		TJB
  2012-Jan-16 Removed LINK_DEBUG code					BN
  2012-Jan-28 Removed AR_COMBO and GF_FULL.				TJB
  2012-Feb-07 Removed OUT_ZWT2 and OUT_ZWTL; renamed OUT_ZWT3 to
	      OUT_ZWT_LUMPED.						TJB
  2012-Feb-08 Renamed depth_full_snow_cover to max_snow_distrib_slope
	      and clarified the descriptions of the SPATIAL_SNOW
	      option.							TJB
  2012-Mar-30 Created constant DEFAULT_WIND_SPEED.			TJB
  2013-Jul-25 Added CATM, COSZEN, FDIR, PAR, OUT_CATM, OUT_COSZEN,
<<<<<<< HEAD
	      OUT_FDIR, and OUT_PAR.							TJB
  2013-Jul-25 Added photosynthesis terms.					TJB
  2013-Jul-25 Added soil carbon terms.						TJB
  2013-Jul-25 Added SLAB_MOIST.								TJB
  2013-Sep-17 Fixed incorrect units in comments for REL_HUMID.	TJB
  2013-Dec-26 Added array lengths MAX_VEG, MAX_LAYERS, etc.		TJB
  2013-Dec-26 Added LOG_MATRIC option.						TJB
  2013-Dec-26 Added CLOSE_ENERGY option.					TJB
  2013-Dec-26 Removed EXCESS_ICE option.					TJB
  2013-Dec-27 Moved SPATIAL_SNOW to options_struct.			TJB
  2013-Dec-27 Moved SPATIAL_FROST to options_struct.		TJB
  2013-Dec-27 Removed QUICK_FS option.						TJB
  2013-Dec-27 Moved OUTPUT_FORCE to options_struct.			TJB
  2013-Dec-28 Moved VERBOSE from user_def.h to vicNl_def.h; deleted
	      user_def.h.										TJB
  2014-Mar-24 Removed ARC_SOIL option                       BN
  2014-Mar-28 Removed DIST_PRCP option.						TJB
=======
	      OUT_FDIR, and OUT_PAR.					TJB
  2013-Jul-25 Added photosynthesis terms.				TJB
  2013-Jul-25 Added soil carbon terms.					TJB
  2013-Jul-25 Added SLAB_MOIST.						TJB
  2013-Sep-17 Fixed incorrect units in comments for REL_HUMID.		TJB
  2013-Dec-26 Added array lengths MAX_VEG, MAX_LAYERS, etc.		TJB
  2013-Dec-26 Added LOG_MATRIC option.					TJB
  2013-Dec-26 Added CLOSE_ENERGY option.				TJB
  2013-Dec-26 Removed EXCESS_ICE option.				TJB
  2013-Dec-27 Moved SPATIAL_SNOW to options_struct.			TJB
  2013-Dec-27 Moved SPATIAL_FROST to options_struct.			TJB
  2013-Dec-27 Removed QUICK_FS option.					TJB
  2013-Dec-27 Moved OUTPUT_FORCE to options_struct.			TJB
  2013-Dec-28 Moved VERBOSE from user_def.h to vicNl_def.h; deleted
	      user_def.h.						TJB
  2014-Mar-24 Removed ARC_SOIL option                       		BN
  2014-Mar-28 Removed DIST_PRCP option.					TJB
  2014-Apr-25 Added non-climatological veg parameter functions.		TJB
  2014-Apr-25 Added partial vegcover fraction.				TJB
  2014-May-05 Moved constants CLOSURE, RSMAX, and VPDMINFACTOR from
	      penman.c to here.						TJB
>>>>>>> 3e34b7ef
*********************************************************************/
#include <snow.h>

/***** If TRUE include all model messages to stdout, and stderr *****/
#define VERBOSE TRUE

/***** Model Constants *****/
#define MAXSTRING    2048
#define MINSTRING    20
#define HUGE_RESIST  1.e20	/* largest allowable double number */
#define SPVAL        1.e20	/* largest allowable double number - used to signify missing data */
#define SMALL        1.e-12	/* smallest allowable double number */
#define MISSING      -99999.	/* missing value for multipliers in BINARY format */
#define NODATA_VH    -1		/* missing value for veg_hist inputs */
#define LITTLE 1		/* little-endian flag */
#define BIG 2			/* big-endian flag */
#define ERROR -999              /* Error Flag returned by subroutines */

/***** Define maximum array sizes for model source code *****/
#define MAX_VEG        12      /* maximum number of vegetation types per cell */
#define MAX_LAYERS     3       /* maximum number of soil moisture layers */
#define MAX_NODES      50      /* maximum number of soil thermal nodes */
#define MAX_BANDS      10      /* maximum number of snow bands */
#define MAX_FRONTS     3       /* maximum number of freezing and thawing front depths to store */
#define MAX_FROST_AREAS 10     /* maximum number of frost sub-areas */
#define MAX_LAKE_NODES 20      /* maximum number of lake thermal nodes */
#define MAX_ZWTVMOIST  11      /* maximum number of points in water table vs moisture curve for each soil layer; should include points at lower and upper boundaries of the layer */

/***** Number of iterations to use in solving the surface energy balance.
       The original VIC model uses only 1 iteration for speed.  Increasing
       the number of iterations improves precision, and is recommended
       for single point comparisons with frozen soils *****/
#define MAXIT_FE        25
 
/***** Met file formats *****/
#define ASCII 1
#define BINARY 2

/***** Snow Density parametrizations *****/
#define DENS_BRAS   0
#define DENS_SNTHRM 1

/***** Baseflow parametrizations *****/
#define ARNO        0
#define NIJSSEN2001 1

/***** Aerodynamic Resistance options *****/
#define AR_406      0
#define AR_406_LS   1
#define AR_406_FULL 2
#define AR_410      3

/***** Ground Flux options *****/
#define GF_406  0
#define GF_410  1

/***** VP algorithm options *****/
#define VP_ITER_NONE     0
#define VP_ITER_ALWAYS   1
#define VP_ITER_ANNUAL   2
#define VP_ITER_CONVERGE 3

/***** Longwave Clear-Sky Algorithm options *****/
#define LW_TVA        0
#define LW_ANDERSON   1
#define LW_BRUTSAERT  2
#define LW_SATTERLUND 3
#define LW_IDSO       4
#define LW_PRATA      5

/***** Longwave Cloud Algorithm options *****/
#define LW_CLOUD_BRAS       0
#define LW_CLOUD_DEARDORFF  1

/***** Potential Evap types *****/
#define N_PET_TYPES 6
#define N_PET_TYPES_NON_NAT 4
#define PET_SATSOIL 0
#define PET_H2OSURF 1
#define PET_SHORT   2
#define PET_TALL    3
#define N_PET_TYPES_NAT 2
#define PET_NATVEG  4
#define PET_VEGNOCR 5

/***** Veg param sources *****/
#define FROM_VEGLIB     0
#define FROM_VEGPARAM   1
/***** LAI sources (for backwards compatibility) *****/
#define LAI_FROM_VEGLIB     0
#define LAI_FROM_VEGPARAM   1

/***** Canopy resistance parametrizations *****/
#define RC_JARVIS 0
#define RC_PHOTO  1

/***** Photosynthesis parametrizations *****/
#define PS_FARQUHAR 1
#define PS_MONTEITH 2

/***** Photosynthetic pathways  *****/
#define PHOTO_C3 0
#define PHOTO_C4 1

/***** Hard-coded veg class parameters (mainly for pot_evap) *****/
#define BARE_SOIL_ALBEDO 0.2	    /* albedo for bare soil */
#define H2O_SURF_ALBEDO 0.08	    /* albedo for deep water surface */
extern char   ref_veg_over[];
extern double ref_veg_rarc[];
extern double ref_veg_rmin[];
extern double ref_veg_lai[];
extern double ref_veg_albedo[];
extern double ref_veg_vegcover[];
extern double ref_veg_rough[];
extern double ref_veg_displ[];
extern double ref_veg_wind_h[];
extern double ref_veg_RGL[];
extern double ref_veg_rad_atten[];
extern double ref_veg_wind_atten[];
extern double ref_veg_trunk_ratio[];
extern char ref_veg_ref_crop[];

/***** Time Constants *****/
#define DAYS_PER_YEAR 365.
#define HOURSPERDAY   24        /* number of hours per day */
#define HOURSPERYEAR  24*365    /* number of hours per year */
#define SECPHOUR     3600	/* seconds per hour */
#define SEC_PER_DAY 86400.	/* seconds per day */
#define MONTHSPERYEAR 12
#define METERS_PER_KM 1000.

/***** Physical Constants *****/
<<<<<<< HEAD
#define RESID_MOIST      0.0        /* define residual moisture content 
				       of soil column */
#define ice_density      917.	    /* density of ice (kg/m^3) */
#define T_lapse          6.5        /* temperature lapse rate of US Std 
=======
#define RESID_MOIST  0.0       /* define residual moisture content of soil column */
#define ice_density  917.	    /* density of ice (kg/m^3) */
#define T_LAPSE      -0.0065   /* temperature lapse rate of US Std 
>>>>>>> 3e34b7ef
				       Atmos in C/km */
#define von_K        0.40	/* Von Karman constant for evapotranspiration */
#define KELVIN       273.15	/* conversion factor C to K */
#define STEFAN_B     5.6696e-8	/* stefan-boltzmann const in unit W/m^2/K^4 */
#define Lf           3.337e5	/* Latent heat of freezing (J/kg) at 0C */
#define RHO_W        999.842594	/* Density of water (kg/m^3) at 0C */
#define Cp           1013.0	/* Specific heat at constant pressure of moist air 
				   (J/deg/K) (H.B.H. p.4.13)*/
#define CH_ICE       2100.0e3	/* Volumetric heat capacity (J/(m3*C)) of ice */
#define CH_WATER     4186.8e3   /* volumetric heat capacity of water */
#define K_SNOW       2.9302e-6  /* conductivity of snow (W/mK) */
#define K_AIR        2.32e-2    /* conductivity of air (W/mK) */
#define K_ICE        2.29       /* conductivity of ice (W/mK) */
#define SOLAR_CONSTANT 1400.0	/* Solar constant in W/m^2 */
#define EPS          0.62196351 /* Ratio of molecular weights: M_water_vapor/M_dry_air */
#define G            9.81       /* gravity */
#define Rd           287        /* Gas constant of dry air (J/degC*kg) */
#define Rgas         8.3143     /* [m3 Pa mol-1 K-1] universal gas law constant */
#define JOULESPCAL   4.1868     /* Joules per calorie */
#define GRAMSPKG     1000.      /* convert grams to kilograms */
#define kPa2Pa 1000.            /* converts kPa to Pa */
#define DtoR 0.017453293	/* degrees to radians */
#ifndef PI
#define PI 3.1415927
#endif

/* define constants for saturated vapor pressure curve (kPa) */
#define A_SVP 0.61078
#define B_SVP 17.269
#define C_SVP 237.3

/* define constants for canopy resistance */
#define CLOSURE 4000		/* Threshold vapor pressure deficit for stomatal closure (Pa) */
#define RSMAX 5000              /* Maximum allowable resistance (s/m) */
#define VPDMINFACTOR 0.1        /* Minimum allowable vapor pressure deficit factor */

/* define constants for penman evaporation */
#define CP_PM 1013		/* specific heat of moist air at constant pressure (J/kg/C)
				   (Handbook of Hydrology) */
#define PS_PM 101300		/* sea level air pressure in Pa */

/***** Coefficient multiplied by the LAI to determine the amount of
       water that can be stored in the canopy *****/
#define LAI_WATER_FACTOR 0.1

/***** Minimum allowable vegcover fraction *****/
#define MIN_VEGCOVER 0.0001

/***** Carbon Cycling constants *****/

#define CatmCurrent  383       /* Current global atmospheric CO2 mixing ratio (ppm) */
#define SW2PAR       0.45      /* Empirical ratio of PAR [W/m2] to SHORTWAVE
                                 [W/m2] from Lopez et al., 2001 */

/* Photosynthesis Parameters */
#define OMEGA        0.12      /* single leaf scattering albedo */
#define LaiMax       8         /* Maximum LAI in nitrogen scaling */
#define LaiLimit     3         /* Minimum LAI in nitrogen scaling and
                                  maximum LAI in PAR computation */
#define LaiMin       1e-9      /* Minimum LAI in PAR computation */
#define Epar         2.2e5     /* Energy content of PAR [J/mol photons]
                                  = (4.6 mol/MJ PAR)^-1 */
#define FcMax        0.9       /* Maximum fractional veg cover;
                                  (1-FcMax) = min amount of ground visible */
#define FcMin        1e-3      /* Minimum fractional veg cover;
                                  (1-FcMin) = max amount of ground visible */
#define ZenithMin    0.0174524 /* Check for solar zenith angle > 89 deg */
#define ZenithMinPar 1e-3      /* Cosine of the minimum solar zenith
                                  angle for photosynthesis to take place */
#define AlbSoiParMin 0.0       /* Minimum soil reflectivity in PAR range */
#define minMaxETrans 1e-12     /* Minimum of maximum electron transport
                                  rate [10e-12 mol/(m^2 s)] */
#define minStomCond  0.0       /* Minimum stomatal conductance [mol H2O/m2s] */
#define MCO2kg       44.011e-3 /* Molar mass of CO2 (kg/mol) */
#define MAIRkg       28.97e-3  /* Molar mass of air (kg/mol) */
#define MCg          12.01     /* Molar mass of C (g/mol) */
/* Factors that relate leaf internal CO2 concentration to ambient CO2 concentration */
#define FCI1C3       0.87      /* C3 Plants */
#define FCI1C4       0.67      /* C4 Plants */

/* C3 PLANTS: FARQUHAR, G.D., S. VON CAEMMERER AND J.A. BERRY, 1980.
              A BIOCHEMICAL MODEL OF PHOTOYNTHESIS IN LEAVES OF C3 SPECIES.
              PLANTA 149, 78-90. */

#define OX     0.21    /* OXYGEN CONCENTRATION [MOL(O2) / MOL(AIR)] */
#define KC0    460.e-6 /* MICHAELIS-MENTEN CONSTANT FOR CO2 AT 25C [MOL(CO2) / MOL(AIR)] */
#define KO0    330.e-3 /* MICHAELIS-MENTEN CONSTANT FOR O2 AT 25C [MOL(O2) / MOL(AIR)] */
#define EC     59356.  /* ACTIVATION ENERGY FOR KC [J / MOL] */
#define EO     35948.  /* ACTIVATION ENERGY FOR KO [J / MOL] */
#define EV     58520.  /* ACTIVATION ENERGY FOR VCMAX [J / MOL] */
#define ER     45000.  /* ACTIVATION ENERGY FOR DARK RESPIRATION [J / MOL] */
#define ALC3   0.28    /* EFFICIENCY OF OF PHOTON CAPTURE */
#define FRDC3  0.011   /* RATIO OF DARK RESPIRATION TO "PVM" AT 25C for C3 */

/* C4 PLANTS: COLLATZ, G.J., M. RIBAS-CARBO AND J.A. BERRY, 1992.
              COUPLED PHOTOSYNTHESIS-STOMATAL CONDUCTANCE MODEL FOR LEAVES
              OF C4 PLANTS. AUST. J. PLANT PHYSIOL. 19, 519-538. */

#define EK     50967.  /*  = Q10=2 (Collatz et al. 1992) */
#define ALC4   0.04    /* EFFECTIVE QUANTUM EFFICIENCY */
#define FRDC4  0.042   /* RATIO OF DARK RESPIRATION TO "PVM" AT 25C for C4 */
#define THETA  0.83    /* CURVATURE PARAMETER */

/* Plant Maintenance and Growth Respiration Parameters */
#define FRLeaf   0.4   /* Ratio of canopy leaf respiration to whole plant maintenance respiration */
#define FRGrowth 0.25  /* Ratio of plant growth respiration to NPP */

/* Soil Respiration Parameters */
#define E0_LT	308.56 /* Lloyd-Taylor E0 parameter [K] */
#define T0_LT	227.13 /* Lloyd-Taylor T0 parameter [K] */
#define wminFM  0.0    /* minimum soil moisture (fraction) at which soil respiration can occur */
#define wmaxFM  1.0    /* maximum soil moisture (fraction) at which soil respiration can occur */
#define woptFM  0.5    /* soil moisture (fraction) at which maximum soil respiration occurs */
#define Rhsat   0.15   /* ratio of soil respiration rate under saturated conditions (w=wmaxFM) to that under optimal conditions (w=woptFM) */
#define Rfactor 0.5    /* scaling factor to account for other (non-moisture) sources of inhibition of respiration */
#define tauLitter 2.86 /* Litter pool turnover time [y] */
#define tauInter  33.3 /* Intermediate pool turnover time [y] */
#define tauSlow   1000 /* Slow pool turnover time [y] */
#define fAir    0.7    /* Fraction of respired carbon from litter pool that is lost to atmosphere */
#define fInter  0.985  /* Fraction of [respired carbon from litter pool that goes to soil] that goes to intermediate pool */

/***** Coefficient multiplied by the LAI to determine the amount of
       water that can be stored in the canopy *****/
#define LAI_WATER_FACTOR 0.2

/***** Carbon Cycling constants *****/

#define CatmCurrent  383       /* Current global atmospheric CO2 mixing ratio (ppm) */
#define SW2PAR       0.45      /* Empirical ratio of PAR [W/m2] to SHORTWAVE
                                 [W/m2] from Lopez et al., 2001 */

/* Photosynthesis Parameters */
#define OMEGA        0.12      /* single leaf scattering albedo */
#define LaiMax       8         /* Maximum LAI in nitrogen scaling */
#define LaiLimit     3         /* Minimum LAI in nitrogen scaling and
                                  maximum LAI in PAR computation */
#define LaiMin       1e-9      /* Minimum LAI in PAR computation */
#define Epar         2.2e5     /* Energy content of PAR [J/mol photons]
                                  = (4.6 mol/MJ PAR)^-1 */
#define FcMax        0.9       /* Maximum fractional veg cover;
                                  (1-FcMax) = min amount of ground visible */
#define FcMin        1e-3      /* Minimum fractional veg cover;
                                  (1-FcMin) = max amount of ground visible */
#define ZenithMin    0.0174524 /* Check for solar zenith angle > 89 deg */
#define ZenithMinPar 1e-3      /* Cosine of the minimum solar zenith
                                  angle for photosynthesis to take place */
#define AlbSoiParMin 0.0       /* Minimum soil reflectivity in PAR range */
#define minMaxETrans 1e-12     /* Minimum of maximum electron transport
                                  rate [10e-12 mol/(m^2 s)] */
#define minStomCond  0.0       /* Minimum stomatal conductance [mol H2O/m2s] */
#define MCO2kg       44.011e-3 /* Molar mass of CO2 (kg/mol) */
#define MAIRkg       28.97e-3  /* Molar mass of air (kg/mol) */
#define MCg          12.01     /* Molar mass of C (g/mol) */
/* Factors that relate leaf internal CO2 concentration to ambient CO2 concentration */
#define FCI1C3       0.87      /* C3 Plants */
#define FCI1C4       0.67      /* C4 Plants */

/* C3 PLANTS: FARQUHAR, G.D., S. VON CAEMMERER AND J.A. BERRY, 1980.
              A BIOCHEMICAL MODEL OF PHOTOYNTHESIS IN LEAVES OF C3 SPECIES.
              PLANTA 149, 78-90. */

#define OX     0.21    /* OXYGEN CONCENTRATION [MOL(O2) / MOL(AIR)] */
#define KC0    460.e-6 /* MICHAELIS-MENTEN CONSTANT FOR CO2 AT 25C [MOL(CO2) / MOL(AIR)] */
#define KO0    330.e-3 /* MICHAELIS-MENTEN CONSTANT FOR O2 AT 25C [MOL(O2) / MOL(AIR)] */
#define EC     59356.  /* ACTIVATION ENERGY FOR KC [J / MOL] */
#define EO     35948.  /* ACTIVATION ENERGY FOR KO [J / MOL] */
#define EV     58520.  /* ACTIVATION ENERGY FOR VCMAX [J / MOL] */
#define ER     45000.  /* ACTIVATION ENERGY FOR DARK RESPIRATION [J / MOL] */
#define ALC3   0.28    /* EFFICIENCY OF OF PHOTON CAPTURE */
#define FRDC3  0.011   /* RATIO OF DARK RESPIRATION TO "PVM" AT 25C for C3 */

/* C4 PLANTS: COLLATZ, G.J., M. RIBAS-CARBO AND J.A. BERRY, 1992.
              COUPLED PHOTOSYNTHESIS-STOMATAL CONDUCTANCE MODEL FOR LEAVES
              OF C4 PLANTS. AUST. J. PLANT PHYSIOL. 19, 519-538. */

#define EK     50967.  /*  = Q10=2 (Collatz et al. 1992) */
#define ALC4   0.04    /* EFFECTIVE QUANTUM EFFICIENCY */
#define FRDC4  0.042   /* RATIO OF DARK RESPIRATION TO "PVM" AT 25C for C4 */
#define THETA  0.83    /* CURVATURE PARAMETER */

/* Plant Maintenance and Growth Respiration Parameters */
#define FRLeaf   0.4   /* Ratio of canopy leaf respiration to whole plant maintenance respiration */
#define FRGrowth 0.25  /* Ratio of plant growth respiration to NPP */

/* Soil Respiration Parameters */
#define E0_LT	308.56 /* Lloyd-Taylor E0 parameter [K] */
#define T0_LT	227.13 /* Lloyd-Taylor T0 parameter [K] */
#define wminFM  0.0    /* minimum soil moisture (fraction) at which soil respiration can occur */
#define wmaxFM  1.0    /* maximum soil moisture (fraction) at which soil respiration can occur */
#define woptFM  0.5    /* soil moisture (fraction) at which maximum soil respiration occurs */
#define Rhsat   0.15   /* ratio of soil respiration rate under saturated conditions (w=wmaxFM) to that under optimal conditions (w=woptFM) */
#define Rfactor 0.5    /* scaling factor to account for other (non-moisture) sources of inhibition of respiration */
#define tauLitter 2.86 /* Litter pool turnover time [y] */
#define tauInter  33.3 /* Intermediate pool turnover time [y] */
#define tauSlow   1000 /* Slow pool turnover time [y] */
#define fAir    0.7    /* Fraction of respired carbon from litter pool that is lost to atmosphere */
#define fInter  0.985  /* Fraction of [respired carbon from litter pool that goes to soil] that goes to intermediate pool */

/***** Physical Constraints *****/
#define MINSOILDEPTH 0.001	/* minimum layer depth with which model can
					work (m) */
#define SNOW_DT       5.0	/* Used to bracket snow surface temperatures
				   while computing the snow surface energy 
				   balance (C) */
#define SURF_DT       1.0	/* Used to bracket soil surface temperatures 
                                   while computing energy balance (C) */
#define SOIL_DT       0.25      /* Used to bracket soil temperatures while
                                   solving the soil thermal flux (C) */
#define CANOPY_DT    1.0	/* Used to bracket canopy air temperatures 
                                   while computing energy balance (C) */
#define CANOPY_VP    25.0	/* Used to bracket canopy vapor pressures 
                                   while computing moisture balance (Pa) */
#define DEFAULT_WIND_SPEED 3.0  /* Default wind speed [m/s] used when wind is not supplied as a forcing */
#define SLAB_MOIST_FRACT 1.0    /* Ratio of the moisture in the soil/rock below the bottom soil layer to bottom soil layer moisture */

/***** Define Boolean Values *****/
#ifndef FALSE
#define FALSE 0
#define TRUE !FALSE
#endif

#ifndef WET
#define WET 0
#define DRY 1
#endif

#ifndef SNOW
#define RAIN 0
#define SNOW 1
#endif

#define min(a,b) (a < b) ? a : b
#define max(a,b) (a > b) ? a : b


/***** Forcing Variable Types *****/
<<<<<<< HEAD
#define N_FORCING_TYPES 27
=======
#define N_FORCING_TYPES 29
>>>>>>> 3e34b7ef
#define AIR_TEMP   0 /* air temperature per time step [C] (ALMA_INPUT: [K]) */
#define ALBEDO     1 /* surface albedo [fraction] */
#define CATM       2 /* atmospheric CO2 concentration [ppm] */
#define CHANNEL_IN 3 /* incoming channel flow [m3] (ALMA_INPUT: [m3/s]) */
#define CRAINF     4 /* convective rainfall [mm] (ALMA_INPUT: [mm/s]) */
#define CSNOWF     5 /* convective snowfall [mm] (ALMA_INPUT: [mm/s]) */
#define DENSITY    6 /* atmospheric density [kg/m3] */
#define FDIR       7 /* fraction of incoming shortwave that is direct [fraction] */
<<<<<<< HEAD
#define LONGWAVE   8 /* incoming longwave radiation [W/m2] */
#define LSRAINF    9 /* large-scale rainfall [mm] (ALMA_INPUT: [mm/s]) */
#define LSSNOWF   10 /* large-scale snowfall [mm] (ALMA_INPUT: [mm/s]) */
#define PAR       11 /* incoming photosynthetically active radiation [W/m2] */
#define PREC      12 /* total precipitation (rain and snow) [mm] (ALMA_INPUT: [mm/s]) */
#define PRESSURE  13 /* atmospheric pressure [kPa] (ALMA_INPUT: [Pa]) */
#define QAIR      14 /* specific humidity [kg/kg] */
#define RAINF     15 /* rainfall (convective and large-scale) [mm] (ALMA_INPUT: [mm/s]) */
#define REL_HUMID 16 /* relative humidity [fraction] */
#define SHORTWAVE 17 /* incoming shortwave [W/m2] */
#define SNOWF     18 /* snowfall (convective and large-scale) [mm] (ALMA_INPUT: [mm/s]) */
#define TMAX      19 /* maximum daily temperature [C] (ALMA_INPUT: [K]) */
#define TMIN      20 /* minimum daily temperature [C] (ALMA_INPUT: [K]) */
#define TSKC      21 /* cloud cover fraction [fraction] */
#define VP        22 /* vapor pressure [kPa] (ALMA_INPUT: [Pa]) */
#define WIND      23 /* wind speed [m/s] */
#define WIND_E    24 /* zonal component of wind speed [m/s] */
#define WIND_N    25 /* meridional component of wind speed [m/s] */
#define SKIP      26 /* place holder for unused data columns */
=======
#define LAI_IN     8 /* leaf area index [m2/m2] */
#define LONGWAVE   9 /* incoming longwave radiation [W/m2] */
#define LSRAINF   10 /* large-scale rainfall [mm] (ALMA_INPUT: [mm/s]) */
#define LSSNOWF   11 /* large-scale snowfall [mm] (ALMA_INPUT: [mm/s]) */
#define PAR       12 /* incoming photosynthetically active radiation [W/m2] */
#define PREC      13 /* total precipitation (rain and snow) [mm] (ALMA_INPUT: [mm/s]) */
#define PRESSURE  14 /* atmospheric pressure [kPa] (ALMA_INPUT: [Pa]) */
#define QAIR      15 /* specific humidity [kg/kg] */
#define RAINF     16 /* rainfall (convective and large-scale) [mm] (ALMA_INPUT: [mm/s]) */
#define REL_HUMID 17 /* relative humidity [%] */
#define SHORTWAVE 18 /* incoming shortwave [W/m2] */
#define SNOWF     19 /* snowfall (convective and large-scale) [mm] (ALMA_INPUT: [mm/s]) */
#define TMAX      20 /* maximum daily temperature [C] (ALMA_INPUT: [K]) */
#define TMIN      21 /* minimum daily temperature [C] (ALMA_INPUT: [K]) */
#define TSKC      22 /* cloud cover fraction [fraction] */
#define VEGCOVER  23 /* fraction of each veg tile covered by plants [fraction] */
#define VP        24 /* vapor pressure [kPa] (ALMA_INPUT: [Pa]) */
#define WIND      25 /* wind speed [m/s] */
#define WIND_E    26 /* zonal component of wind speed [m/s] */
#define WIND_N    27 /* meridional component of wind speed [m/s] */
#define SKIP      28 /* place holder for unused data columns */
>>>>>>> 3e34b7ef

/***** Output Variable Types *****/
#define N_OUTVAR_TYPES 180
// Water Balance Terms - state variables
#define OUT_ASAT             0  /* Saturated Area Fraction */
#define OUT_LAKE_AREA_FRAC   1  /* lake surface area as fraction of the grid cell area [fraction] */
#define OUT_LAKE_DEPTH       2  /* lake depth (distance between surface and deepest point) [m] */
#define OUT_LAKE_ICE         3  /* moisture stored as lake ice [mm over lake ice area] */
#define OUT_LAKE_ICE_FRACT   4  /* fractional coverage of lake ice [fraction] */
#define OUT_LAKE_ICE_HEIGHT  5  /* thickness of lake ice [cm] */
#define OUT_LAKE_MOIST       6  /* liquid water and ice stored in lake [mm over grid cell] */
#define OUT_LAKE_SURF_AREA   7  /* lake surface area [m2] */
#define OUT_LAKE_SWE         8  /* liquid water equivalent of snow on top of lake ice [m over lake ice area] */
#define OUT_LAKE_SWE_V       9  /* volumetric liquid water equivalent of snow on top of lake ice [m3] */
#define OUT_LAKE_VOLUME     10  /* lake volume [m3] */
#define OUT_ROOTMOIST       11  /* root zone soil moisture  [mm] */
#define OUT_SMFROZFRAC      12  /* fraction of soil moisture (by mass) that is ice, for each soil layer */
#define OUT_SMLIQFRAC       13  /* fraction of soil moisture (by mass) that is liquid, for each soil layer */
#define OUT_SNOW_CANOPY     14  /* snow interception storage in canopy  [mm] */
#define OUT_SNOW_COVER      15  /* fractional area of snow cover [fraction] */
#define OUT_SNOW_DEPTH      16  /* depth of snow pack [cm] */
#define OUT_SOIL_ICE        17  /* soil ice content  [mm] for each soil layer */
#define OUT_SOIL_LIQ        18  /* soil liquid content  [mm] for each soil layer */
#define OUT_SOIL_MOIST      19  /* soil total moisture content  [mm] for each soil layer */
#define OUT_SOIL_WET        20  /* vertical average of (soil moisture - wilting point)/(maximum soil moisture - wilting point) [mm/mm] */
#define OUT_SURFSTOR        21  /* storage of liquid water and ice (not snow) on surface (ponding) [mm] */
#define OUT_SURF_FROST_FRAC 22  /* fraction of soil surface that is frozen [fraction] */
#define OUT_SWE             23  /* snow water equivalent in snow pack (including vegetation-intercepted snow)  [mm] */
#define OUT_WDEW            24  /* total moisture interception storage in canopy [mm] */
#define OUT_ZWT             25  /* water table position [cm] (zwt within lowest unsaturated layer) */
#define OUT_ZWT_LUMPED      26  /* lumped water table position [cm] (zwt of total moisture across all layers, lumped together) */
// Water Balance Terms - fluxes
#define OUT_BASEFLOW        27  /* baseflow out of the bottom layer  [mm] (ALMA_OUTPUT: [mm/s]) */
#define OUT_DELINTERCEPT    28  /* change in canopy interception storage  [mm] */
#define OUT_DELSOILMOIST    29  /* change in soil water content  [mm] */
#define OUT_DELSURFSTOR     30  /* change in surface liquid water storage  [mm] */
#define OUT_DELSWE          31  /* change in snow water equivalent  [mm] */
#define OUT_EVAP            32  /* total net evaporation [mm] (ALMA_OUTPUT: [mm/s]) */
#define OUT_EVAP_BARE       33  /* net evaporation from bare soil [mm] (ALMA_OUTPUT: [mm/s]) */
#define OUT_EVAP_CANOP      34  /* net evaporation from canopy interception [mm] (ALMA_OUTPUT: [mm/s]) */
#define OUT_INFLOW          35  /* moisture that reaches top of soil column [mm] (ALMA_OUTPUT: [mm/s]) */
#define OUT_LAKE_BF_IN      36  /* incoming baseflow from lake catchment [mm] (ALMA_OUTPUT: [mm/s]) */
#define OUT_LAKE_BF_IN_V    37  /* incoming volumetric baseflow from lake catchment [m3] (ALMA_OUTPUT: [m3/s]) */
#define OUT_LAKE_BF_OUT     38  /* outgoing baseflow from lake [mm] (ALMA_OUTPUT: [mm/s]) */
#define OUT_LAKE_BF_OUT_V   39  /* outgoing volumetric baseflow from lake [m3] (ALMA_OUTPUT: [m3/s]) */
#define OUT_LAKE_CHAN_IN    40  /* channel inflow into lake [mm] (ALMA_OUTPUT: [mm/s]) */
#define OUT_LAKE_CHAN_IN_V  41  /* volumetric channel inflow into lake [m3] (ALMA_OUTPUT: [m3/s]) */
#define OUT_LAKE_CHAN_OUT   42  /* channel outflow from lake [mm] (ALMA_OUTPUT: [mm/s]) */
#define OUT_LAKE_CHAN_OUT_V 43  /* volumetric channel outflow from lake [m3] (ALMA_OUTPUT: [m3/s]) */
#define OUT_LAKE_DSTOR      44  /* change in lake moisture storage (liquid plus ice cover) [mm] (ALMA_OUTPUT: [mm/s]) */
#define OUT_LAKE_DSTOR_V    45  /* volumetric change in lake moisture storage (liquid plus ice cover) [m3] (ALMA_OUTPUT: [m3/s]) */
#define OUT_LAKE_DSWE       46  /* change in swe on top of lake ice [mm] (ALMA_OUTPUT: [mm/s]) */
#define OUT_LAKE_DSWE_V     47  /* volumetric change in swe on top of lake ice [m3] (ALMA_OUTPUT: [m3/s]) */
#define OUT_LAKE_EVAP       48  /* net evaporation from lake surface [mm] (ALMA_OUTPUT: [mm/s]) */
#define OUT_LAKE_EVAP_V     49  /* net volumetric evaporation from lake surface [m3] (ALMA_OUTPUT: [m3/s]) */
#define OUT_LAKE_PREC_V     50  /* volumetric precipitation over lake surface [m3] (ALMA_OUTPUT: [m3/s]) */
#define OUT_LAKE_RCHRG      51  /* recharge from lake to surrounding wetland [mm] (ALMA_OUTPUT: [mm/s]) */
#define OUT_LAKE_RCHRG_V    52  /* volumetric recharge from lake to surrounding wetland [m3] (ALMA_OUTPUT: [m3/s]) */
#define OUT_LAKE_RO_IN      53  /* incoming runoff from lake catchment [mm] (ALMA_OUTPUT: [mm/s]) */
#define OUT_LAKE_RO_IN_V    54  /* incoming volumetric runoff from lake catchment [m3] (ALMA_OUTPUT: [m3/s]) */
#define OUT_LAKE_VAPFLX     55  /* outgoing sublimation from snow on top of lake ice [mm] (ALMA_OUTPUT: [mm/s]) */
#define OUT_LAKE_VAPFLX_V   56  /* outgoing volumetric sublimation from snow on top of lake ice [m3] (ALMA_OUTPUT: [m3/s]) */
#define OUT_PET_SATSOIL     57  /* potential evap from saturated bare soil [mm] (ALMA_OUTPUT: [mm/s]) */
#define OUT_PET_H2OSURF     58  /* potential evap from open water [mm] (ALMA_OUTPUT: [mm/s]) */
#define OUT_PET_SHORT       59  /* potential evap (transpiration only) from short reference crop (grass) [mm] (ALMA_OUTPUT: [mm/s]) */
#define OUT_PET_TALL        60  /* potential evap (transpiration only) from tall reference crop (alfalfa) [mm] (ALMA_OUTPUT: [mm/s]) */
#define OUT_PET_NATVEG      61  /* potential evap (transpiration only) from current vegetation and current canopy resistance [mm] (ALMA_OUTPUT: [mm/s]) */
#define OUT_PET_VEGNOCR     62  /* potential evap (transpiration only) from current vegetation and 0 canopy resistance [mm] (ALMA_OUTPUT: [mm/s]) */
#define OUT_PREC            63  /* incoming precipitation [mm] (ALMA_OUTPUT: [mm/s]) */
#define OUT_RAINF           64  /* rainfall  [mm] (ALMA_OUTPUT: [mm/s]) */
#define OUT_REFREEZE        65  /* refreezing of water in the snow  [mm] (ALMA_OUTPUT: [mm/s]) */
#define OUT_RUNOFF          66  /* surface runoff [mm] (ALMA_OUTPUT: [mm/s]) */
#define OUT_SNOW_MELT       67  /* snow melt  [mm] (ALMA_OUTPUT: [mm/s]) */
#define OUT_SNOWF           68  /* snowfall  [mm] (ALMA_OUTPUT: [mm/s]) */
#define OUT_SUB_BLOWING     69  /* net sublimation of blowing snow [mm] (ALMA_OUTPUT: [mm/s]) */
#define OUT_SUB_CANOP       70  /* net sublimation from snow stored in canopy [mm] (ALMA_OUTPUT: [mm/s]) */
#define OUT_SUB_SNOW        71  /* total net sublimation from snow pack (surface and blowing) [mm] (ALMA_OUTPUT: [mm/s]) */
#define OUT_SUB_SURFACE     72  /* net sublimation from snow pack surface [mm] (ALMA_OUTPUT: [mm/s]) */
#define OUT_TRANSP_VEG      73  /* net transpiration from vegetation [mm] (ALMA_OUTPUT: [mm/s]) */
#define OUT_WATER_ERROR     74  /* water budget error [mm] */
// Energy Balance Terms - state variables
#define OUT_ALBEDO          75  /* average surface albedo [fraction] */
#define OUT_BARESOILT       76  /* bare soil surface temperature [C] (ALMA_OUTPUT: [K]) */
#define OUT_FDEPTH          77  /* depth of freezing fronts [cm] (ALMA_OUTPUT: [m]) for each freezing front */
#define OUT_LAKE_ICE_TEMP   78  /* temperature of lake ice [C] (ALMA_OUTPUT: [K]) */
#define OUT_LAKE_SURF_TEMP  79  /* lake surface temperature [C] (ALMA_OUTPUT: [K]) */
#define OUT_RAD_TEMP        80  /* average radiative surface temperature [K] */
#define OUT_SALBEDO         81  /* snow pack albedo [fraction] */
#define OUT_SNOW_PACK_TEMP  82  /* snow pack temperature [C] (ALMA_OUTPUT: [K]) */
#define OUT_SNOW_SURF_TEMP  83  /* snow surface temperature [C] (ALMA_OUTPUT: [K]) */
#define OUT_SNOWT_FBFLAG    84  /* snow surface temperature fallback flag */
#define OUT_SOIL_TEMP       85  /* soil temperature [C] (ALMA_OUTPUT: [K]) for each soil layer */
#define OUT_SOIL_TNODE      86  /* soil temperature [C] (ALMA_OUTPUT: [K]) for each soil thermal node */
#define OUT_SOIL_TNODE_WL   87  /* soil temperature [C] (ALMA_OUTPUT: [K]) for each soil thermal node in the wetland */
#define OUT_SOILT_FBFLAG    88  /* soil temperature flag for each soil thermal node */
#define OUT_SURF_TEMP       89  /* average surface temperature [C] (ALMA_OUTPUT: [K]) */
#define OUT_SURFT_FBFLAG    90  /* surface temperature flag */
#define OUT_TCAN_FBFLAG     91  /* Tcanopy flag */
#define OUT_TDEPTH          92  /* depth of thawing fronts [cm] (ALMA_OUTPUT: [m]) for each thawing front */
#define OUT_TFOL_FBFLAG     93  /* Tfoliage flag */
#define OUT_VEGT            94  /* average vegetation canopy temperature [C] (ALMA_OUTPUT: [K]) */
// Energy Balance Terms - fluxes
#define OUT_ADV_SENS        95  /* net sensible flux advected to snow pack [W/m2] */
#define OUT_ADVECTION       96  /* advected energy [W/m2] */
#define OUT_DELTACC         97  /* rate of change in cold content in snow pack [W/m2] (ALMA_OUTPUT: [J/m2]) */
#define OUT_DELTAH          98  /* rate of change in heat storage [W/m2] (ALMA_OUTPUT: [J/m2]) */
#define OUT_ENERGY_ERROR    99  /* energy budget error [W/m2] */
#define OUT_FUSION         100  /* net energy used to melt/freeze soil moisture [W/m2] */
#define OUT_GRND_FLUX      101  /* net heat flux into ground [W/m2] */
#define OUT_IN_LONG        102  /* incoming longwave at ground surface (under veg) [W/m2] */
#define OUT_LATENT         103  /* net upward latent heat flux [W/m2] */
#define OUT_LATENT_SUB     104  /* net upward latent heat flux from sublimation [W/m2] */
#define OUT_MELT_ENERGY    105  /* energy of fusion (melting) in snowpack [W/m2] */
#define OUT_NET_LONG       106  /* net downward longwave flux [W/m2] */
#define OUT_NET_SHORT      107  /* net downward shortwave flux [W/m2] */
#define OUT_R_NET          108  /* net downward radiation flux [W/m2] */
#define OUT_RFRZ_ENERGY    109  /* net energy used to refreeze liquid water in snowpack [W/m2] */
#define OUT_SENSIBLE       110  /* net upward sensible heat flux [W/m2] */
#define OUT_SNOW_FLUX      111  /* energy flux through snow pack [W/m2] */
// Miscellaneous Terms
#define OUT_AERO_COND      112  /* "scene" aerodynamic conductance [m/s] (tiles with overstory contribute overstory conductance; others contribute surface conductance) */
#define OUT_AERO_COND1     113  /* surface aerodynamic conductance [m/s] */
#define OUT_AERO_COND2     114  /* overstory aerodynamic conductance [m/s] */
#define OUT_AERO_RESIST    115  /* "scene"canopy aerodynamic resistance [s/m]  (tiles with overstory contribute overstory resistance; others contribute surface resistance)*/
#define OUT_AERO_RESIST1   116  /* surface aerodynamic resistance [s/m] */
#define OUT_AERO_RESIST2   117  /* overstory aerodynamic resistance [s/m] */
#define OUT_AIR_TEMP       118  /* air temperature [C] (ALMA_OUTPUT: [K])*/
#define OUT_CATM           119  /* atmospheric CO2 concentrtaion [ppm]*/
#define OUT_COSZEN         120  /* cosine of solar zenith angle [fraction]*/
#define OUT_DENSITY        121  /* near-surface atmospheric density [kg/m3]*/
#define OUT_FDIR           122  /* fraction of incoming shortwave that is direct [fraction]*/
<<<<<<< HEAD
#define OUT_LONGWAVE       123  /* incoming longwave [W/m2] */
#define OUT_PAR            124  /* incoming photosynthetically active radiation [W/m2] */
#define OUT_PRESSURE       125  /* near surface atmospheric pressure [kPa] (ALMA_OUTPUT: [Pa])*/
#define OUT_QAIR           126  /* specific humidity [kg/kg] */
#define OUT_REL_HUMID      127  /* relative humidity [fraction]*/
#define OUT_SHORTWAVE      128  /* incoming shortwave [W/m2] */
#define OUT_SURF_COND      129  /* surface conductance [m/s] */
#define OUT_TSKC           130  /* cloud cover fraction [fraction] */
#define OUT_VP             131  /* near surface vapor pressure [kPa] (ALMA_OUTPUT: [Pa]) */
#define OUT_VPD            132  /* near surface vapor pressure deficit [kPa] (ALMA_OUTPUT: [Pa]) */
#define OUT_WIND           133  /* near surface wind speed [m/s] */
// Band-specific quantities
#define OUT_ADV_SENS_BAND       134  /* net sensible heat flux advected to snow pack [W/m2] */
#define OUT_ADVECTION_BAND      135  /* advected energy [W/m2] */
#define OUT_ALBEDO_BAND         136  /* average surface albedo [fraction] */
#define OUT_DELTACC_BAND        137  /* change in cold content in snow pack [W/m2] */
#define OUT_GRND_FLUX_BAND      138  /* net heat flux into ground [W/m2] */
#define OUT_IN_LONG_BAND        139  /* incoming longwave at ground surface (under veg) [W/m2] */
#define OUT_LATENT_BAND         140  /* net upward latent heat flux [W/m2] */
#define OUT_LATENT_SUB_BAND     141  /* net upward latent heat flux due to sublimation [W/m2] */
#define OUT_MELT_ENERGY_BAND    142  /* energy of fusion (melting) in snowpack [W/m2] */
#define OUT_NET_LONG_BAND       143  /* net downward longwave flux [W/m2] */
#define OUT_NET_SHORT_BAND      144  /* net downward shortwave flux [W/m2] */
#define OUT_RFRZ_ENERGY_BAND    145  /* net energy used to refreeze liquid water in snowpack [W/m2] */
#define OUT_SENSIBLE_BAND       146  /* net upward sensible heat flux [W/m2] */
#define OUT_SNOW_CANOPY_BAND    147  /* snow interception storage in canopy [mm] */
#define OUT_SNOW_COVER_BAND     148  /* fractional area of snow cover [fraction] */
#define OUT_SNOW_DEPTH_BAND     149  /* depth of snow pack [cm] */
#define OUT_SNOW_FLUX_BAND      150  /* energy flux through snow pack [W/m2] */
#define OUT_SNOW_MELT_BAND      151  /* snow melt [mm] (ALMA_OUTPUT: [mm/s]) */
#define OUT_SNOW_PACKT_BAND     152  /* snow pack temperature [C] (ALMA_OUTPUT: [K]) */
#define OUT_SNOW_SURFT_BAND     153  /* snow surface temperature [C] (ALMA_OUTPUT: [K]) */
#define OUT_SWE_BAND            154  /* snow water equivalent in snow pack [mm] */
// Carbon-Cycling Terms
#define OUT_APAR           155  /* absorbed PAR [W/m2] */
#define OUT_GPP            156  /* gross primary productivity [g C/m2d] */
#define OUT_RAUT           157  /* autotrophic respiration [g C/m2d] */
#define OUT_NPP            158  /* net primary productivity [g C/m2d] */
#define OUT_LITTERFALL     159  /* flux of carbon from living biomass into soil [g C/m2d] */
#define OUT_RHET           160  /* soil respiration (heterotrophic respiration) [g C/m2d] */
#define OUT_NEE            161  /* net ecosystem exchange (=NPP-RHET) [g C/m2d] */
#define OUT_CLITTER        162  /* Carbon density in litter pool [g C/m2d] */
#define OUT_CINTER         163  /* Carbon density in intermediate pool [g C/m2d] */
#define OUT_CSLOW          164  /* Carbon density in slow pool [g C/m2d] */
=======
#define OUT_LAI            123  /* leaf area index [m2/m2] */
#define OUT_LONGWAVE       124  /* incoming longwave [W/m2] */
#define OUT_PAR            125  /* incoming photosynthetically active radiation [W/m2] */
#define OUT_PRESSURE       126  /* near surface atmospheric pressure [kPa] (ALMA_OUTPUT: [Pa])*/
#define OUT_QAIR           127  /* specific humidity [kg/kg] */
#define OUT_REL_HUMID      128  /* relative humidity [%]*/
#define OUT_SHORTWAVE      129  /* incoming shortwave [W/m2] */
#define OUT_SURF_COND      130  /* surface conductance [m/s] */
#define OUT_TSKC           131  /* cloud cover fraction [fraction] */
#define OUT_VEGCOVER       132  /* fractional area of plants [fraction] */
#define OUT_VP             133  /* near surface vapor pressure [kPa] (ALMA_OUTPUT: [Pa]) */
#define OUT_VPD            134  /* near surface vapor pressure deficit [kPa] (ALMA_OUTPUT: [Pa]) */
#define OUT_WIND           135  /* near surface wind speed [m/s] */
// Band-specific quantities
#define OUT_ADV_SENS_BAND       136  /* net sensible heat flux advected to snow pack [W/m2] */
#define OUT_ADVECTION_BAND      137  /* advected energy [W/m2] */
#define OUT_ALBEDO_BAND         138  /* average surface albedo [fraction] */
#define OUT_DELTACC_BAND        139  /* change in cold content in snow pack [W/m2] */
#define OUT_GRND_FLUX_BAND      140  /* net heat flux into ground [W/m2] */
#define OUT_IN_LONG_BAND        141  /* incoming longwave at ground surface (under veg) [W/m2] */
#define OUT_LATENT_BAND         142  /* net upward latent heat flux [W/m2] */
#define OUT_LATENT_SUB_BAND     143  /* net upward latent heat flux due to sublimation [W/m2] */
#define OUT_MELT_ENERGY_BAND    144  /* energy of fusion (melting) in snowpack [W/m2] */
#define OUT_NET_LONG_BAND       145  /* net downward longwave flux [W/m2] */
#define OUT_NET_SHORT_BAND      146  /* net downward shortwave flux [W/m2] */
#define OUT_RFRZ_ENERGY_BAND    147  /* net energy used to refreeze liquid water in snowpack [W/m2] */
#define OUT_SENSIBLE_BAND       148  /* net upward sensible heat flux [W/m2] */
#define OUT_SNOW_CANOPY_BAND    149  /* snow interception storage in canopy [mm] */
#define OUT_SNOW_COVER_BAND     150  /* fractional area of snow cover [fraction] */
#define OUT_SNOW_DEPTH_BAND     151  /* depth of snow pack [cm] */
#define OUT_SNOW_FLUX_BAND      152  /* energy flux through snow pack [W/m2] */
#define OUT_SNOW_MELT_BAND      153  /* snow melt [mm] (ALMA_OUTPUT: [mm/s]) */
#define OUT_SNOW_PACKT_BAND     154  /* snow pack temperature [C] (ALMA_OUTPUT: [K]) */
#define OUT_SNOW_SURFT_BAND     155  /* snow surface temperature [C] (ALMA_OUTPUT: [K]) */
#define OUT_SWE_BAND            156  /* snow water equivalent in snow pack [mm] */
// Carbon-Cycling Terms
#define OUT_APAR           157  /* absorbed PAR [W/m2] */
#define OUT_GPP            158  /* gross primary productivity [g C/m2d] */
#define OUT_RAUT           159  /* autotrophic respiration [g C/m2d] */
#define OUT_NPP            160  /* net primary productivity [g C/m2d] */
#define OUT_LITTERFALL     161  /* flux of carbon from living biomass into soil [g C/m2d] */
#define OUT_RHET           162  /* soil respiration (heterotrophic respiration) [g C/m2d] */
#define OUT_NEE            163  /* net ecosystem exchange (=NPP-RHET) [g C/m2d] */
#define OUT_CLITTER        164  /* Carbon density in litter pool [g C/m2d] */
#define OUT_CINTER         165  /* Carbon density in intermediate pool [g C/m2d] */
#define OUT_CSLOW          166  /* Carbon density in slow pool [g C/m2d] */
>>>>>>> 3e34b7ef

/***** Output BINARY format types *****/
#define OUT_TYPE_DEFAULT 0 /* Default data type */
#define OUT_TYPE_CHAR    1 /* char */
#define OUT_TYPE_SINT    2 /* short int */
#define OUT_TYPE_USINT   3 /* unsigned short int */
#define OUT_TYPE_INT     4 /* int */
#define OUT_TYPE_FLOAT   5 /* single-precision floating point */
#define OUT_TYPE_DOUBLE  6 /* double-precision floating point */

/***** Output aggregation method types *****/
#define AGG_TYPE_AVG     0 /* average over agg interval */
#define AGG_TYPE_BEG     1 /* value at beginning of agg interval */
#define AGG_TYPE_END     2 /* value at end of agg interval */
#define AGG_TYPE_MAX     3 /* maximum value over agg interval */
#define AGG_TYPE_MIN     4 /* minimum value over agg interval */
#define AGG_TYPE_SUM     5 /* sum over agg interval */

/***** Codes for displaying version information *****/
#define DISP_VERSION 1
#define DISP_COMPILE_TIME 2
#define DISP_ALL 3


/***** VIC model version *****/
extern char *version;

/* global variables */
extern int NR;			/* array index for atmos struct that indicates
				   the model step avarage or sum */
extern int NF;			/* array index loop counter limit for atmos
				   struct that indicates the SNOW_STEP values */

/***** Data Structures *****/

/** file structures **/
typedef struct {
  FILE *forcing[2];     /* atmospheric forcing data files */
  FILE *globalparam;    /* global parameters file */
  FILE *init_state;     /* initial model state file */
  FILE *lakeparam;      /* lake parameter file */
  FILE *snowband;       /* snow elevation band data file */
  FILE *soilparam;      /* soil parameters for all grid cells */
  FILE *statefile;      /* output model state file */
  FILE *veglib;         /* vegetation parameters for all vege types */
  FILE *vegparam;       /* fractional coverage info for grid cell */
} filep_struct;

typedef struct {
  char  forcing[2][MAXSTRING];  /* atmospheric forcing data file names */
  char  f_path_pfx[2][MAXSTRING];  /* path and prefix for atmospheric forcing data file names */
  char  global[MAXSTRING];      /* global control file name */
  char  init_state[MAXSTRING];  /* initial model state file name */
  char  lakeparam[MAXSTRING];   /* lake model constants file */
  char  result_dir[MAXSTRING];  /* directory where results will be written */
  char  snowband[MAXSTRING];    /* snow band parameter file name */
  char  soil[MAXSTRING];        /* soil parameter file name */
  char  statefile[MAXSTRING];   /* name of file in which to store model state */
  char  veg[MAXSTRING];         /* vegetation grid coverage file */
  char  veglib[MAXSTRING];      /* vegetation parameter library file */
} filenames_struct;

typedef struct {

  // simulation modes
  int    AboveTreelineVeg; /* Default veg type to use above treeline;
			      Negative number indicates bare soil. */
  char   AERO_RESIST_CANSNOW; /* "AR_406" = multiply aerodynamic resistance
					    by 10 for latent heat but not
					    for sensible heat (as in
					    VIC 4.0.6); do NOT apply stability
					    correction; use surface aero_resist
					    for ET when no snow in canopy.
				 "AR_406_LS" = multiply aerodynamic resistance
					    by 10 for BOTH latent heat AND
					    sensible heat; do NOT apply
					    stability correction;
					    use surface aero_resist
					    for ET when no snow in canopy.
				 "AR_406_FULL" = multiply aerodynamic resistance
					    by 10 for BOTH latent heat AND
					    sensible heat; do NOT apply
					    stability correction;
					    always use canopy aero_resist
					    for ET.
				 "AR_410" = do not multiply aerodynamic
					    resistance by 10 in snow-filled
					    canopy (as in VIC 4.1.0);
					    DO apply stability correction;
					    always use canopy aero_resist
					    for ET. */
  char   BLOWING;        /* TRUE = calculate sublimation from blowing snow */
  char   CARBON;         /* TRUE = simulate carbon cycling processes;
			    FALSE = no carbon cycling (default) */
  char   CLOSE_ENERGY;   /* TRUE = all energy balance calculations are
                            iterated to minimize the total column (air,
                            canopy, snow and ground) error; FALSE = no
                            iteration is used and the model estimates the new
                            fluxes based on those from the previous time step,
                            results should be similar, however, the model will
                            report energy balance errors. */
  char   COMPUTE_TREELINE; /* TRUE = Determine treeline and exclude overstory
			      vegetation from higher elevations */
  char   CONTINUEONERROR;/* TRUE = VIC will continue to run after a cell has an error */
  char   CORRPREC;       /* TRUE = correct precipitation for gage undercatch */
  char   EQUAL_AREA;     /* TRUE = RESOLUTION stores grid cell area in km^2;
			    FALSE = RESOLUTION stores grid cell side length in degrees */
  char   EXP_TRANS;      /* TRUE = Uses grid transform for exponential node 
			    distribution for soil heat flux calculations*/
  char   FROZEN_SOIL;    /* TRUE = Use frozen soils code */
  char   FULL_ENERGY;    /* TRUE = Use full energy code */
  char   GRND_FLUX_TYPE; /* "GF_406"  = use (flawed) formulas for ground flux, deltaH, and fusion
                                        from VIC 4.0.6 and earlier
                            "GF_410"  = use formulas from VIC 4.1.0 */
  char   IMPLICIT;       /* TRUE = Use implicit solution when computing 
			    soil thermal fluxes */
  char   JULY_TAVG_SUPPLIED; /* If TRUE and COMPUTE_TREELINE is also true,
			        then average July air temperature will be read
			        from soil file and used in calculating treeline */
  char   LAKES;          /* TRUE = use lake energy code */
  char   LOG_MATRIC;     /* TRUE = use the linear interpolation of the
                            logarithm of the matric potential from the two
                            surrounding layers to estimate the soil moisture
                            drainage from each layer (Boone and Wetzel, 1996).
                            FALSE = drainage is a function of layer's moisture
                            content and saturated hydraulic conductivity. */
  char   LW_CLOUD;       /* Longwave cloud formulation; "LW_CLOUD_x" = code for LW cloud formulation - see LW_CLOUD codes above */
  char   LW_TYPE;        /* Longwave clear sky algorithm; "LW_x" = code for LW algorithm - see LW codes above */
  float  MIN_WIND_SPEED; /* Minimum wind speed in m/s that can be used by the model. **/
  char   MTCLIM_SWE_CORR;/* TRUE = correct MTCLIM's downward shortwave radiation estimate in presence of snow */
  int    Ncanopy;        /* Number of canopy layers in the model. */
  int    Nfrost;         /* Number of frost subareas in model */
  int    Nlakenode;      /* Number of lake thermal nodes in the model. */
  int    Nlayer;         /* Number of layers in model */
  int    Nnode;          /* Number of soil thermal nodes in the model */
  char   NOFLUX;         /* TRUE = Use no flux lower bondary when computing 
			    soil thermal fluxes */
  char   PLAPSE;         /* TRUE = If air pressure not supplied as an
			    input forcing, compute it by lapsing sea-level
			    pressure by grid cell average elevation;
			    FALSE = air pressure set to constant 95.5 kPa */
  char   RC_MODE;        /* RC_JARVIS = compute canopy resistance via Jarvis formulation (default)
                            RC_PHOTO = compute canopy resistance based on photosynthetic activity */
  int    ROOT_ZONES;     /* Number of root zones used in simulation */
  char   QUICK_FLUX;     /* TRUE = Use Liang et al., 1999 formulation for
			    ground heat flux, if FALSE use explicit finite
			    difference method */
  char   QUICK_SOLVE;    /* TRUE = Use Liang et al., 1999 formulation for 
			    iteration, but explicit finite difference
			    method for final step. */
  char   SHARE_LAYER_MOIST; /* TRUE = transpiration in moisture-limited layers can draw from other layers (default) */
  char   SNOW_DENSITY;   /* DENS_BRAS: Use algorithm of Bras, 1990; DENS_SNTHRM: Use algorithm of SNTHRM89 adapted for 1-layer pack */
  int    SNOW_BAND;      /* Number of elevation bands over which to solve the 
			    snow model */
  int    SNOW_STEP;      /* Time step in hours to use when solving the 
			    snow model */
  int    SPATIAL_FROST;  /* TRUE = use a uniform distribution to simulate the
                            spatial distribution of soil frost; FALSE = assume
                            that the entire grid cell is frozen uniformly. */
  int    SPATIAL_SNOW;   /* TRUE = use a uniform distribution to simulate the
                            partial coverage of the surface by a thin snowpack.
                            Coverage is assumed to be uniform after snowfall
                            until the pack begins to melt. */
  float  SW_PREC_THRESH; /* Minimum daily precipitation [mm] that can cause "dimming" of incoming shortwave radiation */
  char   TFALLBACK;      /* TRUE = when any temperature iterations fail to converge,
                                   use temperature from previous time step; the number
                                   of instances when this occurs will be logged and
                                   reported at the end of the cell's simulation
                            FALSE = when iterations fail to converge, report an error
                                    and abort simulation for current grid cell
                            Default = TRUE */
  char   VP_INTERP;      /* How to disaggregate VP from daily to sub-daily;
                            TRUE = linearly interpolate between daily VP values, assuming they occur at the times of Tmin;
                            FALSE = hold VP constant at the daily value */
  char   VP_ITER;        /* VP_ITER_NONE = never iterate with SW
                            VP_ITER_ALWAYS = always iterate with SW
                            VP_ITER_ANNUAL = use annual Epot/PRCP criterion
                            VP_ITER_CONVERGE = always iterate until convergence */

  // input options
  char   ALMA_INPUT;     /* TRUE = input variables are in ALMA-compliant units; FALSE = standard VIC units */
  char   BASEFLOW;       /* ARNO: read Ds, Dm, Ws, c; NIJSSEN2001: read d1, d2, d3, d4 */
  int    GRID_DECIMAL;   /* Number of decimal places in grid file extensions */
  char   VEGLIB_PHOTO;   /* TRUE = veg library contains photosynthesis parameters */
<<<<<<< HEAD
=======
  char   VEGLIB_VEGCOVER;/* TRUE = veg library file contains monthly vegcover values */
  char   VEGPARAM_ALB;   /* TRUE = veg param file contains monthly albedo values */
>>>>>>> 3e34b7ef
  char   VEGPARAM_LAI;   /* TRUE = veg param file contains monthly LAI values */
  char   VEGPARAM_VEGCOVER; /* TRUE = veg param file contains monthly vegcover values */
  char   ALB_SRC;        /* FROM_VEGLIB = use albedo values from veg library file
                            FROM_VEGPARAM = use albedo values from the veg param file */
  char   LAI_SRC;        /* FROM_VEGLIB = use LAI values from veg library file
                            FROM_VEGPARAM = use LAI values from the veg param file */
  char   VEGCOVER_SRC;   /* FROM_VEGLIB = use vegcover values from veg library file
                            FROM_VEGPARAM = use vegcover values from the veg param file */
  char   LAKE_PROFILE;   /* TRUE = user-specified lake/area profile */
  char   ORGANIC_FRACT;  /* TRUE = organic matter fraction of each layer is read from the soil parameter file; otherwise set to 0.0. */

  // state options
  char   BINARY_STATE_FILE; /* TRUE = model state file is binary (default) */
  char   INIT_STATE;     /* TRUE = initialize model state from file */
  char   SAVE_STATE;     /* TRUE = save state file */       

  // output options
  char   ALMA_OUTPUT;    /* TRUE = output variables are in ALMA-compliant units; FALSE = standard VIC units */
  char   BINARY_OUTPUT;  /* TRUE = output files are in binary, not ASCII */
  char   COMPRESS;       /* TRUE = Compress all output files */
  char   MOISTFRACT;     /* TRUE = output soil moisture as fractional moisture content */
  int    Noutfiles;      /* Number of output files (not including state files) */
  char   OUTPUT_FORCE;   /* TRUE = perform disaggregation of forcings, skip
                            the simulation, and output the disaggregated
                            forcings. */
  char   PRT_HEADER;     /* TRUE = insert header at beginning of output file; FALSE = no header */
  char   PRT_SNOW_BAND;  /* TRUE = print snow parameters for each snow band. This is only used when default
				   output files are used (for backwards-compatibility); if outfiles and
				   variables are explicitly mentioned in global parameter file, this option
				   is ignored. */
} option_struct;

/*******************************************************
  Stores forcing file input information.
*******************************************************/
typedef struct {
  int     N_ELEM; // number of elements per record; for LAI and ALBEDO, 1 element per veg tile; for others N_ELEM = 1;
  char    SIGNED;
  int     SUPPLIED;
  double  multiplier;
} force_type_struct;

/******************************************************************
  This structure records the parameters set by the forcing file
  input routines.  Those filled, are used to estimate the paramters
  needed for the model run in initialize_atmos.c.
  ******************************************************************/
typedef struct {
  force_type_struct TYPE[N_FORCING_TYPES];
  int  FORCE_DT[2];     /* forcing file time step */
  int  FORCE_ENDIAN[2]; /* endian-ness of input file, used for
			   DAILY_BINARY format */
  int  FORCE_FORMAT[2]; /* ASCII or BINARY */
  int  FORCE_INDEX[2][N_FORCING_TYPES];
  int  N_TYPES[2];
} param_set_struct;

/*******************************************************
  This structure stores all model run global parameters.
  *******************************************************/
typedef struct {
  double MAX_SNOW_TEMP; /* maximum temperature at which snow can fall (C) */
  double MIN_RAIN_TEMP; /* minimum temperature at which rain can fall (C) */
  double measure_h;  /* height of measurements (m) */
  double wind_h;     /* height of wind measurements (m) */ 
  float  resolution; /* Model resolution (degrees) */
  int    dt;         /* Time step in hours (24/dt must be an integer) */
  int    out_dt;     /* Output time step in hours (24/out_dt must be an integer) */
  int    endday;     /* Last day of model simulation */
  int    endmonth;   /* Last month of model simulation */
  int    endyear;    /* Last year of model simulation */
  int    forceday[2];   /* day forcing files starts */
  int    forcehour[2];  /* hour forcing files starts */
  int    forcemonth[2]; /* month forcing files starts */
  int    forceskip[2];  /* number of model time steps to skip at the start of
			the forcing file */
  int    forceyear[2];  /* year forcing files start */
  int    nrecs;      /* Number of time steps simulated */
  int    skipyear;   /* Number of years to skip before writing output data */
  int    startday;   /* Starting day of the simulation */
  int    starthour;  /* Starting hour of the simulation */
  int    startmonth; /* Starting month of the simulation */
  int    startyear;  /* Starting year of the simulation */
  int    stateday;   /* Day of the simulation at which to save model state */
  int    statemonth; /* Month of the simulation at which to save model state */
  int    stateyear;  /* Year of the simulation at which to save model state */
} global_param_struct;

/***********************************************************
  This structure stores the soil parameters for a grid cell.
  ***********************************************************/
typedef struct {
  int      FS_ACTIVE;                 /* if TRUE frozen soil algorithm is 
					 active in current grid cell */
  double   Ds;                        /* fraction of maximum subsurface flow 
					 rate */
  double   Dsmax;                     /* maximum subsurface flow rate 
					 (mm/day) */
  double   Ksat[MAX_LAYERS];          /* saturated hydraulic  conductivity 
					 (mm/day) */
  double   Wcr[MAX_LAYERS];           /* critical moisture level for soil 
					 layer, evaporation is no longer 
					 affected moisture stress in the 
					 soil (mm) */
  double   Wpwp[MAX_LAYERS];          /* soil moisture content at permanent 
					 wilting point (mm) */
  double   Ws;                        /* fraction of maximum soil moisture */
  float    AlbedoPar;                 /* soil albedo in PAR range (400-700nm) */
  double   alpha[MAX_NODES];          /* thermal solution constant */
  double   annual_prec;               /* annual average precipitation (mm) */
  double   avg_temp;                  /* average soil temperature (C) */
  double   avgJulyAirTemp;            /* Average July air temperature (C) */
  double   b_infilt;                  /* infiltration parameter */
  double   beta[MAX_NODES];           /* thermal solution constant */
  double   bubble[MAX_LAYERS];        /* bubbling pressure, HBH 5.15 (cm) */
  double   bubble_node[MAX_NODES];    /* bubbling pressure (cm) */
  double   bulk_density[MAX_LAYERS];  /* soil bulk density (kg/m^3) */
  double   bulk_dens_min[MAX_LAYERS]; /* bulk density of mineral soil (kg/m^3) */
  double   bulk_dens_org[MAX_LAYERS]; /* bulk density of organic soil (kg/m^3) */
  double   c;                         /* exponent in ARNO baseflow scheme */
  double   depth[MAX_LAYERS];         /* thickness of each soil moisture layer (m) */
  double   dp;                        /* soil thermal damping depth (m) */
  double   dz_node[MAX_NODES];        /* thermal node thickness (m) */
  double   Zsum_node[MAX_NODES];      /* thermal node depth (m) */
  double   expt[MAX_LAYERS];          /* layer-specific exponent n (=3+2/lambda) in Campbell's eqn for hydraulic conductivity, HBH 5.6 */
  double   expt_node[MAX_NODES];      /* node-specific exponent n (=3+2/lambda) in Campbell's eqn for hydraulic conductivity, HBH 5.6 */
  double   frost_fract[MAX_FROST_AREAS]; /* spatially distributed frost coverage fractions */
  double   frost_slope;               /* slope of frost distribution */
  double   gamma[MAX_NODES];          /* thermal solution constant */
  double   init_moist[MAX_LAYERS];    /* initial layer moisture level (mm) */
  double   max_infil;                 /* maximum infiltration rate */
  double   max_moist[MAX_LAYERS];     /* maximum moisture content (mm) per layer */
  double   max_moist_node[MAX_NODES]; /* maximum moisture content (mm/mm) per node */
  double   max_snow_distrib_slope;    /* Maximum slope of snow depth distribution [m].  This should equal 2*depth_min, where depth_min = minimum snow pack depth below which coverage < 1.  Comment, ported from user_def.h, with questionable units: SiB uses 0.076; Rosemount data imply 0.155cm depth ~ 0.028mm swq. */
  double   phi_s[MAX_LAYERS];         /* soil moisture diffusion parameter (mm/mm) */
  double   porosity[MAX_LAYERS];      /* porosity (fraction) */
  double   quartz[MAX_LAYERS];        /* quartz content of soil (fraction of mineral soil volume) */
  double   organic[MAX_LAYERS];       /* organic content of soil (fraction of total soil volume) */
  double   resid_moist[MAX_LAYERS];   /* residual moisture content of soil layer */
  double   rough;                     /* soil surface roughness (m) */
  double   snow_rough;                /* snow surface roughness (m) */
  double   soil_density[MAX_LAYERS];  /* soil particle density (kg/m^3) */
  double   soil_dens_min[MAX_LAYERS]; /* particle density of mineral soil (kg/m^3) */
  double   soil_dens_org[MAX_LAYERS]; /* particle density of organic soil (kg/m^3) */
  float   *BandElev;                  /* Elevation of each snow elevation band */
  double  *AreaFract;                 /* Fraction of grid cell included in each snow elevation band */
  double  *Pfactor;                   /* Change in Precipitation due to elevation (fract) in each snow elevation band */
  double  *Tfactor;                   /* Change in temperature due to elevation (C) in each snow elevation band */
  char    *AboveTreeLine;             /* Flag to indicate if band is above the treeline */
  float    elevation;                 /* grid cell elevation (m) */
  float    lat;                       /* grid cell central latitude */
  float    lng;                       /* grid cell central longitude */
  double   cell_area;                 /* Area of grid cell (m^2) */
  float    time_zone_lng;             /* central meridian of the time zone */
  float  **layer_node_fract;          /* fraction of all nodes within each layer */
  int      gridcel;                   /* grid cell number */
  double   zwtvmoist_zwt[MAX_LAYERS+2][MAX_ZWTVMOIST]; /* zwt values in the zwt-v-moist curve for each layer */
  double   zwtvmoist_moist[MAX_LAYERS+2][MAX_ZWTVMOIST]; /* moist values in the zwt-v-moist curve for each layer */
  double   slope;
  double   aspect;
  double   ehoriz;
  double   whoriz;
} soil_con_struct;

/*******************************************************************
  This structure stores information about the vegetation coverage of
  the current grid cell.
  *******************************************************************/
typedef struct {
  double  Cv;               /* fraction of vegetation coverage */ 
  double  Cv_sum;           /* total fraction of vegetation coverage */
  float   root[MAX_LAYERS]; /* percent of roots in each soil layer (fraction) */
  float  *zone_depth;       /* depth of root zone */
  float  *zone_fract;       /* fraction of roots within root zone */
  int     veg_class;        /* vegetation class reference number */
  int     vegetat_type_num; /* number of vegetation types in the grid cell */
  float   sigma_slope;      /* Std. deviation of terrain slope for each vegetation class. */
  float   lag_one;          /* Lag one gradient autocorrelation of terrain slope */
  float   fetch;            /* Average fetch length for each vegetation class. */
  int     LAKE;             /* TRUE = this tile is a lake/wetland tile */
  double *CanopLayerBnd;    /* Upper boundary of each canopy layer, expressed as fraction of total LAI */
} veg_con_struct;

/******************************************************************
  This structure stores parameters for individual vegetation types.
  ******************************************************************/
typedef struct {
  char   overstory;        /* TRUE = overstory present, important for snow 
			      accumulation in canopy */
<<<<<<< HEAD
  double LAI[12];          /* leaf area index */
  double Wdmax[12];        /* maximum dew holding capacity (mm) */
  double albedo[12];       /* vegetation albedo (added for full energy) 
			      (fraction) */
=======
  double albedo[12];       /* vegetation albedo (fraction) */
  double LAI[12];          /* leaf area index (m2/m2) */
  double vegcover[12];     /* fractional area covered by plants within the tile (fraction) */
  double Wdmax[12];        /* maximum dew holding capacity (mm) */
>>>>>>> 3e34b7ef
  double displacement[12]; /* vegetation displacement height (m) */
  double emissivity[12];   /* vegetation emissivity (fraction) */
  int    NVegLibTypes;     /* number of vegetation classes defined in library */
  double rad_atten;        /* radiation attenuation due to canopy, 
			      default = 0.5 (N/A) */
  double rarc;             /* architectural resistance (s/m) */
  double rmin;             /* minimum stomatal resistance (s/m) */
  double roughness[12];    /* vegetation roughness length (m) */
  double trunk_ratio;      /* ratio of trunk height to tree height, 
			      default = 0.2 (fraction) */
  double wind_atten;       /* wind attenuation through canopy, 
			      default = 0.5 (N/A) */
  double wind_h;           /* height at which wind is measured (m) */
  float  RGL;              /* Value of solar radiation below which there 
			      will be no transpiration (ranges from 
			      ~30 W/m^2 for trees to ~100 W/m^2 for crops) */
  int    veg_class;        /* vegetation class reference number */
  char   Ctype;            /* Photosynthetic pathway; can be C3 or C4 */
  double MaxCarboxRate;    /* maximum carboxlyation rate at 25 deg C (mol(CO2)/m2s) */
  double MaxETransport;    /* maximum electron transport rate at 25 deg C (mol(CO2)/m2s) (C3 plants) */
  double CO2Specificity;   /* CO2 specificity at 25 deg C (mol(CO2)/m2s) (C4 plants) */
  double LightUseEff;      /* Light-use efficiency (mol(CO2)/mol(photons)) */
  char   NscaleFlag;       /* TRUE = nitrogen-scaling factors are applicable
                              to this veg class */
  double Wnpp_inhib;       /* moisture level (fraction of maximum moisture) above which photosynthesis
                              experiencing saturation inhibition, i.e. too wet for optimal photosynthesis;
                              only applies to top soil layer */
  double NPPfactor_sat;    /* photosynthesis multiplier (fraction of maximum) when top soil
                              layer is saturated */
} veg_lib_struct;

/******************************************************************
  This structure stores historical timeseries of vegetation parameters for a given vegetation tile.  Structure is similar to atmos_data_struct.
  ******************************************************************/
typedef struct {
  double *albedo;    /* timeseries of vegetation albedo (fraction) */
  double *LAI;       /* timeseries of leaf area index (m2/m2) */
  double *vegcover;  /* timeseries of fractional area of plants within veg tile (fraction) */
} veg_hist_struct;

/***************************************************************************
   This structure stores the atmospheric forcing data for each model time 
   step for a single grid cell.  Each array stores the values for the 
   SNOW_STEPs during the current model step and the value for the entire model
   step.  The latter is referred to by array[NR].  Looping over the SNOW_STEPs
   is done by for (i = 0; i < NF; i++) 
***************************************************************************/
typedef struct {
  double *air_temp;  /* air temperature (C) */
  double *Catm;      /* atmospheric CO2 mixing ratio (mol CO2/ mol air) */
  double *channel_in;/* incoming channel inflow for time step (mm) */
  double *coszen;    /* cosine of solar zenith angle (fraction) */
  double *density;   /* atmospheric density (kg/m^3) */
  double *fdir;      /* fraction of incoming shortwave that is direct (fraction) */
  double *longwave;  /* incoming longwave radiation (W/m^2) (net incoming
                        longwave for water balance model) */
  double out_prec;   /* Total precipitation for time step - accounts
                        for corrected precipitation totals */
  double out_rain;   /* Rainfall for time step (mm) */
  double out_snow;   /* Snowfall for time step (mm) */
  double *par;       /* incoming photosynthetically active radiation () */
  double *prec;      /* average precipitation in grid cell (mm) */
  double *pressure;  /* atmospheric pressure (kPa) */
  double *shortwave; /* incoming shortwave radiation (W/m^2) */
  char   *snowflag;  /* TRUE if there is snowfall in any of the snow
                        bands during the timestep, FALSE otherwise*/
  double *tskc;      /* cloud cover fraction (fraction) */
  double *vp;        /* atmospheric vapor pressure (kPa) */
  double *vpd;       /* atmospheric vapor pressure deficit (kPa) */
  double *wind;      /* wind speed (m/s) */
} atmos_data_struct;

/*************************************************************************
  This structure stores information about the time and date of the current
  time step.
  *************************************************************************/
typedef struct {
  int day;                      /* current day */
  int day_in_year;              /* julian day in year */
  int hour;                     /* beginning of current hour */
  int month;                    /* current month */
  int year;                     /* current year */
} dmy_struct;			/* array of length nrec created */

/***************************************************************
  This structure stores all soil variables for each layer in the
  soil column.
  ***************************************************************/
typedef struct {
  double Cs;                /* average volumetric heat capacity of the 
			       current layer (J/m^3/K) */
  double T;                 /* temperature of the unfrozen sublayer (C) */
  double bare_evap_frac;    /* fraction of evapotranspiration coming from bare soil evap, from soil layer (mm) */
  double evap;              /* evapotranspiration from soil layer (mm) */
  double ice[MAX_FROST_AREAS]; /* ice content of the frozen sublayer (mm) */
  double kappa;             /* average thermal conductivity of the current 
			       layer (W/m/K) */
  double moist;             /* moisture content of the unfrozen sublayer 
			       (mm) */
  double phi;               /* moisture diffusion parameter */
  double zwt;               /* water table position relative to soil surface within the layer (cm) */
} layer_data_struct;

/******************************************************************
  This structure stores soil variables for the complete soil column 
  for each grid cell.
  ******************************************************************/
typedef struct {
  double aero_resist[2];               /* The (stability-corrected) aerodynamic
                                          resistance (s/m) that was actually used
                                          in flux calculations.
					  [0] = surface (bare soil, non-overstory veg, or snow pack)
					  [1] = overstory */
  double asat;                         /* saturated area fraction */
  double baseflow;                     /* baseflow from current cell (mm/TS) */
  double CLitter;                      /* carbon storage in litter pool [gC/m2] */
  double CInter;                       /* carbon storage in intermediate pool [gC/m2] */
  double CSlow;                        /* carbon storage in slow pool [gC/m2] */
  double inflow;                       /* moisture that reaches the top of 
					  the soil column (mm) */
  double pot_evap[N_PET_TYPES];        /* array of different types of potential evaporation (mm) */
  double runoff;                       /* runoff from current cell (mm/TS) */
  layer_data_struct layer[MAX_LAYERS]; /* structure containing soil variables 
					  for each layer (see above) */
  double RhLitter;                     /* soil respiration from litter pool [gC/m2] */
  double RhLitter2Atm;                 /* soil respiration from litter pool [gC/m2] that goes to atmosphere */
  double RhInter;                      /* soil respiration from intermediate pool [gC/m2] */
  double RhSlow;                       /* soil respiration from slow pool [gC/m2] */
  double RhTot;                        /* total soil respiration over all pools [gC/m2] (=RhLitter2Atm+RhInter+RhSlow) */
  double rootmoist;                    /* total of layer.moist over all layers
                                          in the root zone (mm) */
  double wetness;                      /* average of
                                          (layer.moist - Wpwp)/(porosity*depth - Wpwp)
                                          over all layers (fraction) */
  double zwt;                          /* average water table position [cm] - using lowest unsaturated layer */
  double zwt_lumped;                   /* average water table position [cm] - lumping all layers' moisture together */
} cell_data_struct;

/***********************************************************************
  This structure stores energy balance components, and variables used to
  solve the thermal fluxes through the soil column.
  ***********************************************************************/
typedef struct {
  // State variables
  double  AlbedoLake;            /* albedo of lake surface (fract) */
  double  AlbedoOver;            /* albedo of intercepted snow (fract) */
  double  AlbedoUnder;           /* surface albedo (fraction) */
  double  Cs[2];                 /* heat capacity for top two layers (J/m^3/K) */
  double  Cs_node[MAX_NODES];    /* heat capacity of the soil thermal nodes (J/m^3/K) */
  double  fdepth[MAX_FRONTS];    /* all simulated freezing front depths */
  char    frozen;                /* TRUE = frozen soil present */
  double  ice[MAX_NODES];        /* thermal node ice content */
  double  kappa[2];              /* soil thermal conductivity for top two layers (W/m/K) */
  double  kappa_node[MAX_NODES]; /* thermal conductivity of the soil thermal nodes (W/m/K) */
  double  moist[MAX_NODES];      /* thermal node moisture content */
  int     Nfrost;                /* number of simulated freezing fronts */
  int     Nthaw;                 /* number of simulated thawing fronts */
  double  T[MAX_NODES];          /* thermal node temperatures (C) */
  char    T_fbflag[MAX_NODES];   /* flag indicating if previous step's temperature was used */
  int     T_fbcount[MAX_NODES];  /* running total number of times that previous step's temperature was used */
  int     T1_index;              /* soil node at the bottom of the top layer */
  double  Tcanopy;               /* temperature of the canopy air */
  char    Tcanopy_fbflag;        /* flag indicating if previous step's temperature was used */
  int     Tcanopy_fbcount;       /* running total number of times that previous step's temperature was used */
  double  tdepth[MAX_FRONTS];    /* all simulated thawing front depths */
  double  Tfoliage;              /* temperature of the overstory vegetation */
  char    Tfoliage_fbflag;       /* flag indicating if previous step's temperature was used */
  int     Tfoliage_fbcount;      /* running total number of times that previous step's temperature was used */
  double  Tsurf;                 /* temperature of the understory */
  char    Tsurf_fbflag;          /* flag indicating if previous step's temperature was used */
  int     Tsurf_fbcount;         /* running total number of times that previous step's temperature was used */
  double  unfrozen;              /* frozen layer water content that is unfrozen */
  // Fluxes
  double  advected_sensible;     /* net sensible heat flux advected to snowpack (Wm-2) */
  double  advection;             /* advective flux (Wm-2) */
  double  AtmosError;
  double  AtmosLatent;           /* latent heat exchange with atmosphere */
  double  AtmosLatentSub;        /* latent sub heat exchange with atmosphere */
  double  AtmosSensible;         /* sensible heat exchange with atmosphere */
  double  canopy_advection;      /* advection heat flux from the canopy (W/m^2) */
  double  canopy_latent;         /* latent heat flux from the canopy (W/m^2) */
  double  canopy_latent_sub;     /* latent heat flux of sublimation from the canopy (W/m^2) */
  double  canopy_refreeze;       /* energy used to refreeze/melt canopy intercepted snow (W/m^2) */
  double  canopy_sensible;       /* sensible heat flux from canopy interception (W/m^2) */
  double  deltaCC;               /* change in snow heat storage (Wm-2) */
  double  deltaH;                /* change in soil heat storage (Wm-2) */
  double  error;                 /* energy balance error (W/m^2) */
  double  fusion;                /* energy used to freeze/thaw soil water */
  double  grnd_flux;             /* ground heat flux (Wm-2) */
  double  latent;                /* net latent heat flux (Wm-2) */
  double  latent_sub;            /* net latent heat flux from snow (Wm-2) */
  double  longwave;              /* net longwave flux (Wm-2) */
  double  LongOverIn;            /* incoming longwave to overstory */
  double  LongUnderIn;           /* incoming longwave to understory */
  double  LongUnderOut;          /* outgoing longwave from understory */
  double  melt_energy;           /* energy used to reduce snow cover fraction (Wm-2) */
  double  NetLongAtmos;          /* net longwave radiation to the atmosphere (W/m^2) */
  double  NetLongOver;           /* net longwave radiation from the overstory (W/m^2) */
  double  NetLongUnder;          /* net longwave radiation from the understory (W/m^2) */
  double  NetShortAtmos;         /* net shortwave to the atmosphere */
  double  NetShortGrnd;          /* net shortwave penetrating snowpack */
  double  NetShortOver;          /* net shortwave radiation from the overstory (W/m^2) */
  double  NetShortUnder;         /* net shortwave radiation from the understory (W/m^2) */
  double  out_long_canopy;       /* outgoing longwave to canopy */
  double  out_long_surface;      /* outgoing longwave to surface */
  double  refreeze_energy;       /* energy used to refreeze the snowpack (Wm-2) */
  double  sensible;              /* net sensible heat flux (Wm-2) */
  double  shortwave;             /* net shortwave radiation (Wm-2) */
  double  ShortOverIn;           /* incoming shortwave to overstory */
  double  ShortUnderIn;          /* incoming shortwave to understory */
  double  snow_flux;             /* thermal flux through the snow pack (Wm-2) */
} energy_bal_struct;

/***********************************************************************
  This structure stores vegetation variables for each vegetation type in 
  a grid cell.
  ***********************************************************************/
typedef struct {
  double albedo;                /* current vegetation albedo (fraction) */
  double canopyevap;		/* evaporation from canopy (mm/TS) */
  double LAI;                   /* current leaf area index (m2/m2) */
  double throughfall;		/* water that reaches the ground through the canopy (mm/TS) */
  double vegcover;              /* current fractional area of plants within veg tile (fraction) */
  double Wdew;			/* dew trapped on vegetation (mm) */
<<<<<<< HEAD
=======
  double Wdmax;                 /* current maximum dew holding capacity (mm) */
>>>>>>> 3e34b7ef
  double *NscaleFactor;         /* array of per-layer nitrogen scaling factors */
  double *aPARLayer;            /* array of per-layer absorbed PAR (mol(photons)/m2 leaf area s) */
  double *CiLayer;              /* array of per-layer leaf-internal CO2 mixing ratio (mol CO2/mol air) */
  double *rsLayer;              /* array of per-layer stomatal resistance (s/m) */
  double aPAR;                  /* whole-canopy absorbed PAR (mol(photons)/m2 leaf area s) */
  double Ci;                    /* whole-canopy leaf-internal CO2 mixing ratio (mol CO2/mol air) */
  double rc;                    /* whole-canopy stomatal resistance (s/m) */
  double NPPfactor;             /* whole-canopy photosynthesis multiplier to account for inhibition separate from stomatal resistance */
  double GPP;                   /* whole-canopy gross assimilation (photosynthesis) (umol(CO2)/m2s) */
  double Rphoto;                /* whole-canopy photorespiration (umol(CO2)/m2s) */
  double Rdark;                 /* whole-canopy 'dark' respiration (umol(CO2)/m2s) */
  double Rmaint;                /* plant maintenance respiration (= Rdark/FRLeaf) (umol(CO2)/m2s) */
  double Rgrowth;               /* growth respiration ( = (GPP-Rmaint)*FRGrowth/(1+FRGrowth) ) (umol(CO2)/m2s) */
  double Raut;                  /* total plant respiration (= Rmaint + Rgrowth) (umol(CO2)/m2s) */
  double NPP;                   /* net primary productivity (= GPP - Raut) (umol(CO2)/m2s) */
  double Litterfall;            /* flux of carbon from living biomass to litter pool [gC/m2] */
  double AnnualNPP;             /* running total annual NPP [gC/m2] */
  double AnnualNPPPrev;         /* total annual NPP from previous year [gC/m2] */
} veg_var_struct;

/************************************************************************
  This structure stores snow pack variables needed to run the snow model.
  ************************************************************************/
typedef struct {
  // State variables
  double albedo;            /* snow surface albedo (fraction) */
  double canopy_albedo;     /* albedo of the canopy (fract) */
  double coldcontent;       /* cold content of snow pack */
  double coverage;          /* fraction of snow band that is covered with snow */
  double density;           /* snow density (kg/m^3) */
  double depth;             /* snow depth (m) */
  int    last_snow;         /* time steps since last snowfall */
  double max_snow_depth;    /* last maximum snow depth - used to determine coverage
			       fraction during current melt period (m) */
  char   MELTING;           /* flag indicating that snowpack melted 
			       previously */
  double pack_temp;         /* depth averaged temperature of the snowpack (C) */
  double pack_water;        /* liquid water content of the snow pack (m) */
  int    snow;              /* TRUE = snow, FALSE = no snow */
  double snow_canopy;       /* amount of snow on canopy (m) */
  double store_coverage;    /* stores coverage fraction covered by new snow (m) */
  int    store_snow;        /* flag indicating whether or not new accumulation
			       is stored on top of an existing distribution */
  double store_swq;         /* stores newly accumulated snow over an 
			       established snowpack melt distribution (m) */
  double surf_temp;         /* depth averaged temperature of the snow pack surface layer (C) */
  double surf_temp_fbcount; /* running total number of times that previous step's temperature was used */
  double surf_temp_fbflag;  /* flag indicating if previous step's temperature was used */
  double surf_water;        /* liquid water content of the surface layer (m) */
  double swq;               /* snow water equivalent of the entire pack (m) */
  double snow_distrib_slope;/* current slope of uniform snow distribution (m/fract) */
  double tmp_int_storage;   /* temporary canopy storage, used in snow_canopy */
  // Fluxes
  double blowing_flux;      /* depth of sublimation from blowing snow (m) */
  double canopy_vapor_flux; /* depth of water evaporation, sublimation, or 
			       condensation from intercepted snow (m) */
  double mass_error;        /* snow mass balance error */
  double melt;              /* snowpack melt (mm) */
  double Qnet;              /* Residual of energy balance at snowpack surface */
  double surface_flux;      /* depth of sublimation from blowing snow (m) */
  double transport;	    /* flux of snow (potentially) transported from veg type */
  double vapor_flux;        /* depth of water evaporation, sublimation, or 
			       condensation from snow pack (m) */
} snow_data_struct;

/******************************************************************
  This structure stores the lake/wetland parameters for a grid cell
  ******************************************************************/
typedef struct {
  // Lake basin dimensions
  int    numnod;                  /* Maximum number of lake nodes for this grid cell */
  double z[MAX_LAKE_NODES+1];     /* Elevation of each lake node (when lake storage is at maximum), relative to lake's deepest point (m) */  
  double basin[MAX_LAKE_NODES+1]; /* Area of lake basin at each lake node (when lake storage is at maximum) (m^2) */
  double Cl[MAX_LAKE_NODES+1];    /* Fractional coverage of lake basin at each node (when lake storage is at maximum) (fraction of grid cell area) */
  double b;                       /* Exponent in default lake depth-area profile (y=Ax^b) */
  double maxdepth;                /* Maximum allowable depth of liquid portion of lake (m) */
  double mindepth;                /* Minimum allowable depth of liquid portion of lake (m) */
  double maxvolume;               /* Lake volume when lake depth is at maximum (m^3) */
  double minvolume;               /* Lake volume when lake depth is at minimum (m^3) */
  // Hydrological properties
  float  bpercent;                /* Fraction of wetland baseflow (subsurface runoff) that flows into lake */
  float  rpercent;                /* Fraction of wetland surface runoff that flows into lake */
  double eta_a;                   /* Decline of solar radiation w/ depth (m^-1) */ /* not currently used */
  double wfrac;                   /* Width of lake outlet, expressed as fraction of lake perimeter */
  // Initial conditions
  double depth_in;                /* Initial lake depth (distance from surface to deepest point) (m) */
  int    lake_idx;                /* index number of the lake/wetland veg tile */
} lake_con_struct;

/*****************************************************************
  This structure stores the lake/wetland variables for a grid cell
  *****************************************************************/
typedef struct {
  // Current lake dimensions and liquid water state variables
  int    activenod;               /* Number of nodes whose corresponding layers currently contain water */
  double dz;                      /* Vertical thickness of all horizontal water layers below the surface layer (m) */
  double surfdz;                  /* Vertical thickness of surface (top) water layer (m) */
  double ldepth;                  /* Current depth of liquid water in lake (distance from surface to deepest point) (m) */
  double surface[MAX_LAKE_NODES+1];/* Area of horizontal cross-section of liquid water in lake at each node (m^2) */
  double sarea;                   /* Current surface area of ice+liquid water on lake surface (m^2) */
  double sarea_save;              /* Surface area of ice+liquid water on lake surface (m^2) at beginning of time step */
  double volume;                  /* Current lake water volume, including liquid water equivalent of lake ice (m^3) */
  double volume_save;             /* Lake water volume, including liquid water equivalent of lake ice (m^3) at beginning of time step */
  double temp[MAX_LAKE_NODES];    /* Lake water temperature at each node (C) */
  double tempavg;                 /* Average liquid water temperature of entire lake (C) */
  // Current properties (state variables) specific to lake ice/snow
  double areai;                   /* Area of ice coverage (at beginning of time step) (m^2) */
  double new_ice_area;            /* Area of ice coverage (at end of time step) (m^2) */
  double ice_water_eq;            /* Liquid water equivalent volume of lake ice (m^3) */
  double hice;                    /* Height of lake ice at thickest point (m) */ 
  double tempi;                   /* Lake ice temperature (C) */
  double swe;                     /* Water equivalence of lake snow cover - end of step (m^3) */
  double swe_save;                /* Water equivalence of lake snow cover - beginning of step (m^3) */
  double surf_temp;               /* Temperature of surface snow layer (C) */
  double pack_temp;               /* Temperature of pack snow layer (C) */
  double coldcontent;             /* cold content of snow pack */
  double surf_water;              /* Water content of surface snow layer (m^3) */
  double pack_water;              /* Water content of pack snow layer (m^3) */
  double SAlbedo;                 /* Albedo of lake snow (fraction) */
  double sdepth;                  /* Depth of snow on top of ice (m^3) */
  // Other current lake properties (derived from state variables and forcings)
  double aero_resist;	          /* Aerodynamic resistance (s/m) after stability correction */
  double density[MAX_LAKE_NODES]; /* Lake water density profile (kg/m^3) */
  // Moisture fluxes
  double baseflow_in;             /* Volume of baseflow into lake from the rest of the grid cell (m3) */
  double baseflow_out;            /* Volume of baseflow out of lake to channel network (m3) */
  double channel_in;              /* Volume of channel inflow into lake (m3) */
  double evapw;                   /* Volume of evaporative flux from lake (and ice/snow) surface (m3) */
  double ice_throughfall;         /* Volume of precipitation reaching lake water surface, i.e. total precip minus accumulation of snow on ice (m3) */
  double prec;                    /* Volume of precipitation falling on lake (and ice/snow) surface (m3) */
  double recharge;                /* Volume of recharge from lake to wetland (m3) */
  double runoff_in;               /* Volume of surface runoff into lake from the rest of the grid cell (m3) */
  double runoff_out;              /* Volume of surface runoff out of lake to channel network (m3) */
  double snowmlt;                 /* Volume of moisture released by melting of lake snow (m3) */
  double vapor_flux;              /* Volume of moisture sublimated from lake snow (m3) */
  // Structures compatible with other land cover types
  // Some of this information is currently redundant with other variables in the lake_var structure
  snow_data_struct  snow;         /* Snow pack on top of lake ice */
  energy_bal_struct energy;       /* Energy fluxes and soil temperatures */
  cell_data_struct  soil;         /* Soil column below lake */
} lake_var_struct;

/*****************************************************************
  This structure stores all variables needed to solve, or save 
  solututions for all versions of this model.
*****************************************************************/
typedef struct {
  cell_data_struct  **cell;       /* Stores soil layer variables */
<<<<<<< HEAD
  energy_bal_struct **energy;     /* Stores energy balance variables */
  lake_var_struct     lake_var;   /* Stores lake/wetland variables */
  snow_data_struct  **snow;       /* Stores snow variables */
  veg_var_struct    **veg_var;    /* Stores vegetation variables */
=======
  veg_var_struct    **veg_var;    /* Stores vegetation variables */
  energy_bal_struct **energy;     /* Stores energy balance variables */
  lake_var_struct     lake_var;   /* Stores lake/wetland variables */
  snow_data_struct  **snow;       /* Stores snow variables */
>>>>>>> 3e34b7ef
} all_vars_struct;

/*******************************************************
  This structure stores moisture state information for
  differencing with next time step.
  *******************************************************/
typedef struct {
  double	total_soil_moist; /* total column soil moisture [mm] */
  double	surfstor;         /* surface water storage [mm] */
  double	swe;              /* snow water equivalent [mm] */
  double	wdew;             /* canopy interception [mm] */
} save_data_struct;

/*******************************************************
  This structure stores output information for one variable.
  *******************************************************/
typedef struct {
  char		varname[20]; /* name of variable */
  int		write;       /* FALSE = don't write; TRUE = write */
  char		format[10];  /* format, when written to an ascii file;
		                should match the desired fprintf format specifier, e.g. %.4f */
  int		type;        /* type, when written to a binary file;
		                OUT_TYPE_USINT  = unsigned short int
		                OUT_TYPE_SINT   = short int
		                OUT_TYPE_FLOAT  = single precision floating point
		                OUT_TYPE_DOUBLE = double precision floating point */
  float		mult;        /* multiplier, when written to a binary file */
  int		aggtype;     /* type of aggregation to use;
				AGG_TYPE_AVG    = take average value over agg interval
				AGG_TYPE_BEG    = take value at beginning of agg interval
				AGG_TYPE_END    = take value at end of agg interval
				AGG_TYPE_MAX    = take maximum value over agg interval
				AGG_TYPE_MIN    = take minimum value over agg interval
				AGG_TYPE_SUM    = take sum over agg interval */
  int		nelem;       /* number of data values */
  double	*data;       /* array of data values */
  double	*aggdata;    /* array of aggregated data values */
} out_data_struct;

/*******************************************************
  This structure stores output information for one output file.
  *******************************************************/
typedef struct {
  char		prefix[20];  /* prefix of the file name, e.g. "fluxes" */
  char		filename[MAXSTRING]; /* complete file name */
  FILE		*fh;         /* filehandle */
  int		nvars;       /* number of variables to store in the file */
  int		*varid;      /* id numbers of the variables to store in the file
		                (a variable's id number is its index in the out_data array).
		                The order of the id numbers in the varid array
		                is the order in which the variables will be written. */
} out_data_file_struct;

/********************************************************
  This structure holds all variables needed for the error
  handling routines.
  ********************************************************/
typedef struct {
  atmos_data_struct *atmos;
  double             dt;
  energy_bal_struct *energy;
  filep_struct       filep;
  int                rec;
  out_data_struct   *out_data;
  out_data_file_struct    *out_data_files;
  snow_data_struct  *snow;
  soil_con_struct    soil_con;
  veg_con_struct    *veg_con;
  veg_var_struct    *veg_var;
} Error_struct;
<|MERGE_RESOLUTION|>--- conflicted
+++ resolved
@@ -126,30 +126,11 @@
 	      option.							TJB
   2012-Mar-30 Created constant DEFAULT_WIND_SPEED.			TJB
   2013-Jul-25 Added CATM, COSZEN, FDIR, PAR, OUT_CATM, OUT_COSZEN,
-<<<<<<< HEAD
 	      OUT_FDIR, and OUT_PAR.							TJB
   2013-Jul-25 Added photosynthesis terms.					TJB
   2013-Jul-25 Added soil carbon terms.						TJB
   2013-Jul-25 Added SLAB_MOIST.								TJB
   2013-Sep-17 Fixed incorrect units in comments for REL_HUMID.	TJB
-  2013-Dec-26 Added array lengths MAX_VEG, MAX_LAYERS, etc.		TJB
-  2013-Dec-26 Added LOG_MATRIC option.						TJB
-  2013-Dec-26 Added CLOSE_ENERGY option.					TJB
-  2013-Dec-26 Removed EXCESS_ICE option.					TJB
-  2013-Dec-27 Moved SPATIAL_SNOW to options_struct.			TJB
-  2013-Dec-27 Moved SPATIAL_FROST to options_struct.		TJB
-  2013-Dec-27 Removed QUICK_FS option.						TJB
-  2013-Dec-27 Moved OUTPUT_FORCE to options_struct.			TJB
-  2013-Dec-28 Moved VERBOSE from user_def.h to vicNl_def.h; deleted
-	      user_def.h.										TJB
-  2014-Mar-24 Removed ARC_SOIL option                       BN
-  2014-Mar-28 Removed DIST_PRCP option.						TJB
-=======
-	      OUT_FDIR, and OUT_PAR.					TJB
-  2013-Jul-25 Added photosynthesis terms.				TJB
-  2013-Jul-25 Added soil carbon terms.					TJB
-  2013-Jul-25 Added SLAB_MOIST.						TJB
-  2013-Sep-17 Fixed incorrect units in comments for REL_HUMID.		TJB
   2013-Dec-26 Added array lengths MAX_VEG, MAX_LAYERS, etc.		TJB
   2013-Dec-26 Added LOG_MATRIC option.					TJB
   2013-Dec-26 Added CLOSE_ENERGY option.				TJB
@@ -166,7 +147,6 @@
   2014-Apr-25 Added partial vegcover fraction.				TJB
   2014-May-05 Moved constants CLOSURE, RSMAX, and VPDMINFACTOR from
 	      penman.c to here.						TJB
->>>>>>> 3e34b7ef
 *********************************************************************/
 #include <snow.h>
 
@@ -299,16 +279,9 @@
 #define METERS_PER_KM 1000.
 
 /***** Physical Constants *****/
-<<<<<<< HEAD
-#define RESID_MOIST      0.0        /* define residual moisture content 
-				       of soil column */
-#define ice_density      917.	    /* density of ice (kg/m^3) */
-#define T_lapse          6.5        /* temperature lapse rate of US Std 
-=======
 #define RESID_MOIST  0.0       /* define residual moisture content of soil column */
 #define ice_density  917.	    /* density of ice (kg/m^3) */
 #define T_LAPSE      -0.0065   /* temperature lapse rate of US Std 
->>>>>>> 3e34b7ef
 				       Atmos in C/km */
 #define von_K        0.40	/* Von Karman constant for evapotranspiration */
 #define KELVIN       273.15	/* conversion factor C to K */
@@ -430,83 +403,6 @@
 #define fAir    0.7    /* Fraction of respired carbon from litter pool that is lost to atmosphere */
 #define fInter  0.985  /* Fraction of [respired carbon from litter pool that goes to soil] that goes to intermediate pool */
 
-/***** Coefficient multiplied by the LAI to determine the amount of
-       water that can be stored in the canopy *****/
-#define LAI_WATER_FACTOR 0.2
-
-/***** Carbon Cycling constants *****/
-
-#define CatmCurrent  383       /* Current global atmospheric CO2 mixing ratio (ppm) */
-#define SW2PAR       0.45      /* Empirical ratio of PAR [W/m2] to SHORTWAVE
-                                 [W/m2] from Lopez et al., 2001 */
-
-/* Photosynthesis Parameters */
-#define OMEGA        0.12      /* single leaf scattering albedo */
-#define LaiMax       8         /* Maximum LAI in nitrogen scaling */
-#define LaiLimit     3         /* Minimum LAI in nitrogen scaling and
-                                  maximum LAI in PAR computation */
-#define LaiMin       1e-9      /* Minimum LAI in PAR computation */
-#define Epar         2.2e5     /* Energy content of PAR [J/mol photons]
-                                  = (4.6 mol/MJ PAR)^-1 */
-#define FcMax        0.9       /* Maximum fractional veg cover;
-                                  (1-FcMax) = min amount of ground visible */
-#define FcMin        1e-3      /* Minimum fractional veg cover;
-                                  (1-FcMin) = max amount of ground visible */
-#define ZenithMin    0.0174524 /* Check for solar zenith angle > 89 deg */
-#define ZenithMinPar 1e-3      /* Cosine of the minimum solar zenith
-                                  angle for photosynthesis to take place */
-#define AlbSoiParMin 0.0       /* Minimum soil reflectivity in PAR range */
-#define minMaxETrans 1e-12     /* Minimum of maximum electron transport
-                                  rate [10e-12 mol/(m^2 s)] */
-#define minStomCond  0.0       /* Minimum stomatal conductance [mol H2O/m2s] */
-#define MCO2kg       44.011e-3 /* Molar mass of CO2 (kg/mol) */
-#define MAIRkg       28.97e-3  /* Molar mass of air (kg/mol) */
-#define MCg          12.01     /* Molar mass of C (g/mol) */
-/* Factors that relate leaf internal CO2 concentration to ambient CO2 concentration */
-#define FCI1C3       0.87      /* C3 Plants */
-#define FCI1C4       0.67      /* C4 Plants */
-
-/* C3 PLANTS: FARQUHAR, G.D., S. VON CAEMMERER AND J.A. BERRY, 1980.
-              A BIOCHEMICAL MODEL OF PHOTOYNTHESIS IN LEAVES OF C3 SPECIES.
-              PLANTA 149, 78-90. */
-
-#define OX     0.21    /* OXYGEN CONCENTRATION [MOL(O2) / MOL(AIR)] */
-#define KC0    460.e-6 /* MICHAELIS-MENTEN CONSTANT FOR CO2 AT 25C [MOL(CO2) / MOL(AIR)] */
-#define KO0    330.e-3 /* MICHAELIS-MENTEN CONSTANT FOR O2 AT 25C [MOL(O2) / MOL(AIR)] */
-#define EC     59356.  /* ACTIVATION ENERGY FOR KC [J / MOL] */
-#define EO     35948.  /* ACTIVATION ENERGY FOR KO [J / MOL] */
-#define EV     58520.  /* ACTIVATION ENERGY FOR VCMAX [J / MOL] */
-#define ER     45000.  /* ACTIVATION ENERGY FOR DARK RESPIRATION [J / MOL] */
-#define ALC3   0.28    /* EFFICIENCY OF OF PHOTON CAPTURE */
-#define FRDC3  0.011   /* RATIO OF DARK RESPIRATION TO "PVM" AT 25C for C3 */
-
-/* C4 PLANTS: COLLATZ, G.J., M. RIBAS-CARBO AND J.A. BERRY, 1992.
-              COUPLED PHOTOSYNTHESIS-STOMATAL CONDUCTANCE MODEL FOR LEAVES
-              OF C4 PLANTS. AUST. J. PLANT PHYSIOL. 19, 519-538. */
-
-#define EK     50967.  /*  = Q10=2 (Collatz et al. 1992) */
-#define ALC4   0.04    /* EFFECTIVE QUANTUM EFFICIENCY */
-#define FRDC4  0.042   /* RATIO OF DARK RESPIRATION TO "PVM" AT 25C for C4 */
-#define THETA  0.83    /* CURVATURE PARAMETER */
-
-/* Plant Maintenance and Growth Respiration Parameters */
-#define FRLeaf   0.4   /* Ratio of canopy leaf respiration to whole plant maintenance respiration */
-#define FRGrowth 0.25  /* Ratio of plant growth respiration to NPP */
-
-/* Soil Respiration Parameters */
-#define E0_LT	308.56 /* Lloyd-Taylor E0 parameter [K] */
-#define T0_LT	227.13 /* Lloyd-Taylor T0 parameter [K] */
-#define wminFM  0.0    /* minimum soil moisture (fraction) at which soil respiration can occur */
-#define wmaxFM  1.0    /* maximum soil moisture (fraction) at which soil respiration can occur */
-#define woptFM  0.5    /* soil moisture (fraction) at which maximum soil respiration occurs */
-#define Rhsat   0.15   /* ratio of soil respiration rate under saturated conditions (w=wmaxFM) to that under optimal conditions (w=woptFM) */
-#define Rfactor 0.5    /* scaling factor to account for other (non-moisture) sources of inhibition of respiration */
-#define tauLitter 2.86 /* Litter pool turnover time [y] */
-#define tauInter  33.3 /* Intermediate pool turnover time [y] */
-#define tauSlow   1000 /* Slow pool turnover time [y] */
-#define fAir    0.7    /* Fraction of respired carbon from litter pool that is lost to atmosphere */
-#define fInter  0.985  /* Fraction of [respired carbon from litter pool that goes to soil] that goes to intermediate pool */
-
 /***** Physical Constraints *****/
 #define MINSOILDEPTH 0.001	/* minimum layer depth with which model can
 					work (m) */
@@ -545,11 +441,7 @@
 
 
 /***** Forcing Variable Types *****/
-<<<<<<< HEAD
-#define N_FORCING_TYPES 27
-=======
 #define N_FORCING_TYPES 29
->>>>>>> 3e34b7ef
 #define AIR_TEMP   0 /* air temperature per time step [C] (ALMA_INPUT: [K]) */
 #define ALBEDO     1 /* surface albedo [fraction] */
 #define CATM       2 /* atmospheric CO2 concentration [ppm] */
@@ -558,27 +450,6 @@
 #define CSNOWF     5 /* convective snowfall [mm] (ALMA_INPUT: [mm/s]) */
 #define DENSITY    6 /* atmospheric density [kg/m3] */
 #define FDIR       7 /* fraction of incoming shortwave that is direct [fraction] */
-<<<<<<< HEAD
-#define LONGWAVE   8 /* incoming longwave radiation [W/m2] */
-#define LSRAINF    9 /* large-scale rainfall [mm] (ALMA_INPUT: [mm/s]) */
-#define LSSNOWF   10 /* large-scale snowfall [mm] (ALMA_INPUT: [mm/s]) */
-#define PAR       11 /* incoming photosynthetically active radiation [W/m2] */
-#define PREC      12 /* total precipitation (rain and snow) [mm] (ALMA_INPUT: [mm/s]) */
-#define PRESSURE  13 /* atmospheric pressure [kPa] (ALMA_INPUT: [Pa]) */
-#define QAIR      14 /* specific humidity [kg/kg] */
-#define RAINF     15 /* rainfall (convective and large-scale) [mm] (ALMA_INPUT: [mm/s]) */
-#define REL_HUMID 16 /* relative humidity [fraction] */
-#define SHORTWAVE 17 /* incoming shortwave [W/m2] */
-#define SNOWF     18 /* snowfall (convective and large-scale) [mm] (ALMA_INPUT: [mm/s]) */
-#define TMAX      19 /* maximum daily temperature [C] (ALMA_INPUT: [K]) */
-#define TMIN      20 /* minimum daily temperature [C] (ALMA_INPUT: [K]) */
-#define TSKC      21 /* cloud cover fraction [fraction] */
-#define VP        22 /* vapor pressure [kPa] (ALMA_INPUT: [Pa]) */
-#define WIND      23 /* wind speed [m/s] */
-#define WIND_E    24 /* zonal component of wind speed [m/s] */
-#define WIND_N    25 /* meridional component of wind speed [m/s] */
-#define SKIP      26 /* place holder for unused data columns */
-=======
 #define LAI_IN     8 /* leaf area index [m2/m2] */
 #define LONGWAVE   9 /* incoming longwave radiation [W/m2] */
 #define LSRAINF   10 /* large-scale rainfall [mm] (ALMA_INPUT: [mm/s]) */
@@ -600,7 +471,6 @@
 #define WIND_E    26 /* zonal component of wind speed [m/s] */
 #define WIND_N    27 /* meridional component of wind speed [m/s] */
 #define SKIP      28 /* place holder for unused data columns */
->>>>>>> 3e34b7ef
 
 /***** Output Variable Types *****/
 #define N_OUTVAR_TYPES 180
@@ -732,52 +602,6 @@
 #define OUT_COSZEN         120  /* cosine of solar zenith angle [fraction]*/
 #define OUT_DENSITY        121  /* near-surface atmospheric density [kg/m3]*/
 #define OUT_FDIR           122  /* fraction of incoming shortwave that is direct [fraction]*/
-<<<<<<< HEAD
-#define OUT_LONGWAVE       123  /* incoming longwave [W/m2] */
-#define OUT_PAR            124  /* incoming photosynthetically active radiation [W/m2] */
-#define OUT_PRESSURE       125  /* near surface atmospheric pressure [kPa] (ALMA_OUTPUT: [Pa])*/
-#define OUT_QAIR           126  /* specific humidity [kg/kg] */
-#define OUT_REL_HUMID      127  /* relative humidity [fraction]*/
-#define OUT_SHORTWAVE      128  /* incoming shortwave [W/m2] */
-#define OUT_SURF_COND      129  /* surface conductance [m/s] */
-#define OUT_TSKC           130  /* cloud cover fraction [fraction] */
-#define OUT_VP             131  /* near surface vapor pressure [kPa] (ALMA_OUTPUT: [Pa]) */
-#define OUT_VPD            132  /* near surface vapor pressure deficit [kPa] (ALMA_OUTPUT: [Pa]) */
-#define OUT_WIND           133  /* near surface wind speed [m/s] */
-// Band-specific quantities
-#define OUT_ADV_SENS_BAND       134  /* net sensible heat flux advected to snow pack [W/m2] */
-#define OUT_ADVECTION_BAND      135  /* advected energy [W/m2] */
-#define OUT_ALBEDO_BAND         136  /* average surface albedo [fraction] */
-#define OUT_DELTACC_BAND        137  /* change in cold content in snow pack [W/m2] */
-#define OUT_GRND_FLUX_BAND      138  /* net heat flux into ground [W/m2] */
-#define OUT_IN_LONG_BAND        139  /* incoming longwave at ground surface (under veg) [W/m2] */
-#define OUT_LATENT_BAND         140  /* net upward latent heat flux [W/m2] */
-#define OUT_LATENT_SUB_BAND     141  /* net upward latent heat flux due to sublimation [W/m2] */
-#define OUT_MELT_ENERGY_BAND    142  /* energy of fusion (melting) in snowpack [W/m2] */
-#define OUT_NET_LONG_BAND       143  /* net downward longwave flux [W/m2] */
-#define OUT_NET_SHORT_BAND      144  /* net downward shortwave flux [W/m2] */
-#define OUT_RFRZ_ENERGY_BAND    145  /* net energy used to refreeze liquid water in snowpack [W/m2] */
-#define OUT_SENSIBLE_BAND       146  /* net upward sensible heat flux [W/m2] */
-#define OUT_SNOW_CANOPY_BAND    147  /* snow interception storage in canopy [mm] */
-#define OUT_SNOW_COVER_BAND     148  /* fractional area of snow cover [fraction] */
-#define OUT_SNOW_DEPTH_BAND     149  /* depth of snow pack [cm] */
-#define OUT_SNOW_FLUX_BAND      150  /* energy flux through snow pack [W/m2] */
-#define OUT_SNOW_MELT_BAND      151  /* snow melt [mm] (ALMA_OUTPUT: [mm/s]) */
-#define OUT_SNOW_PACKT_BAND     152  /* snow pack temperature [C] (ALMA_OUTPUT: [K]) */
-#define OUT_SNOW_SURFT_BAND     153  /* snow surface temperature [C] (ALMA_OUTPUT: [K]) */
-#define OUT_SWE_BAND            154  /* snow water equivalent in snow pack [mm] */
-// Carbon-Cycling Terms
-#define OUT_APAR           155  /* absorbed PAR [W/m2] */
-#define OUT_GPP            156  /* gross primary productivity [g C/m2d] */
-#define OUT_RAUT           157  /* autotrophic respiration [g C/m2d] */
-#define OUT_NPP            158  /* net primary productivity [g C/m2d] */
-#define OUT_LITTERFALL     159  /* flux of carbon from living biomass into soil [g C/m2d] */
-#define OUT_RHET           160  /* soil respiration (heterotrophic respiration) [g C/m2d] */
-#define OUT_NEE            161  /* net ecosystem exchange (=NPP-RHET) [g C/m2d] */
-#define OUT_CLITTER        162  /* Carbon density in litter pool [g C/m2d] */
-#define OUT_CINTER         163  /* Carbon density in intermediate pool [g C/m2d] */
-#define OUT_CSLOW          164  /* Carbon density in slow pool [g C/m2d] */
-=======
 #define OUT_LAI            123  /* leaf area index [m2/m2] */
 #define OUT_LONGWAVE       124  /* incoming longwave [W/m2] */
 #define OUT_PAR            125  /* incoming photosynthetically active radiation [W/m2] */
@@ -824,7 +648,6 @@
 #define OUT_CLITTER        164  /* Carbon density in litter pool [g C/m2d] */
 #define OUT_CINTER         165  /* Carbon density in intermediate pool [g C/m2d] */
 #define OUT_CSLOW          166  /* Carbon density in slow pool [g C/m2d] */
->>>>>>> 3e34b7ef
 
 /***** Output BINARY format types *****/
 #define OUT_TYPE_DEFAULT 0 /* Default data type */
@@ -1009,11 +832,8 @@
   char   BASEFLOW;       /* ARNO: read Ds, Dm, Ws, c; NIJSSEN2001: read d1, d2, d3, d4 */
   int    GRID_DECIMAL;   /* Number of decimal places in grid file extensions */
   char   VEGLIB_PHOTO;   /* TRUE = veg library contains photosynthesis parameters */
-<<<<<<< HEAD
-=======
   char   VEGLIB_VEGCOVER;/* TRUE = veg library file contains monthly vegcover values */
   char   VEGPARAM_ALB;   /* TRUE = veg param file contains monthly albedo values */
->>>>>>> 3e34b7ef
   char   VEGPARAM_LAI;   /* TRUE = veg param file contains monthly LAI values */
   char   VEGPARAM_VEGCOVER; /* TRUE = veg param file contains monthly vegcover values */
   char   ALB_SRC;        /* FROM_VEGLIB = use albedo values from veg library file
@@ -1203,17 +1023,10 @@
 typedef struct {
   char   overstory;        /* TRUE = overstory present, important for snow 
 			      accumulation in canopy */
-<<<<<<< HEAD
-  double LAI[12];          /* leaf area index */
-  double Wdmax[12];        /* maximum dew holding capacity (mm) */
-  double albedo[12];       /* vegetation albedo (added for full energy) 
-			      (fraction) */
-=======
   double albedo[12];       /* vegetation albedo (fraction) */
   double LAI[12];          /* leaf area index (m2/m2) */
   double vegcover[12];     /* fractional area covered by plants within the tile (fraction) */
   double Wdmax[12];        /* maximum dew holding capacity (mm) */
->>>>>>> 3e34b7ef
   double displacement[12]; /* vegetation displacement height (m) */
   double emissivity[12];   /* vegetation emissivity (fraction) */
   int    NVegLibTypes;     /* number of vegetation classes defined in library */
@@ -1438,10 +1251,7 @@
   double throughfall;		/* water that reaches the ground through the canopy (mm/TS) */
   double vegcover;              /* current fractional area of plants within veg tile (fraction) */
   double Wdew;			/* dew trapped on vegetation (mm) */
-<<<<<<< HEAD
-=======
   double Wdmax;                 /* current maximum dew holding capacity (mm) */
->>>>>>> 3e34b7ef
   double *NscaleFactor;         /* array of per-layer nitrogen scaling factors */
   double *aPARLayer;            /* array of per-layer absorbed PAR (mol(photons)/m2 leaf area s) */
   double *CiLayer;              /* array of per-layer leaf-internal CO2 mixing ratio (mol CO2/mol air) */
@@ -1590,17 +1400,10 @@
 *****************************************************************/
 typedef struct {
   cell_data_struct  **cell;       /* Stores soil layer variables */
-<<<<<<< HEAD
-  energy_bal_struct **energy;     /* Stores energy balance variables */
-  lake_var_struct     lake_var;   /* Stores lake/wetland variables */
-  snow_data_struct  **snow;       /* Stores snow variables */
-  veg_var_struct    **veg_var;    /* Stores vegetation variables */
-=======
   veg_var_struct    **veg_var;    /* Stores vegetation variables */
   energy_bal_struct **energy;     /* Stores energy balance variables */
   lake_var_struct     lake_var;   /* Stores lake/wetland variables */
   snow_data_struct  **snow;       /* Stores snow variables */
->>>>>>> 3e34b7ef
 } all_vars_struct;
 
 /*******************************************************
