--- conflicted
+++ resolved
@@ -672,10 +672,9 @@
 #define OUT_LITTERFALL     161  /* flux of carbon from living biomass into soil [g C/m2d] */
 #define OUT_RHET           162  /* soil respiration (heterotrophic respiration) [g C/m2d] */
 #define OUT_NEE            163  /* net ecosystem exchange (=NPP-RHET) [g C/m2d] */
-<<<<<<< HEAD
-#define OUT_CLITTER        164  /* Carbon density in litter pool [g C/m2d] */
-#define OUT_CINTER         165  /* Carbon density in intermediate pool [g C/m2d] */
-#define OUT_CSLOW          166  /* Carbon density in slow pool [g C/m2d] */
+#define OUT_CLITTER        164  /* Carbon density in litter pool [g C/m2] */
+#define OUT_CINTER         165  /* Carbon density in intermediate pool [g C/m2] */
+#define OUT_CSLOW          166  /* Carbon density in slow pool [g C/m2] */
 // Glacier terms
 #define OUT_IWE            167
 #define OUT_IWE_BAND       168
@@ -689,12 +688,6 @@
 #define OUT_BN_BAND        176
 #define OUT_SNOW_DENSITY   177
 #define OUT_SNOW_DENS_BAND 178
-=======
-#define OUT_CLITTER        164  /* Carbon density in litter pool [g C/m2] */
-#define OUT_CINTER         165  /* Carbon density in intermediate pool [g C/m2] */
-#define OUT_CSLOW          166  /* Carbon density in slow pool [g C/m2] */
->>>>>>> d2b2b071
-
 /***** Output BINARY format types *****/
 #define OUT_TYPE_DEFAULT 0 /* Default data type */
 #define OUT_TYPE_CHAR    1 /* char */
