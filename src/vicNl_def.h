--- conflicted
+++ resolved
@@ -126,7 +126,6 @@
 	      and clarified the descriptions of the SPATIAL_SNOW
 	      option.							TJB
   2012-Mar-30 Created constant DEFAULT_WIND_SPEED.			TJB
-<<<<<<< HEAD
   2013-Jul-25 Added CATM, COSZEN, FDIR, PAR, OUT_CATM, OUT_COSZEN,
 	      OUT_FDIR, and OUT_PAR.					TJB
   2013-Jul-25 Added photosynthesis terms.				TJB
@@ -142,9 +141,6 @@
   2013-Dec-27 Moved OUTPUT_FORCE to options_struct.			TJB
   2013-Dec-28 Moved VERBOSE from user_def.h to vicNl_def.h; deleted
 	      user_def.h.						TJB
-=======
-  2013-Sep-17 Fixed incorrect units in comments for REL_HUMID.		TJB
->>>>>>> 9e75cd77
 *********************************************************************/
 #include <snow.h>
 
@@ -435,7 +431,6 @@
 #define N_FORCING_TYPES 27
 #define AIR_TEMP   0 /* air temperature per time step [C] (ALMA_INPUT: [K]) */
 #define ALBEDO     1 /* surface albedo [fraction] */
-<<<<<<< HEAD
 #define CATM       2 /* atmospheric CO2 concentration [ppm] */
 #define CHANNEL_IN 3 /* incoming channel flow [m3] (ALMA_INPUT: [m3/s]) */
 #define CRAINF     4 /* convective rainfall [mm] (ALMA_INPUT: [mm/s]) */
@@ -450,7 +445,7 @@
 #define PRESSURE  13 /* atmospheric pressure [kPa] (ALMA_INPUT: [Pa]) */
 #define QAIR      14 /* specific humidity [kg/kg] */
 #define RAINF     15 /* rainfall (convective and large-scale) [mm] (ALMA_INPUT: [mm/s]) */
-#define REL_HUMID 16 /* relative humidity [fraction] */
+#define REL_HUMID 16 /* relative humidity [%] */
 #define SHORTWAVE 17 /* incoming shortwave [W/m2] */
 #define SNOWF     18 /* snowfall (convective and large-scale) [mm] (ALMA_INPUT: [mm/s]) */
 #define TMAX      19 /* maximum daily temperature [C] (ALMA_INPUT: [K]) */
@@ -461,30 +456,6 @@
 #define WIND_E    24 /* zonal component of wind speed [m/s] */
 #define WIND_N    25 /* meridional component of wind speed [m/s] */
 #define SKIP      26 /* place holder for unused data columns */
-=======
-#define CHANNEL_IN 2 /* incoming channel flow [m3] (ALMA_INPUT: [m3/s]) */
-#define CRAINF     3 /* convective rainfall [mm] (ALMA_INPUT: [mm/s]) */
-#define CSNOWF     4 /* convective snowfall [mm] (ALMA_INPUT: [mm/s]) */
-#define DENSITY    5 /* atmospheric density [kg/m3] */
-#define LONGWAVE   6 /* incoming longwave radiation [W/m2] */
-#define LSRAINF    7 /* large-scale rainfall [mm] (ALMA_INPUT: [mm/s]) */
-#define LSSNOWF    8 /* large-scale snowfall [mm] (ALMA_INPUT: [mm/s]) */
-#define PREC       9 /* total precipitation (rain and snow) [mm] (ALMA_INPUT: [mm/s]) */
-#define PRESSURE  10 /* atmospheric pressure [kPa] (ALMA_INPUT: [Pa]) */
-#define QAIR      11 /* specific humidity [kg/kg] */
-#define RAINF     12 /* rainfall (convective and large-scale) [mm] (ALMA_INPUT: [mm/s]) */
-#define REL_HUMID 13 /* relative humidity [%] */
-#define SHORTWAVE 14 /* incoming shortwave [W/m2] */
-#define SNOWF     15 /* snowfall (convective and large-scale) [mm] (ALMA_INPUT: [mm/s]) */
-#define TMAX      16 /* maximum daily temperature [C] (ALMA_INPUT: [K]) */
-#define TMIN      17 /* minimum daily temperature [C] (ALMA_INPUT: [K]) */
-#define TSKC      18 /* cloud cover fraction [fraction] */
-#define VP        19 /* vapor pressure [kPa] (ALMA_INPUT: [Pa]) */
-#define WIND      20 /* wind speed [m/s] */
-#define WIND_E    21 /* zonal component of wind speed [m/s] */
-#define WIND_N    22 /* meridional component of wind speed [m/s] */
-#define SKIP      23 /* place holder for unused data columns */
->>>>>>> 9e75cd77
 
 /***** Output Variable Types *****/
 #define N_OUTVAR_TYPES 180
@@ -612,7 +583,6 @@
 #define OUT_AERO_RESIST1   116  /* surface aerodynamic resistance [s/m] */
 #define OUT_AERO_RESIST2   117  /* overstory aerodynamic resistance [s/m] */
 #define OUT_AIR_TEMP       118  /* air temperature [C] (ALMA_OUTPUT: [K])*/
-<<<<<<< HEAD
 #define OUT_CATM           119  /* atmospheric CO2 concentrtaion [ppm]*/
 #define OUT_COSZEN         120  /* cosine of solar zenith angle [fraction]*/
 #define OUT_DENSITY        121  /* near-surface atmospheric density [kg/m3]*/
@@ -628,19 +598,6 @@
 #define OUT_VP             131  /* near surface vapor pressure [kPa] (ALMA_OUTPUT: [Pa]) */
 #define OUT_VPD            132  /* near surface vapor pressure deficit [kPa] (ALMA_OUTPUT: [Pa]) */
 #define OUT_WIND           133  /* near surface wind speed [m/s] */
-=======
-#define OUT_DENSITY        119  /* near-surface atmospheric density [kg/m3]*/
-#define OUT_LONGWAVE       120  /* incoming longwave [W/m2] */
-#define OUT_PRESSURE       121  /* near surface atmospheric pressure [kPa] (ALMA_OUTPUT: [Pa])*/
-#define OUT_QAIR           122  /* specific humidity [kg/kg] */
-#define OUT_REL_HUMID      123  /* relative humidity [%]*/
-#define OUT_SHORTWAVE      124  /* incoming shortwave [W/m2] */
-#define OUT_SURF_COND      125  /* surface conductance [m/s] */
-#define OUT_TSKC           126  /* cloud cover fraction [fraction] */
-#define OUT_VP             127  /* near surface vapor pressure [kPa] (ALMA_OUTPUT: [Pa]) */
-#define OUT_VPD            128  /* near surface vapor pressure deficit [kPa] (ALMA_OUTPUT: [Pa]) */
-#define OUT_WIND           129  /* near surface wind speed [m/s] */
->>>>>>> 9e75cd77
 // Band-specific quantities
 #define OUT_ADV_SENS_BAND       134  /* net sensible heat flux advected to snow pack [W/m2] */
 #define OUT_ADVECTION_BAND      135  /* advected energy [W/m2] */
