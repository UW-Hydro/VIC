--- conflicted
+++ resolved
@@ -282,26 +282,15 @@
 #define SECPHOUR     3600	/* seconds per hour */
 #define SEC_PER_DAY 86400.	/* seconds per day */
 
-<<<<<<< HEAD
 /***** Length Constants *****/
 #define MMPERMETER 1000.0
-#define MPERKILOMETER 1000.0
-
-/***** Physical Constants *****/
-#define RESID_MOIST      0.0        /* define residual moisture content 
-				       of soil column */
-#define ice_density      917.     /* density of ice (kg/m^3) */
-#define h20_density      1000.    /* density of water at 4degC (kg/m^3) */
-#define T_lapse          6.5        /* temperature lapse rate of US Std 
-=======
 #define METERS_PER_KM 1000.
 
 /***** Physical Constants *****/
 #define RESID_MOIST  0.0       /* define residual moisture content of soil column */
 #define ice_density  917.	    /* density of ice (kg/m^3) */
-#define T_LAPSE      -0.0065   /* temperature lapse rate of US Std 
->>>>>>> b542695f
-				       Atmos in C/km */
+#define h20_density  1000.    /* density of water at 4degC (kg/m^3) */
+#define T_LAPSE      -0.0065   /* temperature lapse rate of US Std Atmos in C/m */
 #define von_K        0.40	/* Von Karman constant for evapotranspiration */
 #define KELVIN       273.15	/* conversion factor C to K */
 #define STEFAN_B     5.6696e-8	/* stefan-boltzmann const in unit W/m^2/K^4 */
