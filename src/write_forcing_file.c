#include <stdio.h>
#include <stdlib.h>
#include <vicNl.h>

static char vcid[] = "$Id$";

void write_forcing_file(atmos_data_struct *atmos,
			int                nrecs,
			out_data_file_struct *out_data_files, 
			out_data_struct   *out_data)
/**********************************************************************
  write_forcing_file          Keith Cherkauer           July 19, 2000

  This routine writes the complete forcing data files for use in 
  future simulations.

  Modifications:
  xx-xx-01 Modified to output pressures, which are handled internally
           in kPa, as Pa for backward compatability.			KAC
  2005-Mar-24 Added support for ALMA variables.				TJB
  2006-08-23 Changed order of fread/fwrite statements from ...1, sizeof...
             to ...sizeof, 1,...					GCT
  2006-Sep-23 Implemented flexible output configuration; uses the new
              out_data and out_data_files structures.			TJB
  2006-Nov-30 Convert pressure and vapor pressure to kPa for output.	TJB
  2008-Jun-10 Fixed typo in QAIR and REL_HUMID eqns.			TJB
  2009-Feb-22 Added OUT_VPD.						TJB
  2011-Nov-04 Added OUT_TSKC.						TJB
<<<<<<< HEAD
  2013-Jul-25 Added OUT_CATM, OUT_COSZEN, OUT_FDIR, and OUT_PAR.	TJB
  2013-Dec-27 Moved OUTPUT_FORCE to options_struct.			TJB
=======
  2014-Apr-02 Fixed uninitialized dummy variables.			TJB

>>>>>>> a925fe8e
**********************************************************************/
{
  extern global_param_struct global_param;
  extern option_struct options;

  int                 rec, i, j, v;
  short int          *tmp_siptr;
  unsigned short int *tmp_usiptr;
  dmy_struct         *dummy_dmy;
  int                 dt_sec;

  dt_sec = global_param.dt*SECPHOUR;
  dummy_dmy = NULL;

  for ( rec = 0; rec < nrecs; rec++ ) {
    for ( j = 0; j < NF; j++ ) {

      out_data[OUT_AIR_TEMP].data[0]  = atmos[rec].air_temp[j];
      out_data[OUT_CATM].data[0]      = atmos[rec].Catm[j]*1e6;
      out_data[OUT_COSZEN].data[0]    = atmos[rec].coszen[j];
      out_data[OUT_DENSITY].data[0]   = atmos[rec].density[j];
      out_data[OUT_FDIR].data[0]      = atmos[rec].fdir[j];
      out_data[OUT_LONGWAVE].data[0]  = atmos[rec].longwave[j];
      out_data[OUT_PAR].data[0]       = atmos[rec].par[j];
      out_data[OUT_PREC].data[0]      = atmos[rec].prec[j];
      out_data[OUT_PRESSURE].data[0]  = atmos[rec].pressure[j]/kPa2Pa;
      out_data[OUT_QAIR].data[0]      = EPS * atmos[rec].vp[j]/atmos[rec].pressure[j];
      out_data[OUT_REL_HUMID].data[0] = 100.*atmos[rec].vp[j]/(atmos[rec].vp[j]+atmos[rec].vpd[j]);
      out_data[OUT_SHORTWAVE].data[0] = atmos[rec].shortwave[j];
      out_data[OUT_TSKC].data[0]      = atmos[rec].tskc[j];
      out_data[OUT_VP].data[0]        = atmos[rec].vp[j]/kPa2Pa;
      out_data[OUT_VPD].data[0]       = atmos[rec].vpd[j]/kPa2Pa;
      out_data[OUT_WIND].data[0]      = atmos[rec].wind[j];
      if (out_data[OUT_AIR_TEMP].data[0] >= global_param.MAX_SNOW_TEMP) {
        out_data[OUT_RAINF].data[0] = out_data[OUT_PREC].data[0];
        out_data[OUT_SNOWF].data[0] = 0;
      }
      else if (out_data[OUT_AIR_TEMP].data[0] <= global_param.MIN_RAIN_TEMP) {
        out_data[OUT_RAINF].data[0] = 0;
        out_data[OUT_SNOWF].data[0] = out_data[OUT_PREC].data[0];
      }
      else {
        out_data[OUT_RAINF].data[0] = ((out_data[OUT_AIR_TEMP].data[0]-global_param.MIN_RAIN_TEMP)/(global_param.MAX_SNOW_TEMP-global_param.MIN_RAIN_TEMP))*out_data[OUT_PREC].data[0];
        out_data[OUT_SNOWF].data[0] = out_data[OUT_PREC].data[0]-out_data[OUT_RAINF].data[0];
      }

      for (v=0; v<N_OUTVAR_TYPES; v++) {
        for (i=0; i<out_data[v].nelem; i++) {
          out_data[v].aggdata[i] = out_data[v].data[i];
        }
      }

      if (options.ALMA_OUTPUT) {
        out_data[OUT_PREC].aggdata[0] /= dt_sec;
        out_data[OUT_RAINF].aggdata[0] /= dt_sec;
        out_data[OUT_SNOWF].aggdata[0] /= dt_sec;
        out_data[OUT_AIR_TEMP].aggdata[0] += KELVIN;
        out_data[OUT_PRESSURE].aggdata[0] *= 1000;
        out_data[OUT_VP].aggdata[0] *= 1000;
        out_data[OUT_VPD].aggdata[0] *= 1000;
      }

      if (options.BINARY_OUTPUT) {
        for (v=0; v<N_OUTVAR_TYPES; v++) {
          for (i=0; i<out_data[v].nelem; i++) {
            out_data[v].aggdata[i] *= out_data[v].mult;
          }
        }
      }
      write_data(out_data_files, out_data, dummy_dmy, global_param.dt);
    }
  }

}<|MERGE_RESOLUTION|>--- conflicted
+++ resolved
@@ -26,13 +26,9 @@
   2008-Jun-10 Fixed typo in QAIR and REL_HUMID eqns.			TJB
   2009-Feb-22 Added OUT_VPD.						TJB
   2011-Nov-04 Added OUT_TSKC.						TJB
-<<<<<<< HEAD
   2013-Jul-25 Added OUT_CATM, OUT_COSZEN, OUT_FDIR, and OUT_PAR.	TJB
-  2013-Dec-27 Moved OUTPUT_FORCE to options_struct.			TJB
-=======
-  2014-Apr-02 Fixed uninitialized dummy variables.			TJB
-
->>>>>>> a925fe8e
+  2013-Dec-27 Moved OUTPUT_FORCE to options_struct.					TJB
+  2014-Apr-02 Fixed uninitialized dummy variables.					TJB
 **********************************************************************/
 {
   extern global_param_struct global_param;
