#!/usr/bin/env python
'''VIC testing command line interface'''

from __future__ import print_function
import os
import argparse
from collections import namedtuple
import psutil
import string
import subprocess
from subprocess import check_call
import datetime
import getpass
import socket
import time

import numpy as np

from tonic.models.vic.vic import VIC

host_config = namedtuple('host_config',
                         ('profile', 'template', 'submit', 'mpiexec'))


def log2_range(m):
    '''
    make an array of integers that increase by 2^n with maximum value of m
    '''
    n = int(np.floor(np.log2(m))) + 1
    return np.exp2(np.arange(n)).astype(np.int)


table_header = '''----------------- START VIC SCALING PROFILE -----------------

Date                      : $date
Machine                   : $hostname
User                      : $user
VIC Test Git Version      : $git_version
VIC Executable            : $vic_exe
VIC Global Parameter File : $vic_global

VIC Executable Version Info
---------------------------
$vic_version
Cores | Time (Seconds)
----------------------
'''


hosts = {
<<<<<<< HEAD
    'local': host_config(max_cores=psutil.cpu_count(), submit=None,
=======
    'local': host_config(profile=[dict(np=np) for np in
                                  log2_range(psutil.cpu_count())],
                         submit=None,
>>>>>>> ee7ca42d
                         template=None,
                         mpiexec=os.getenv('MPIEXEC', 'mpiexec')),
    'hydra': host_config(profile=[dict(np=np) for np in log2_range(64)],
                         submit='qsub', mpiexec='mpiexec',
                         template='''#!/bin/bash
#
#$ -N VIC_scaling_test_$np
#$ -cwd
#$ -j y
#$ -S /bin/bash
#$ -m be
#$ -pe orte $np

# Qsub template for UW's Hydra Cluster
# Scheduler: SGE
# Valid values for np 1-64
if [ "$np" -gt "64" ]
    echo "$np exceeds maximum number of processes on Hydra"
    exit 1
fi

START=$(date +%s)
$mpiexec -np $np $vic_exe -g $vic_global
END=$(date +%s)
DIFF=$(echo "$END - $START" | bc)
printf "%5s | %f" $np $DIFF >> $timing_table_file'''),
    'topaz': host_config(profile=[dict(select=1, mpiprocs=1),
                                  dict(select=1, mpiprocs=3),
                                  dict(select=1, mpiprocs=9),
                                  dict(select=1, mpiprocs=18),
                                  dict(select=1, mpiprocs=36),
                                  dict(select=2, mpiprocs=36),
                                  dict(select=3, mpiprocs=36),
                                  dict(select=4, mpiprocs=36),
                                  dict(select=5, mpiprocs=36),
                                  dict(select=6, mpiprocs=36),
                                  dict(select=8, mpiprocs=36),
                                  dict(select=10, mpiprocs=36),
                                  dict(select=12, mpiprocs=36)],
                         submit='qsub', mpiexec='mpiexec_mpt',
                         template='''#!/bin/bash

#!/bin/bash
#PBS -N VIC_scaling_test_$np
#PBS -q standard
#PBS -A NPSCA07935242
#PBS -l application=VIC
#PBS -l select=$select:ncpus=36:mpiprocs=$mpiprocs
#PBS -l walltime=04:00:00
#PBS -j oe
#PBS -o $WORKDIR

# Qsub template for ERDC TOPAZ
# Scheduler: PBS

module load usp-netcdf/intel-15.0.3/4.3.3.1

START=$(date +%s)
mpiexec_mpt -np ${BC_MPI_TASKS_ALLOC} $vic_exe -g $vic_global
DIFF=$(echo "$END - $START" | bc)
printf "%5s | %f" ${BC_MPI_TASKS_ALLOC} $DIFF >> $timing_table_file''')}

OUT_WIDTH = 100

description = '''
                            VIC Test Suite
-------------------------------------------------------------------------------
This is the VIC Profiling Test Suite. There are 2 main test types:

    1. Gprof Profiling: This test will generate a profiling call graph using
        gprof. This test requires building your VIC executable with the
        flags `-pg`.
    2. Scaling: This test will generate a MPI scaling timing table.
-------------------------------------------------------------------------------
'''

epilog = '''
-------------------------------------------------------------------------------
For questions about the development or use of VIC or use of this test module,
please email the VIC users list serve at vic_users@u.washington.edu.
-------------------------------------------------------------------------------
'''


class CustomFormatter(argparse.ArgumentDefaultsHelpFormatter,
                      argparse.RawDescriptionHelpFormatter):
    pass


def main():
    ''' '''
    # dates and times
    starttime = datetime.datetime.now()
    ymd = starttime.strftime('%Y%m%d')

    # parse command line options
    parser = argparse.ArgumentParser(description=description, epilog=epilog,
                                     formatter_class=CustomFormatter)

    parser.add_argument('vic_exe', type=str,
                        help='VIC executable to test')
    parser.add_argument('--kind', type=str,
                        help='Specify which type of test should be run',
                        choices=['scaling', 'profile'],
                        default='scaling')
    parser.add_argument('--host', type=str,
                        help='Host machine to run test on, if not specified, '
                             'test will be run locally',
                        choices=list(hosts.keys()),
                        default='local')
    parser.add_argument('--global_param', '-g', type=str,
                        help='global parameter file to test')
    parser.add_argument('--timing', '-t', type=str,
                        default='vic_timing_{}.txt'.format(ymd),
                        help='path to timing file')
    parser.add_argument('--clean', action='store_true',
                        help='Clean up run files')
    parser.add_argument('--test', action='store_true',
                        help='Test the setup but do not run VIC')

    args = parser.parse_args()

    if args.global_param is None:
        raise ValueError('Global Parameter option is required')

    if args.kind == 'scaling':
        run_scaling(args)
    elif args.kind == 'profile':
        run_profiling(args)
    else:
        raise ValueError('Unknown test kind %s' % args.kind)


def run_profiling(args):
    '''wrapper function for profiling tests'''
    cmd = './profiling/run_gprof.bash -e {vic_exe} -g {vic_global}'.format(
        vic_exe=args.vic_exe, vic_global=args.global_param)
    check_call(cmd, shell=True)


def run_scaling(args):
    '''wrapper function for scaling tests'''
    config = hosts[args.host]
    vic_exe = VIC(args.vic_exe)

    # write timing file header
    header = string.Template(table_header)
    header_kwargs = get_header_info(args.vic_exe, args.global_param)
    header = header.safe_substitute(**header_kwargs)
    with open(args.timing, 'w') as f:
        f.write(header)

    for i, kwargs in enumerate(config.profile):
        if config.template:
            # run on a cluster of some kind
            # start by printing the template
<<<<<<< HEAD
            print('-'.ljust(OUT_WIDTH, '-'))
            print('{host} template'.format(host=args.host).center(OUT_WIDTH))
            print('-'.ljust(OUT_WIDTH, '-'))
=======
            print('-'.ljust(OUTPUT_WIDTH, '-'))
            print('{host} template'.format(
                host=args.host).center(OUTPUT_WIDTH))
            print('-'.ljust(OUTPUT_WIDTH, '-'))
>>>>>>> ee7ca42d
            print(config.template)
            print('-'.ljust(OUT_WIDTH, '-'))
            template = string.Template(config.template)

            run_string = template.safe_substitute(
<<<<<<< HEAD
                np=n, vic_exe=args.vic_exe, vic_global=args.global_param,
                timing_table_file=args.timing)
            run_file = 'vic_{host}_{n}.sh'.format(host=args.host, n=n)
=======
                vic_exe=args.vic_exe, vic_global=args.global_param,
                timing_table_file=args.timing, **kwargs)
            run_file = 'vic_{host}_{i}.sh'.format(host=args.host, i=i)
>>>>>>> ee7ca42d
            with open(run_file, 'w') as f:
                f.write(run_string)

            cmd = '{submit} {run_file}'.format(submit=config.submit,
                                               run_file=run_file)
            print(cmd)
            if not args.test:
                check_call(cmd, shell=True)

            if args.clean:
                os.remove(run_file)
        else:
            # run locally
            n = kwargs['np']
            print('Running {} with {} processors'.format(args.vic_exe, n))
            if not args.test:
                start = time.time()
                vic_exe.run(args.global_param, mpi_proc=int(n))
                end = time.time()
                diff = end - start
                with open(args.timing, 'a') as f:
                    f.write('%5s | %.2f\n' % (n, diff))

    print('See %s for scaling table' % args.timing)


<<<<<<< HEAD
def log2_range(m):
    '''
    make an array of integers that increase by 2^n with maximum value of m
    '''
    n = int(np.floor(np.log2(m))) + 1
    return np.exp2(np.arange(n)).astype(np.int)


def get_header_info(vic_exe, vic_global, max_cores):
=======
def get_header_info(vic_exe, vic_global):
>>>>>>> ee7ca42d
    '''get info for timing table headers'''
    header_kwargs = {}
    header_kwargs['date'] = datetime.datetime.now()
    header_kwargs['hostname'] = socket.gethostname()
    header_kwargs['user'] = getpass.getuser()
    header_kwargs['git_version'] = subprocess.check_output(
        ['git', 'describe', '--abbrev=4',
         '--dirty', '--always', '--tags']).decode()
    header_kwargs['vic_exe'] = vic_exe
    header_kwargs['vic_global'] = vic_global
<<<<<<< HEAD
    header_kwargs['max_cores'] = max_cores
=======
>>>>>>> ee7ca42d
    header_kwargs['vic_version'] = subprocess.check_output(
        [vic_exe, '-v']).decode()
    return header_kwargs


if __name__ == '__main__':
    main()<|MERGE_RESOLUTION|>--- conflicted
+++ resolved
@@ -48,13 +48,9 @@
 
 
 hosts = {
-<<<<<<< HEAD
-    'local': host_config(max_cores=psutil.cpu_count(), submit=None,
-=======
     'local': host_config(profile=[dict(np=np) for np in
                                   log2_range(psutil.cpu_count())],
                          submit=None,
->>>>>>> ee7ca42d
                          template=None,
                          mpiexec=os.getenv('MPIEXEC', 'mpiexec')),
     'hydra': host_config(profile=[dict(np=np) for np in log2_range(64)],
@@ -211,30 +207,18 @@
         if config.template:
             # run on a cluster of some kind
             # start by printing the template
-<<<<<<< HEAD
             print('-'.ljust(OUT_WIDTH, '-'))
-            print('{host} template'.format(host=args.host).center(OUT_WIDTH))
+            print('{host} template'.format(
+                host=args.host).center(OUT_WIDTH))
             print('-'.ljust(OUT_WIDTH, '-'))
-=======
-            print('-'.ljust(OUTPUT_WIDTH, '-'))
-            print('{host} template'.format(
-                host=args.host).center(OUTPUT_WIDTH))
-            print('-'.ljust(OUTPUT_WIDTH, '-'))
->>>>>>> ee7ca42d
             print(config.template)
             print('-'.ljust(OUT_WIDTH, '-'))
             template = string.Template(config.template)
 
             run_string = template.safe_substitute(
-<<<<<<< HEAD
-                np=n, vic_exe=args.vic_exe, vic_global=args.global_param,
-                timing_table_file=args.timing)
-            run_file = 'vic_{host}_{n}.sh'.format(host=args.host, n=n)
-=======
                 vic_exe=args.vic_exe, vic_global=args.global_param,
                 timing_table_file=args.timing, **kwargs)
             run_file = 'vic_{host}_{i}.sh'.format(host=args.host, i=i)
->>>>>>> ee7ca42d
             with open(run_file, 'w') as f:
                 f.write(run_string)
 
@@ -261,19 +245,7 @@
     print('See %s for scaling table' % args.timing)
 
 
-<<<<<<< HEAD
-def log2_range(m):
-    '''
-    make an array of integers that increase by 2^n with maximum value of m
-    '''
-    n = int(np.floor(np.log2(m))) + 1
-    return np.exp2(np.arange(n)).astype(np.int)
-
-
-def get_header_info(vic_exe, vic_global, max_cores):
-=======
 def get_header_info(vic_exe, vic_global):
->>>>>>> ee7ca42d
     '''get info for timing table headers'''
     header_kwargs = {}
     header_kwargs['date'] = datetime.datetime.now()
@@ -284,12 +256,11 @@
          '--dirty', '--always', '--tags']).decode()
     header_kwargs['vic_exe'] = vic_exe
     header_kwargs['vic_global'] = vic_global
-<<<<<<< HEAD
-    header_kwargs['max_cores'] = max_cores
-=======
->>>>>>> ee7ca42d
-    header_kwargs['vic_version'] = subprocess.check_output(
-        [vic_exe, '-v']).decode()
+    try:
+        header_kwargs['vic_version'] = subprocess.check_output(
+            [vic_exe, '-v']).decode()
+    except:
+        pass
     return header_kwargs
 
 
