--- conflicted
+++ resolved
@@ -142,7 +142,6 @@
 END=$(date +%s)
 DIFF=$(echo "$END - $START" | bc)
 printf "%5s | %f\n" ${BC_MPI_TASKS_ALLOC} $DIFF >> $timing_table_file'''),
-<<<<<<< HEAD
     'gordon': host_config(profile=[dict(select=1, mpiprocs=32),
                                    dict(select=2, mpiprocs=32),
                                    dict(select=3, mpiprocs=32),
@@ -181,17 +180,6 @@
                                      dict(select=8, mpiprocs=36),
                                      dict(select=10, mpiprocs=36),
                                      dict(select=12, mpiprocs=36)],
-=======
-    'cheyenne': host_config(profile=[dict(select=1, mpiprocs=1, nprocs=1*1),
-                                     dict(select=1, mpiprocs=18, nprocs=1*18),
-                                     dict(select=1, mpiprocs=36, nprocs=1*36),
-                                     dict(select=2, mpiprocs=36, nprocs=2*36),
-                                     dict(select=4, mpiprocs=36, nprocs=4*36),
-                                     dict(select=6, mpiprocs=36, nprocs=6*36),
-                                     dict(select=8, mpiprocs=36, nprocs=8*36),
-                                     dict(select=12, mpiprocs=36, nprocs=12*36)
-                                     ],
->>>>>>> 620a858c
                             submit='qsub', mpiexec='mpiexec_mpt',
                             template='''#!/bin/bash
 #!/bin/bash
@@ -211,12 +199,8 @@
 $mpiexec $vic_exe -g $vic_global
 END=$(date +%s)
 DIFF=$(echo "$END - $START" | bc)
-<<<<<<< HEAD
-printf "%5s | %f\n" ${BC_MPI_TASKS_ALLOC} $DIFF >> $timing_table_file''')}
-=======
-printf "%5s | %f\\n" $nprocs $DIFF >> $timing_table_file''')
+printf "%5s | %f\n" ${BC_MPI_TASKS_ALLOC} $DIFF >> $timing_table_file''')
 }
->>>>>>> 620a858c
 
 OUT_WIDTH = 100
 
