--- conflicted
+++ resolved
@@ -142,7 +142,35 @@
 END=$(date +%s)
 DIFF=$(echo "$END - $START" | bc)
 printf "%5s | %f\n" ${BC_MPI_TASKS_ALLOC} $DIFF >> $timing_table_file'''),
-<<<<<<< HEAD
+    'gordon': host_config(profile=[dict(select=1, mpiprocs=32),
+                                   dict(select=2, mpiprocs=32),
+                                   dict(select=3, mpiprocs=32),
+                                   dict(select=4, mpiprocs=32),
+                                   dict(select=5, mpiprocs=32),
+                                   dict(select=6, mpiprocs=32),
+                                   dict(select=8, mpiprocs=32),
+                                   dict(select=10, mpiprocs=32),
+                                   dict(select=12, mpiprocs=32)],
+                          submit='qsub', mpiexec='aprun',
+                          template='''#!/bin/bash
+#PBS -N VIC$i
+#PBS -q frontier
+#PBS -A NPSCA07935YF5
+#PBS -l application=VIC
+#PBS -l select=$select:ncpus=32:mpiprocs=$mpiprocs
+#PBS -l walltime=35:00:00
+#PBS -j oe
+
+# Qsub template for DSRC GORDON
+# Scheduler: PBS
+
+module load cray-netcdf/4.3.2
+
+START=$(date +%s)
+aprun -n ${BC_MPI_TASKS_ALLOC} $vic_exe -g $vic_global
+END=$(date +%s)
+DIFF=$(echo "$END - $START" | bc)
+printf "%5s | %f\n" ${BC_MPI_TASKS_ALLOC} $DIFF >> $timing_table_file'''),
     'cheyenne': host_config(profile=[dict(select=1, mpiprocs=36),
                                      dict(select=2, mpiprocs=36),
                                      dict(select=3, mpiprocs=36),
@@ -175,39 +203,7 @@
 mpiexec_mpt -np ${BC_MPI_TASKS_ALLOC} $vic_exe -g $vic_global
 END=$(date +%s)
 DIFF=$(echo "$END - $START" | bc)
-printf "%5s | %f\n" ${BC_MPI_TASKS_ALLOC} $DIFF >> $timing_table_file''')
-}
-=======
-    'gordon': host_config(profile=[dict(select=1, mpiprocs=32),
-                                   dict(select=2, mpiprocs=32),
-                                   dict(select=3, mpiprocs=32),
-                                   dict(select=4, mpiprocs=32),
-                                   dict(select=5, mpiprocs=32),
-                                   dict(select=6, mpiprocs=32),
-                                   dict(select=8, mpiprocs=32),
-                                   dict(select=10, mpiprocs=32),
-                                   dict(select=12, mpiprocs=32)],
-                          submit='qsub', mpiexec='aprun',
-                          template='''#!/bin/bash
-#PBS -N VIC$i
-#PBS -q frontier
-#PBS -A NPSCA07935YF5
-#PBS -l application=VIC
-#PBS -l select=$select:ncpus=32:mpiprocs=$mpiprocs
-#PBS -l walltime=35:00:00
-#PBS -j oe
-
-# Qsub template for DSRC GORDON
-# Scheduler: PBS
-
-module load cray-netcdf/4.3.2
-
-START=$(date +%s)
-aprun -n ${BC_MPI_TASKS_ALLOC} $vic_exe -g $vic_global
-END=$(date +%s)
-DIFF=$(echo "$END - $START" | bc)
 printf "%5s | %f\n" ${BC_MPI_TASKS_ALLOC} $DIFF >> $timing_table_file''')}
->>>>>>> 0c620942
 
 OUT_WIDTH = 100
 
