--- conflicted
+++ resolved
@@ -385,25 +385,17 @@
                                  'tests!')
             global_param = dict_global_param[driver]
             # () Find STATE_FORMAT option for later use
-<<<<<<< HEAD
-=======
             model_steps_per_day = find_global_param_value(
-                                        global_param,
-                                        'MODEL_STEPS_PER_DAY')
->>>>>>> 94b08c19
+                global_param,
+                'MODEL_STEPS_PER_DAY')
             if driver == 'classic':
                 state_format = find_global_param_value(global_param,
                                                        'STATE_FORMAT')
             # (2) Prepare running periods and initial state file info for
             # restart test
-<<<<<<< HEAD
-            run_periods = prepare_restart_run_periods(test_dict['restart'],
-                                                      dirs['state'])
-=======
             run_periods = prepare_restart_run_periods(
-                                test_dict['restart'],
-                                dirs['state'])
->>>>>>> 94b08c19
+                test_dict['restart'],
+                dirs['state'])
 
         # If mpi test, prepare a list of number of processors to be run
         elif 'mpi' in test_dict['check']:
