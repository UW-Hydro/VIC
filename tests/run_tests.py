--- conflicted
+++ resolved
@@ -16,7 +16,6 @@
 from tonic.models.vic.vic import VIC, default_vic_valgrind_suppressions_path
 from tonic.io import read_config, read_configobj
 from tonic.testing import VICTestError
-<<<<<<< HEAD
 from test_utils import (
             setup_test_dirs, print_test_dict,
             replace_global_values, drop_tests, pop_run_kwargs,
@@ -27,16 +26,6 @@
             check_multistream_classic,
             setup_subdirs_and_fill_in_global_param_driver_match_test,
             check_drivers_match_fluxes)
-=======
-from test_utils import (setup_test_dirs, print_test_dict,
-                        replace_global_values, drop_tests, pop_run_kwargs,
-                        check_returncode, process_error,
-                        test_classic_driver_all_complete,
-                        test_classic_driver_no_output_file_nans,
-                        find_global_param_value,
-                        check_multistream_classic,
-                        plot_science_tests)
->>>>>>> 57b8d185
 from test_image_driver import (test_image_driver_no_output_file_nans,
                                check_multistream_image,
                                setup_subdirs_and_fill_in_global_param_mpi_test,
