--- conflicted
+++ resolved
@@ -754,194 +754,5 @@
     return OrderedDict()
 
 
-<<<<<<< HEAD
-def setup_test_dirs(testname, out_dir, mkdirs=['results', 'state',
-                                               'logs', 'plots']):
-    '''create test directories for testname'''
-
-    dirs = OrderedDict()
-    dirs['test'] = os.path.join(out_dir, testname)
-    for d in mkdirs:
-        dirs[d] = os.path.join(dirs['test'], d)
-
-    for dirname in dirs.values():
-        os.makedirs(dirname, exist_ok=True)
-
-    return dirs
-
-
-def print_test_dict(d):
-    '''print a nicely formatted set of test results'''
-    print('{0: <48} | {1: <6} | {2}'.format('Test Name', 'Passed', 'Comment'))
-    print('-'.ljust(OUTPUT_WIDTH, '-'))
-    for k, v in d.items():
-        print('{0: <48} | {1: <6} | {2}'.format(v.name, str(bool(v.passed)),
-                                                v.comment))
-        print('-'.ljust(OUTPUT_WIDTH, '-'))
-
-
-def print_tail(string, n=20, indent='\t--->'):
-    '''print tail of multiline string'''
-    lines = string.decode().splitlines()
-    for l in lines[-n:]:
-        print('{0}{1}'.format(indent, l))
-
-
-def replace_global_values(gp, replace):
-    '''given a multiline string that represents a VIC global parameter file,
-       loop through the string, replacing values with those found in the
-       replace dictionary'''
-    gpl = []
-    for line in iter(gp.splitlines()):
-        line_list = line.split()
-        if line_list:
-            key = line_list[0]
-            if key in replace:
-                value = replace.pop(key)
-                val = list([str(value)])
-            else:
-                val = line_list[1:]
-            gpl.append('{0: <20} {1}\n'.format(key, ' '.join(val)))
-
-    if replace:
-        for key, val in replace.items():
-            try:
-                value = ' '.join(val)
-            except:
-                value = val
-            gpl.append('{0: <20} {1}\n'.format(key, value))
-
-    return gpl
-
-
-def drop_tests(config, driver):
-    '''helper function to remove tests that should not be run for driver'''
-    new = {}
-    for key, test_cfg in config.items():
-        try:
-            if test_cfg['driver'].lower() == driver.lower():
-                new[key] = test_cfg
-        except KeyError:
-            raise KeyError('test configuration must specify driver')
-    return new
-
-
-def pop_run_kwargs(config):
-    '''pop run kwargs for VIC executable'''
-    run_kwargs = {}
-    run_kwargs['valgrind'] = config.pop('valgrind', False)
-    run_kwargs['mpi_proc'] = config.pop('mpi_proc', None)
-    return run_kwargs
-
-
-def check_returncode(returncode, expected=0):
-    '''check return code given by VIC, raise error if appropriate'''
-    if returncode == expected:
-        return None
-    elif returncode == default_vic_valgrind_error_code:
-        raise VICValgrindError('Valgrind raised an error')
-    else:
-        raise VICReturnCodeError('VIC return code ({0}) does not match '
-                                 'expected ({1})'.format(returncode, expected))
-
-
-def process_error(error, vic_exe):
-    '''Helper function to process possible error raised during testing'''
-    if isinstance(error, VICRuntimeError):
-        test_comment = 'Test failed during simulation'
-        error_message = error
-        tail = vic_exe.stderr
-    elif isinstance(error, VICTestError):
-        test_comment = 'Test failed during testing of output files'
-        error_message = error
-        tail = None
-    elif isinstance(error, VICValgrindError):
-        test_comment = 'Test failed due to memory error detected by valgrind'
-        error_message = error
-        tail = vic_exe.stderr
-    elif isinstance(error, VICReturnCodeError):
-        test_comment = 'Test failed due to incorrect return code'
-        error_message = error
-        tail = vic_exe.stderr
-    else:
-        raise error
-
-    print('\t{0}'.format(test_comment))
-    print('\t{0}'.format(error_message))
-    if tail is not None:
-        print('\tLast {0} lines of standard out:'.format(ERROR_TAIL))
-        print_tail(tail, n=ERROR_TAIL)
-
-    return test_comment, error_message
-
-
-def test_classic_driver_all_complete(fnames):
-    '''
-    Test that all VIC files in fnames have the same first and last index position
-    '''
-    start = None
-    end = None
-    for fname in fnames:
-        df = read_vic_ascii(fname)
-
-        # check that each dataframe includes all timestamps
-        if (start is not None) and (end is not None):
-            check_completed(df, start, end)
-        else:
-            start = df.index[0]
-            end = df.index[-1]
-
-
-def test_classic_driver_no_output_file_nans(fnames):
-    '''Test that all VIC classic driver output files in fnames have no nans'''
-    for fname in fnames:
-        df = read_vic_ascii(fname)
-        check_for_nans(df)
-
-
-def test_image_driver_no_output_file_nans(fnames, domain_file):
-    '''
-    Test that all VIC image driver output files have the same nan structure as
-    the domain file
-    '''
-    for fname in fnames:
-        ds_domain = xr.open_dataset(domain_file)
-        ds_output = xr.open_dataset(fname)
-        assert_nan_equal(ds_domain, ds_output)
-
-
-# TODO: Update tonic version of this function, need to check that subdaily works
-def read_vic_ascii(filepath, parse_dates=True, datetime_index=None, sep='\t',
-                   comment='#', **kwargs):
-    '''Generic reader function for VIC ASCII output with a standard header
-    filepath: path to VIC output file
-    header (True or False):  Standard VIC header is present
-    parse_dates (True or False): Parse dates from file
-    datetime_index (Pandas.tseries.index.DatetimeIndex):  Index to use as
-    datetime index names (list like): variable names
-    **kwargs: passed to Pandas.read_table
-    returns Pandas.DataFrame
-    '''
-
-    df = pd.read_table(filepath, sep=sep, comment=comment, **kwargs)
-
-    if parse_dates and datetime_index:
-        raise ValueError('cannot specify both parse_dates and datetime_index')
-
-    if parse_dates:
-        time_cols = ['YEAR', 'MONTH', 'DAY']
-        if 'SECONDS' in df:
-            time_cols.append('SECONDS')
-        df.index = pd.to_datetime(df[time_cols])
-        df.drop(time_cols, axis=1)
-
-    if datetime_index is not None:
-        df.index = datetime_index
-
-    return df
-
-
-=======
->>>>>>> 0926eafd
 if __name__ == '__main__':
     main()