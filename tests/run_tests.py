#!/usr/bin/env python
'''VIC testing command line interface'''

from __future__ import print_function
import os
import sys
import glob
import argparse
import datetime
from collections import OrderedDict
import string
import warnings

import pytest

from tonic.models.vic.vic import VIC, default_vic_valgrind_suppressions_path
from tonic.io import read_config, read_configobj
from tonic.testing import VICTestError
from test_utils import (
            setup_test_dirs, print_test_dict,
            replace_global_values, drop_tests, pop_run_kwargs,
            check_returncode, process_error,
            test_classic_driver_all_complete,
            test_classic_driver_no_output_file_nans,
            find_global_param_value,
            check_multistream_classic,
            setup_subdirs_and_fill_in_global_param_driver_match_test,
            check_drivers_match_fluxes)
from test_image_driver import (test_image_driver_no_output_file_nans,
                               check_multistream_image,
                               setup_subdirs_and_fill_in_global_param_mpi_test,
                               check_mpi_fluxes, check_mpi_states)
from test_restart import (prepare_restart_run_periods,
                          setup_subdirs_and_fill_in_global_param_restart_test,
                          check_exact_restart_fluxes,
                          check_exact_restart_states)

test_dir = os.path.dirname(os.path.abspath(__file__))

# Set path to valgrind supressions file if not already set.
if 'VIC_VALGRIND_SUPPRESSIONS' not in os.environ:
    sup_file = os.path.join(test_dir, default_vic_valgrind_suppressions_path)
    if os.path.isfile(sup_file):
        os.environ["VIC_VALGRIND_SUPPRESSIONS"] = sup_file

OUTPUT_WIDTH = 100

description = '''
                            VIC Test Suite
-------------------------------------------------------------------------------
This is the VIC Test Suite. There are six main test types:

    1. unit: function level tests.
    2. system: tests that aim to address model runtime issues. These tests
            are generally very quick.
        * configuration errors - tests that address model startup and error
                checking.
        * restart: tests that address model state and restart capacity.
        * I/O: tests that address model input and output functionality.
            * forcings come out the way the come in
            * parameter files are appropriately read in and allocated.
    3. science: tests that aim to assess the model's scientific skill.
            Many of these tests are compared to observations of some kind.
    4. examples: a set of examples that users may download and run.
    5. release: longer, full domain simulations performed prior to release
            demonstrating model output for a final release.
-------------------------------------------------------------------------------
'''

epilog = '''
-------------------------------------------------------------------------------
For questions about the development or use of VIC or use of this test module,
please email the VIC users list serve at vic_users@u.washington.edu.
-------------------------------------------------------------------------------
'''


class CustomFormatter(argparse.ArgumentDefaultsHelpFormatter,
                      argparse.RawDescriptionHelpFormatter):
    pass


class TestResults(object):
    def __init__(self, name, test_complete=False, passed=False,
                 comment='', error_message='', returncode=None):
        self.name = name
        self.test_complete = test_complete
        self.passed = passed
        self.comment = comment
        self.error_message = error_message
        self.returncode = returncode

    def __repr__(self):
        r = '''
{0} test results:
    Passed: {1}
    Comment:{2}
    Return Code: {3}
    '''.format(self.name, self.passed, self.comment, self.returncode)
        return r

    def __str__(self):
        return '{0} test results:Passed: {1}, Comment:{2}'.format(self.name,
                                                                  self.passed,
                                                                  self.comment)


def main():
    '''
    Run VIC tests
    '''

    # dates and times
    starttime = datetime.datetime.now()
    ymd = starttime.strftime('%Y%m%d')

    # Parse arguments
    test_results = OrderedDict()

    parser = argparse.ArgumentParser(description=description, epilog=epilog,
                                     formatter_class=CustomFormatter)

    parser.add_argument('tests', type=str,
                        help='Test sets to run',
                        choices=['all', 'unit', 'system', 'science',
                                 'examples', 'release'],
                        default=['unit', 'system'], nargs='+')
    parser.add_argument('--system', type=str,
                        help='system tests configuration file',
                        default=os.path.join(test_dir,
                                             'system/system_tests.cfg'))
    parser.add_argument('--science', type=str,
                        help='science tests configuration file',
                        default=os.path.join(test_dir, 'science/science.cfg'))
    parser.add_argument('--examples', type=str,
                        help='examples tests configuration file',
                        default=os.path.join(test_dir, 'examples/examples.cfg'))
    parser.add_argument('--release', type=str,
                        help='release tests configuration file',
                        default=os.path.join(test_dir, 'release/release.cfg'))
    parser.add_argument('--vic_exe', type=str,
                        help='VIC executable to test',
                        default=os.path.join(
                            test_dir, '../vic/drivers/classic/vic_classic.exe'),
                        nargs='+')
    parser.add_argument('--driver', type=str,
                        help='VIC driver to test. Can be a list of drivers '
                             'for cross-driver tests, in which case a list of '
                             'corresponding vic_exe in the same order must '
                             'also be specified',
                        choices=['classic', 'image'],
                        default='classic', nargs='+')
    parser.add_argument('--output_dir', type=str,
                        help='directory to write test output to',
                        default='$WORKDIR/VIC_tests_{0}'.format(ymd))
    parser.add_argument('--data_dir', type=str,
                        help='directory to find test data',
                        default=os.path.join(test_dir, '../samples/VIC_sample_data'))
    args = parser.parse_args()

    # Define test directories
    data_dir = args.data_dir
    out_dir = os.path.expandvars(args.output_dir)
    os.makedirs(out_dir, exist_ok=True)

    # Validate input directories
    if not (len(args.tests) == 1 and args.tests[0] == 'unit'):
        for d in [data_dir, test_dir]:
            if not os.path.exists(d):
                raise VICTestError('Directory: {0} does not exist'.format(d))

    # Print welcome information
    print(description)
    print('\nStarting tests now...Start Time: {0}\n'.format(starttime))
    print('Running Test Set: {0}'.format(', '.join(args.tests)))

    # Setup VIC executable
    # --- if not only unit test --- #
    if not (len(args.tests) == 1 and args.tests[0] == 'unit'):
        if len(args.driver) == 1:  # if one driver
            vic_exe = VIC(args.vic_exe[0])
            print('VIC version information:\n\n{0}'.format(
                                        vic_exe.version.decode()))
        else:  # if multiple drivers
            list_vic_exe = []
            for vic_exe in args.vic_exe:
                list_vic_exe.append(VIC(vic_exe))
            print('VIC version information:\n\n{0}'.format(
                                        list_vic_exe[0].version.decode()))

    # run test sets
    # unit
    if any(i in ['all', 'unit'] for i in args.tests):
        test_results['unit'] = run_unit_tests(test_dir)

    # system
    if any(i in ['all', 'system'] for i in args.tests):
        if len(args.driver) == 1:  # if only one driver
            driver = args.driver[0]
            test_results['system'] = run_system(args.system, vic_exe, data_dir,
                                                os.path.join(out_dir,
                                                             'system'),
                                                driver)
        else:  # if multiple drivers
            list_driver = args.driver
            test_results['system'] = run_system(args.system, list_vic_exe,
                                                data_dir,
                                                os.path.join(out_dir,
                                                             'system'),
                                                list_driver)
    # science
    if any(i in ['all', 'science'] for i in args.tests):
        test_results['science'] = run_science(args.science, vic_exe, data_dir,
                                              os.path.join(out_dir, 'science'),
                                              args.driver)
    # examples
    if any(i in ['all', 'examples'] for i in args.tests):
        test_results['examples'] = run_examples(args.examples, vic_exe,
                                                data_dir,
                                                os.path.join(
                                                    out_dir, 'examples'),
                                                args.driver)
    # release
    if any(i in ['all', 'release'] for i in args.tests):
        test_results['release'] = run_release(args.release)

    # Print test results
    summary = OrderedDict()
    failed = 0
    print('\nTest Results:')
    for test_set, results in test_results.items():
        print('-'.ljust(OUTPUT_WIDTH, '-'))
        print(test_set.center(OUTPUT_WIDTH))
        print('-'.ljust(OUTPUT_WIDTH, '-'))
        print_test_dict(results)

        summary[test_set] = 0
        for r in results.values():
            if not r.passed:
                summary[test_set] += 1

        failed += summary[test_set]

    print('\nTest Summary:')
    print('-'.ljust(OUTPUT_WIDTH, '-'))
    for test_set, r in summary.items():
        print('Failed tests in {0}: {1}'.format(test_set, r))
    print('-'.ljust(OUTPUT_WIDTH, '-'))

    # end date and times
    endtime = datetime.datetime.now()
    elapsed = endtime - starttime
    print('\nFinished testing VIC. Endtime: {0}'.format(endtime))
    print('Time elapsed during testing:  {0}\n'.format(elapsed))

    # return exit code
    sys.exit(failed)


def run_unit_tests(test_dir):
    '''Run unittests in test_dir

    Parameters
    ----------
    test_dir : str
        Path to unittests

    Returns
    -------
    test_results : dict
        Test results for all tests in config_file.

    See Also
    --------
    run_system
    run_examples
    run_science
    run_release

    '''

    print('\n-'.ljust(OUTPUT_WIDTH + 1, '-'))
    print('Running Unit Tests')
    print('-'.ljust(OUTPUT_WIDTH, '-'))

    retcode = pytest.main(['-x',  os.path.join(test_dir, 'unit'), '--boxed'])
    return {'unittests': TestResults('unittests',
                                     test_complete=True,
                                     passed=retcode == 0,
                                     comment='see stdout from pytest',
                                     returncode=retcode)}

    print('\n-'.ljust(OUTPUT_WIDTH + 1, '-'))
    print('Finished unit tests.')
    print('-'.ljust(OUTPUT_WIDTH, '-'))


def run_system(config_file, vic_exe, test_data_dir, out_dir, driver):
    '''Run system tests from config file

    Parameters
    ----------
    config_file : str
        Configuration file for system tests.
    vic_exe : VIC (object), or a list of VIC objects
        VIC executable object (see tonic documentation).
        If driver is a list (for cross-driver tests), then vic_exe must be a
        list of VIC objects in the same order with `driver`
    test_data_dir : str
        Path to test data sets.
    out_dir : str
        Path to output location
    driver : {'classic', 'image'}, or a list of drivers
        Driver to run tests on.

    Returns
    -------
    test_results : dict
        Test results for all tests in config_file.

    See Also
    --------
    run_unit_tests
    run_examples
    run_science
    run_release
    '''

    # Print test set welcome
    print('\n-'.ljust(OUTPUT_WIDTH + 1, '-'))
    print('Running System Tests')
    print('-'.ljust(OUTPUT_WIDTH, '-'))

    # Get setup
    config = read_configobj(config_file)

    # If multiple drivers, put VIC objects in a dict
    if isinstance(driver, list):
        dict_vic_exe = {}
        for i, d in enumerate(driver):
            dict_vic_exe[d] = vic_exe[i]

    # Drop invalid driver tests
    config = drop_tests(config, driver)

    test_results = OrderedDict()

    # Run individual system tests
    for i, (testname, test_dict) in enumerate(config.items()):

        # print out status info
        print('Running test {0}/{1}: {2}'.format(i + 1, len(config.items()),
                                                 testname))

        # Setup directories for test
        dirs = setup_test_dirs(testname, out_dir,
                               mkdirs=['results', 'state', 'logs', 'plots'])

        # read template global parameter file
        # --- if single driver --- #
        if not isinstance(driver, list):
            infile = os.path.join(test_dir, 'system',
                                  test_dict['global_parameter_file'])
            with open(infile, 'r') as global_file:
                global_param = global_file.read()
        # --- if multiple drivers, put global template files in a dict --- #
        else:
            dict_global_param = {}
            for i, d in enumerate(test_dict['driver']):
                infile = os.path.join(test_dir, 'system',
                                    test_dict['global_parameter_file'][i])
                with open(infile, 'r') as global_file:
                    dict_global_param[d] = global_file.read()

        # If restart test, prepare running periods
        if 'exact_restart' in test_dict['check']:
            # (1) Find STATESEC option (and STATE_FORMAT option for later use)
            statesec = find_global_param_value(global_param, 'STATESEC')
            if driver == 'classic':
                state_format = find_global_param_value(global_param,
                                                       'STATE_FORMAT')
            # (2) Prepare running periods and initial state file info for
            # restart test
            run_periods = prepare_restart_run_periods(
                                test_dict['restart'],
                                dirs['state'], statesec)
        # If mpi test, prepare a list of number of processors to be run
        elif 'mpi' in test_dict['check']:
            if not isinstance(test_dict['mpi']['n_proc'], list):
                print('Error: need at least two values in n_proc to run'
                      'mpi test!')
                raise
            list_n_proc = test_dict['mpi']['n_proc']

        # create template string
        # --- if single driver --- #
        if not isinstance(driver, list):
            s = string.Template(global_param)
        # --- if multiple drivers --- #
        else:
            dict_s = {}
            for d in driver:
                dict_s[d] = string.Template(dict_global_param[d])

        # fill in global parameter options
        # --- if restart test, multiple runs --- #
        if 'exact_restart' in test_dict['check']:
            # Set up subdirectories and fill in global parameter options
            # for restart testing
            list_global_param =\
                setup_subdirs_and_fill_in_global_param_restart_test(
                    s, run_periods, driver, dirs['results'], dirs['state'],
                    test_data_dir)
        # --- if mpi test, multiple runs --- #
        elif 'mpi' in test_dict['check']:
            # Set up subdirectories and output directories in global file for
            # multiprocessor testing
            list_global_param = \
                setup_subdirs_and_fill_in_global_param_mpi_test(
                    s, list_n_proc, dirs['results'], dirs['state'],
                    test_data_dir)
<<<<<<< HEAD
        # --- if driver-match test, one run for each driver --- #
        elif 'driver_match' in test_dict['check']:
        # --- else, single run --- #
            # Set up subdirectories and output directories in global file for
            # driver-match testing
            dict_global_param = \
                setup_subdirs_and_fill_in_global_param_driver_match_test(
                    dict_s, dirs['results'], dirs['state'], test_data_dir)
=======
        # --- else, single run --- #
>>>>>>> bd488b53
        else:
            global_param = s.safe_substitute(test_data_dir=test_data_dir,
                                             result_dir=dirs['results'],
                                             state_dir=dirs['state'])

        # replace global options from config file
        # --- extract global options to be substitute --- #
        if 'options' in test_dict:
            replacements = test_dict['options']
        else:
            replacements = OrderedDict()
        # --- replace global options --- #
<<<<<<< HEAD
        # For the purpose of exact restart, if STATE_FORMAT is specified,
        # then record the specified value (instead of the one in the global
        # template file)
        if 'exact_restart' in test_dict['check']:
            if 'STATE_FORMAT' in replacements:
                state_format = replacements['STATE_FORMAT']

=======
>>>>>>> bd488b53
        if 'exact_restart' in test_dict['check'] or\
           'mpi' in test_dict['check']:  # if multiple runs
            for j, gp in enumerate(list_global_param):
                # save a copy of replacements for the next global file
                replacements_cp = replacements.copy()
                # replace global options for this global file
                list_global_param[j] = replace_global_values(gp, replacements)
                replacements = replacements_cp
<<<<<<< HEAD
        elif 'driver_match' in test_dict['check']:  # if cross-driver runs
            for dr in dict_global_param.keys():
                gp = dict_global_param[dr]
                # save a copy of replacements for the next global file
                replacements_cp = replacements.copy()
                # replace global options for this global file
                dict_global_param[dr] = replace_global_values(
                                                        gp,
                                                        replacements)
                replacements = replacements_cp
=======
>>>>>>> bd488b53
        else:  # if single run
            global_param = replace_global_values(global_param, replacements)

        # write global parameter file
        if 'exact_restart' in test_dict['check']:
            list_test_global_file = []
            for j, gp in enumerate(list_global_param):
                test_global_file = os.path.join(
                        dirs['test'],
                        '{}_globalparam_{}_{}.txt'.format(
                            testname,
                            run_periods[j]['start_date'].strftime("%Y%m%d"),
                            run_periods[j]['end_date'].strftime("%Y%m%d")))
                list_test_global_file.append(test_global_file)
                with open(test_global_file, mode='w') as f:
                    for line in gp:
                        f.write(line)
        elif 'mpi' in test_dict['check']:
            list_test_global_file = []
            for j, gp in enumerate(list_global_param):
                test_global_file = os.path.join(
                        dirs['test'],
                        '{}_globalparam_processors_{}.txt'.format(
                            testname, list_n_proc[j]))
                list_test_global_file.append(test_global_file)
                with open(test_global_file, mode='w') as f:
                    for line in gp:
                        f.write(line)
<<<<<<< HEAD
        elif 'driver_match' in test_dict['check']:
            dict_test_global_file = {}
            for dr in dict_global_param.keys():
                gp = dict_global_param[dr]
                test_global_file = os.path.join(
                        dirs['test'],
                        '{}_globalparam_{}.txt'.format(
                            testname, dr))
                dict_test_global_file[dr] = test_global_file
                with open(test_global_file, mode='w') as f:
                    for line in gp:
                        f.write(line)
=======
>>>>>>> bd488b53
        else:
            test_global_file = os.path.join(
                                dirs['test'],
                                '{0}_globalparam.txt'.format(testname))
            with open(test_global_file, mode='w') as f:
                for line in global_param:
                    f.write(line)

        # Get optional kwargs for run executable
        run_kwargs = pop_run_kwargs(test_dict)

        # run VIC
        test_complete = False
        test_passed = False
        test_comment = ''
        error_message = ''

        try:
            if 'exact_restart' in test_dict['check']:
                for j, test_global_file in enumerate(list_test_global_file):
                    returncode = vic_exe.run(test_global_file,
                                             logdir=dirs['logs'],
                                             **run_kwargs)
<<<<<<< HEAD
=======
                    # Check return code
                    check_returncode(vic_exe,
                                     test_dict.pop('expected_retval', 0))
            if 'mpi' in test_dict['check']:
                for j, test_global_file in enumerate(list_test_global_file):
                    # Overwrite mpi_proc in option kwargs
                    n_proc = list_n_proc[j]
                    if n_proc == 1:
                        run_kwargs['mpi_proc'] = None
                    else:
                        run_kwargs['mpi_proc'] = list_n_proc[j]
                    # Run VIC
                    returncode = vic_exe.run(test_global_file,
                                             logdir=dirs['logs'],
                                             **run_kwargs)
>>>>>>> bd488b53
                    # Check return code
                    check_returncode(vic_exe,
                                     test_dict.pop('expected_retval', 0))
            elif 'mpi' in test_dict['check']:
                for j, test_global_file in enumerate(list_test_global_file):
                    # Overwrite mpi_proc in option kwargs
                    n_proc = list_n_proc[j]
                    if n_proc == 1:
                        run_kwargs['mpi_proc'] = None
                    else:
                        run_kwargs['mpi_proc'] = list_n_proc[j]
                    # Run VIC
                    returncode = vic_exe.run(test_global_file,
                                             logdir=dirs['logs'],
                                             **run_kwargs)
                    # Check return code
                    check_returncode(vic_exe,
                                     test_dict.pop('expected_retval', 0))
            elif 'driver_match' in test_dict['check']:
                for dr in dict_test_global_file.keys():
                    # Reset mpi_proc in option kwargs to None for classic
                    # driver run
#                    if dr == 'classic':
#                        run_kwargs_classic = run_kwargs
#                        run_kwargs_classic['mpi_proc'] = None
#                        returncode = dict_vic_exe[dr].run(
#                                        dict_test_global_file[dr],
#                                        logdir=dirs['logs'],
#                                        **run_kwargs_classic)
#                    else:
#                        returncode = dict_vic_exe[dr].run(
#                                        dict_test_global_file[dr],
#                                        logdir=dirs['logs'],
#                                        **run_kwargs)
                    returncode = 0
                    # Check return code
                    check_returncode(dict_vic_exe[dr],
                                     test_dict.pop('expected_retval', 0))
            else:
                returncode = vic_exe.run(test_global_file, logdir=dirs['logs'],
                                         **run_kwargs)
                # Check return code
                check_returncode(vic_exe,
                                 test_dict.pop('expected_retval', 0))

            test_complete = True

            # check output files (different tests depending on driver)
            if 'check' in test_dict:

                # Check that the simulation completed for all grid cells
                if 'complete' in test_dict['check']:
                    fnames = glob.glob(os.path.join(dirs['results'], '*'))
                    if driver == 'classic':
                        test_classic_driver_all_complete(fnames)

                # check for nans in all example files
                if 'output_file_nans' in test_dict['check']:
                    fnames = glob.glob(os.path.join(dirs['results'], '*'))
                    if driver == 'classic':
                        test_classic_driver_no_output_file_nans(fnames)
                    elif driver == 'image':
                        domain_file = os.path.join(test_data_dir,
                                                   test_dict['domain_file'])
                        test_image_driver_no_output_file_nans(fnames,
                                                              domain_file)
                    else:
                        raise ValueError('unknown driver')

                # check for exact restarts
                if 'exact_restart' in test_dict['check']:
                    check_exact_restart_fluxes(dirs['results'], driver,
                                               run_periods)
                    if driver == 'classic':
                        check_exact_restart_states(dirs['state'], driver,
                                                   run_periods, statesec,
                                                   state_format)
                    elif driver == 'image':
                        check_exact_restart_states(dirs['state'], driver,
                                                   run_periods, statesec)

                # check for multistream output
                if 'multistream' in test_dict['check']:
                    fnames = glob.glob(os.path.join(dirs['results'], '*'))
                    if driver == 'classic':
                        check_multistream_classic(fnames)
                    elif driver == 'image':
                        warnings.warn('Skipping multistream image driver test')
                        # TODO: check_multistream_image(fnames)

                # check for mpi multiprocessor results
                if 'mpi' in test_dict['check']:
                    check_mpi_fluxes(dirs['results'], list_n_proc)
                    check_mpi_states(dirs['state'], list_n_proc)

<<<<<<< HEAD
                # check that results from different drivers match
                if 'driver_match' in test_dict['check']:
                    check_drivers_match_fluxes(driver, dirs['results'])

=======
>>>>>>> bd488b53
            # if we got this far, the test passed.
            test_passed = True

        # Handle errors
        except Exception as e:
            if not isinstance(driver, list):  # if single driver
                test_comment, error_message = process_error(e, vic_exe)
            else:  # if multiple drivers
                test_comment, error_message = process_error(
                        e, dict_vic_exe['classic'])

        # record the test results
        test_results[testname] = TestResults(testname,
                                             test_complete=test_complete,
                                             passed=test_passed,
                                             comment=test_comment,
                                             error_message=error_message,
                                             returncode=returncode)

    print('-'.ljust(OUTPUT_WIDTH, '-'))
    print('Finished testing system tests.')
    print('-'.ljust(OUTPUT_WIDTH, '-'))

    return test_results


def run_science(config_file, vic_exe, test_data_dir, out_dir, driver):
    '''Run science tests from config file

    Parameters
    ----------
    config_file : str
        Configuration file for science tests.
    vic_exe : VIC (object)
        VIC executable object (see tonic documentation).
    test_data_dir : str
        Path to test data sets.
    out_dir : str
        Path to output location
    driver : {'classic', 'image'}
        Driver to run tests on.

    Returns
    -------
    test_results : dict
        Test results for all tests in config_file.

    See Also
    --------
    run_unit_tests
    run_examples
    run_system
    run_release
    '''

    # Print test set welcome
    print('\n-'.ljust(OUTPUT_WIDTH + 1, '-'))
    print('Running Science Tests')
    print('-'.ljust(OUTPUT_WIDTH, '-'))

    # Get setup
    config = read_config(config_file)

    # drop invalid driver tests
    config = drop_tests(config, driver)

    test_results = OrderedDict()

    # Run individual tests
    for i, (testname, test_dict) in enumerate(config.items()):

        # print out status info
        print('Running test {0}/{1}: {2}'.format(i + 1, len(config.items()),
                                                 testname))

        # Setup directories for test
        dirs = setup_test_dirs(testname, out_dir,
                               mkdirs=['results', 'state', 'logs', 'plots'])

        # read template global parameter file
        infile = os.path.join(test_dir, test_dict['global_parameter_file'])

        with open(infile, 'r') as global_file:
            global_param = global_file.read()

        # create template string
        s = string.Template(global_param)

        # fill in global parameter options
        global_param = s.safe_substitute(test_data_dir=test_data_dir,
                                         result_dir=dirs['results'],
                                         state_dir=dirs['state'],
                                         testname=testname,
                                         test_root=test_dir)

        test_global_file = os.path.join(dirs['test'],
                                        '{0}_globalparam.txt'.format(testname))

        # write global parameter file
        with open(test_global_file, 'w') as f:
            f.write(global_param)

        # Get optional kwargs for run executable
        run_kwargs = pop_run_kwargs(test_dict)

        # run VIC
        test_complete = False
        test_passed = False
        test_comment = ''
        error_message = ''

        try:
            # Run the VIC simulation
            returncode = vic_exe.run(test_global_file, logdir=dirs['logs'],
                                     **run_kwargs)
            test_complete = True

            # Check return code
            check_returncode(vic_exe)

            # check output files (different tests depending on driver)
            if test_dict['check']:
                fnames = glob.glob(os.path.join(dirs['results'], '*'))

                # Check that the simulation completed for all grid cells
                if 'complete' in test_dict['check'] and driver == 'classic':
                    test_classic_driver_all_complete(fnames)

                # check for nans in all example files
                if 'output_file_nans' in test_dict['check']:
                    if driver == 'classic':
                        test_classic_driver_no_output_file_nans(fnames)
                    elif driver == 'image':
                        domain_file = os.path.join(test_data_dir,
                                                   test_dict['domain_file'])
                        test_image_driver_no_output_file_nans(fnames,
                                                              domain_file)
                    else:
                        raise ValueError('unknown driver')

            # if we got this far, the test passed.
            test_passed = True

        # Handle errors
        except Exception as e:
            test_comment, error_message = process_error(e, vic_exe)

        # record the test results
        test_results[testname] = TestResults(testname,
                                             test_complete=test_complete,
                                             passed=test_passed,
                                             comment=test_comment,
                                             error_message=error_message,
                                             returncode=returncode)

    print('-'.ljust(OUTPUT_WIDTH, '-'))
    print('Finished testing science tests.')
    print('-'.ljust(OUTPUT_WIDTH, '-'))

    return test_results


def run_examples(config_file, vic_exe, test_data_dir, out_dir, driver):
    '''Run examples tests from config file

    Parameters
    ----------
    config_file : str
        Configuration file for example tests.
    vic_exe : VIC (object)
        VIC executable object (see tonic documentation).
    test_data_dir : str
        Path to test data sets.
    out_dir : str
        Path to output location
    driver : {'classic', 'image'}
        Driver to run tests on.

    Returns
    -------
    test_results : dict
        Test results for all tests in config_file.

    See Also
    --------
    run_unit_tests
    run_system
    run_science
    run_release
    '''

    # Print test set welcome
    print('\n-'.ljust(OUTPUT_WIDTH + 1, '-'))
    print('Running Examples')
    print('-'.ljust(OUTPUT_WIDTH, '-'))

    # Get setup
    config = read_config(config_file)

    # drop invalid driver tests
    config = drop_tests(config, driver)

    test_results = OrderedDict()

    # Run individual examples
    for i, (testname, test_dict) in enumerate(config.items()):

        # print out status info
        print('Running test {0}/{1}: {2}'.format(i + 1, len(config.items()),
                                                 testname))

        # Setup directories for test
        dirs = setup_test_dirs(testname, out_dir,
                               mkdirs=['results', 'state', 'logs', 'plots'])

        # read template global parameter file
        infile = os.path.join(test_dir, 'examples',
                              test_dict['global_parameter_file'])

        with open(infile, 'r') as global_file:
            global_param = global_file.read()

        # create template string
        s = string.Template(global_param)

        # fill in global parameter options
        global_param = s.safe_substitute(test_data_dir=test_data_dir,
                                         result_dir=dirs['results'],
                                         state_dir=dirs['state'],
                                         testname=testname,
                                         test_root=test_dir)

        test_global_file = os.path.join(dirs['test'],
                                        '{0}_globalparam.txt'.format(testname))

        # write global parameter file
        with open(test_global_file, 'w') as f:
            f.write(global_param)

        # Get optional kwargs for run executable
        run_kwargs = pop_run_kwargs(test_dict)

        # run VIC
        test_complete = False
        test_passed = False
        test_comment = ''
        error_message = ''

        try:
            # Run the VIC simulation
            returncode = vic_exe.run(test_global_file, logdir=dirs['logs'],
                                     **run_kwargs)
            test_complete = True

            # Check return code
            check_returncode(vic_exe)

            # check output files (different tests depending on driver)
            if test_dict['check']:
                fnames = glob.glob(os.path.join(dirs['results'], '*'))

                # Check that the simulation completed for all grid cells
                if 'complete' in test_dict['check'] and driver == 'classic':
                    test_classic_driver_all_complete(fnames)

                # check for nans in all example files
                if 'output_file_nans' in test_dict['check']:
                    if driver == 'classic':
                        test_classic_driver_no_output_file_nans(fnames)
                    elif driver == 'image':
                        domain_file = os.path.join(test_data_dir,
                                                   test_dict['domain_file'])
                        test_image_driver_no_output_file_nans(fnames,
                                                              domain_file)
                    else:
                        raise ValueError('unknown driver')

            # if we got this far, the test passed.
            test_passed = True

        # Handle errors
        except Exception as e:
            test_comment, error_message = process_error(e, vic_exe)

        # record the test results
        test_results[testname] = TestResults(testname,
                                             test_complete=test_complete,
                                             passed=test_passed,
                                             comment=test_comment,
                                             error_message=error_message,
                                             returncode=returncode)

    # Print examples footer
    print('-'.ljust(OUTPUT_WIDTH, '-'))
    print('Finished testing examples.')
    print('-'.ljust(OUTPUT_WIDTH, '-'))

    return test_results


def run_release(config_file):
    '''Run release from config file

    NOT IMPLEMENTED
    '''
    return OrderedDict()


if __name__ == '__main__':
    main()<|MERGE_RESOLUTION|>--- conflicted
+++ resolved
@@ -419,18 +419,14 @@
                 setup_subdirs_and_fill_in_global_param_mpi_test(
                     s, list_n_proc, dirs['results'], dirs['state'],
                     test_data_dir)
-<<<<<<< HEAD
         # --- if driver-match test, one run for each driver --- #
         elif 'driver_match' in test_dict['check']:
-        # --- else, single run --- #
             # Set up subdirectories and output directories in global file for
             # driver-match testing
             dict_global_param = \
                 setup_subdirs_and_fill_in_global_param_driver_match_test(
                     dict_s, dirs['results'], dirs['state'], test_data_dir)
-=======
         # --- else, single run --- #
->>>>>>> bd488b53
         else:
             global_param = s.safe_substitute(test_data_dir=test_data_dir,
                                              result_dir=dirs['results'],
@@ -443,7 +439,6 @@
         else:
             replacements = OrderedDict()
         # --- replace global options --- #
-<<<<<<< HEAD
         # For the purpose of exact restart, if STATE_FORMAT is specified,
         # then record the specified value (instead of the one in the global
         # template file)
@@ -451,8 +446,6 @@
             if 'STATE_FORMAT' in replacements:
                 state_format = replacements['STATE_FORMAT']
 
-=======
->>>>>>> bd488b53
         if 'exact_restart' in test_dict['check'] or\
            'mpi' in test_dict['check']:  # if multiple runs
             for j, gp in enumerate(list_global_param):
@@ -461,7 +454,6 @@
                 # replace global options for this global file
                 list_global_param[j] = replace_global_values(gp, replacements)
                 replacements = replacements_cp
-<<<<<<< HEAD
         elif 'driver_match' in test_dict['check']:  # if cross-driver runs
             for dr in dict_global_param.keys():
                 gp = dict_global_param[dr]
@@ -472,8 +464,6 @@
                                                         gp,
                                                         replacements)
                 replacements = replacements_cp
-=======
->>>>>>> bd488b53
         else:  # if single run
             global_param = replace_global_values(global_param, replacements)
 
@@ -502,7 +492,6 @@
                 with open(test_global_file, mode='w') as f:
                     for line in gp:
                         f.write(line)
-<<<<<<< HEAD
         elif 'driver_match' in test_dict['check']:
             dict_test_global_file = {}
             for dr in dict_global_param.keys():
@@ -515,8 +504,6 @@
                 with open(test_global_file, mode='w') as f:
                     for line in gp:
                         f.write(line)
-=======
->>>>>>> bd488b53
         else:
             test_global_file = os.path.join(
                                 dirs['test'],
@@ -540,8 +527,6 @@
                     returncode = vic_exe.run(test_global_file,
                                              logdir=dirs['logs'],
                                              **run_kwargs)
-<<<<<<< HEAD
-=======
                     # Check return code
                     check_returncode(vic_exe,
                                      test_dict.pop('expected_retval', 0))
@@ -557,7 +542,6 @@
                     returncode = vic_exe.run(test_global_file,
                                              logdir=dirs['logs'],
                                              **run_kwargs)
->>>>>>> bd488b53
                     # Check return code
                     check_returncode(vic_exe,
                                      test_dict.pop('expected_retval', 0))
@@ -653,13 +637,10 @@
                     check_mpi_fluxes(dirs['results'], list_n_proc)
                     check_mpi_states(dirs['state'], list_n_proc)
 
-<<<<<<< HEAD
                 # check that results from different drivers match
                 if 'driver_match' in test_dict['check']:
                     check_drivers_match_fluxes(driver, dirs['results'])
 
-=======
->>>>>>> bd488b53
             # if we got this far, the test passed.
             test_passed = True
 
