--- conflicted
+++ resolved
@@ -18,237 +18,6 @@
 FULL_ENERGY=FALSE
 FROZEN_SOIL=FALSE
 
-<<<<<<< HEAD
-#[System-check_classic_nans]
-#driver = classic
-#test_description = Short simulation to ensure system tests configuration works - classic driver
-#global_parameter_file = global.classic.STEHE.txt
-#expected_retval = 0
-#check = output_file_nans
-#
-#[System-restart_classic_noFullEnergy_noFrozenSoil]
-#test_description = Exact restart (falseFULL_ENERGY flaseFROZEN_SOIL) - classic driver
-#driver = classic
-#global_parameter_file = global.classic.STEHE.restart.txt
-#expected_retval = 0
-#check = exact_restart
-#[[restart]]
-## If test_type == exact_restart
-## Full period - start and end date
-## Full period run will start with no initial state file, and the last time step state will be saved
-#start_date = 1949-01-01
-#end_date = 1949-01-10
-## Dates to split the run
-## E.g., if the full running period is 1949-01-01 to 1949-01-10, and split at 1949-01-05, then the first run would be 1949-01-01 to 1949-01-05, the second run would be 1949-01-06 to 1949-01-10
-## There can be multiple splitting dates
-#split_dates = 1949-01-05
-#[[options]]
-#FULL_ENERGY=FALSE
-#FROZEN_SOIL=FALSE
-#
-#[System-restart_classic_FullEnergy_noFrozenSoil]
-#test_description = Exact restart (trueFULL_ENERGY flaseFROZEN_SOIL) - classic driver
-#driver = classic
-#global_parameter_file = global.classic.STEHE.restart.txt
-#expected_retval = 0
-#check = exact_restart
-#[[restart]]
-#start_date = 1949-01-01
-#end_date = 1949-01-10
-#split_dates = 1949-01-05
-#[[options]]
-#FULL_ENERGY=TRUE
-#FROZEN_SOIL=FALSE
-#
-#[System-restart_classic_noFullEnergy_FrozenSoil]
-#test_description = Exact restart (falseFULL_ENERGY trueFROZEN_SOIL) - classic driver
-#driver = classic
-#global_parameter_file = global.classic.STEHE.restart.FROZEN_SOIL.txt
-#expected_retval = 0
-#check = exact_restart
-#[[restart]]
-#start_date = 1949-01-01
-#end_date = 1949-01-10
-#split_dates = 1949-01-05
-#[[options]]
-#FULL_ENERGY=FALSE
-#FROZEN_SOIL=TRUE
-#NODES=10
-#
-#[System-restart_classic_FullEnergy_FrozenSoil]
-#test_description = Exact restart (trueFULL_ENERGY trueFROZEN_SOIL) - classic driver
-#driver = classic
-#global_parameter_file = global.classic.STEHE.restart.FROZEN_SOIL.txt
-#expected_retval = 0
-#check = exact_restart
-#[[restart]]
-#start_date = 1949-01-01
-#end_date = 1949-01-10
-#split_dates = 1949-01-05
-#[[options]]
-#FULL_ENERGY=TRUE
-#FROZEN_SOIL=TRUE
-#NODES=10
-#
-#[System-restart_classic_noFullEnergy_noFrozenSoil_BinState]
-#test_description = Exact restart (falseFULL_ENERGY flaseFROZEN_SOIL) - classic driver, binary state file
-#driver = classic
-#global_parameter_file = global.classic.STEHE.restart.txt
-#expected_retval = 0
-#check = exact_restart
-#[[restart]]
-#start_date = 1949-01-01
-#end_date = 1949-01-10
-#split_dates = 1949-01-05
-#[[options]]
-#FULL_ENERGY=FALSE
-#FROZEN_SOIL=FALSE
-#STATE_FORMAT=BINARY
-#
-#[System-restart_classic_FullEnergy_noFrozenSoil_BinState]
-#test_description = Exact restart (trueFULL_ENERGY flaseFROZEN_SOIL) - classic driver, binary state file
-#driver = classic
-#global_parameter_file = global.classic.STEHE.restart.txt
-#expected_retval = 0
-#check = exact_restart
-#[[restart]]
-#start_date = 1949-01-01
-#end_date = 1949-01-10
-#split_dates = 1949-01-05
-#[[options]]
-#FULL_ENERGY=TRUE
-#FROZEN_SOIL=FALSE
-#STATE_FORMAT=BINARY
-#
-#[System-restart_classic_noFullEnergy_FrozenSoil_BinState]
-#test_description = Exact restart (falseFULL_ENERGY trueFROZEN_SOIL) - classic driver, binary state file
-#driver = classic
-#global_parameter_file = global.classic.STEHE.restart.FROZEN_SOIL.txt
-#expected_retval = 0
-#check = exact_restart
-#[[restart]]
-#start_date = 1949-01-01
-#end_date = 1949-01-10
-#split_dates = 1949-01-05
-#[[options]]
-#FULL_ENERGY=FALSE
-#FROZEN_SOIL=TRUE
-#NODES=10
-#STATE_FORMAT=BINARY
-#
-#[System-restart_classic_FullEnergy_FrozenSoil_BinState]
-#test_description = Exact restart (trueFULL_ENERGY trueFROZEN_SOIL) - classic driver, binary state file
-#driver = classic
-#global_parameter_file = global.classic.STEHE.restart.FROZEN_SOIL.txt
-#expected_retval = 0
-#check = exact_restart
-#[[restart]]
-#start_date = 1949-01-01
-#end_date = 1949-01-10
-#split_dates = 1949-01-05
-#[[options]]
-#FULL_ENERGY=TRUE
-#FROZEN_SOIL=TRUE
-#NODES=10
-#STATE_FORMAT=BINARY
-#
-#[System-restart_image_noFullEnergy_noFrozenSoil]
-#test_description = Exact restart (falseFULL_ENERGY flaseFROZEN_SOIL) - image driver
-#driver = image
-#global_parameter_file = global.image.STEHE.restart.txt
-#expected_retval = 0
-#check = exact_restart
-#[[restart]]
-#start_date = 1949-01-01
-#end_date = 1949-01-10
-#split_dates = 1949-01-05
-#[[options]]
-#FULL_ENERGY=FALSE
-#FROZEN_SOIL=FALSE
-#
-#[System-restart_image_FullEnergy_noFrozenSoil]
-#test_description = Exact restart (trueFULL_ENERGY flaseFROZEN_SOIL) - image driver
-#driver = image
-#global_parameter_file = global.image.STEHE.restart.txt
-#expected_retval = 0
-#check = exact_restart
-#[[restart]]
-#start_date = 1949-01-01
-#end_date = 1949-01-10
-#split_dates = 1949-01-05
-#[[options]]
-#FULL_ENERGY=TRUE
-#FROZEN_SOIL=FALSE
-#
-#[System-restart_image_noFullEnergy_FrozenSoil]
-#test_description = Exact restart (falseFULL_ENERGY trueFROZEN_SOIL) - image driver
-#driver = image
-#global_parameter_file = global.image.STEHE.restart.FROZEN_SOIL.txt
-#expected_retval = 0
-#check = exact_restart
-#[[restart]]
-#start_date = 1949-01-01
-#end_date = 1949-01-10
-#split_dates = 1949-01-05
-#[[options]]
-#FULL_ENERGY=FALSE
-#FROZEN_SOIL=TRUE
-#NODES=10
-#
-#[System-restart_image_FullEnergy_FrozenSoil]
-#test_description = Exact restart (trueFULL_ENERGY trueFROZEN_SOIL) - image driver
-#driver = image
-#global_parameter_file = global.image.STEHE.restart.FROZEN_SOIL.txt
-#expected_retval = 0
-#check = exact_restart
-#[[restart]]
-#start_date = 1949-01-01
-#end_date = 1949-01-10
-#split_dates = 1949-01-05
-#[[options]]
-#FULL_ENERGY=TRUE
-#FROZEN_SOIL=TRUE
-#NODES=10
-#
-#[System-streams_classic_compare_to_instantaneous]
-#test_description = Test that the stream averaging is working expected.
-#driver = classic
-#global_parameter_file = global.classic.STEHE.multistream.txt
-#expected_retval = 0
-#check = multistream
-#
-#[System-streams_classic_all_output_vars]
-#test_description = Test that all output variables can be successfully written to a stream
-#driver = classic
-#global_parameter_file = global.classic.STEHE.allhistvars.txt
-#expected_retval = 0
-#check = nonans
-#
-#[System-streams_image_compare_to_instantaneous]
-#test_description = Test that the stream averaging is working expected.
-#driver = image
-#global_parameter_file = global.image.STEHE.multistream.txt
-#expected_retval = 0
-#check = multistream, nonans
-#
-#[System-streams_image_all_output_vars]
-#test_description = Test that all output variables can be successfully written to a stream
-#driver = image
-#global_parameter_file = global.image.STEHE.allhistvars.txt
-#expected_retval = 0
-#check = nonans
-#
-#[System-mpi_image_check_identical_results]
-#test_description = check that multi-processor runs produce identical results - image driver
-#driver = image
-#global_parameter_file = global.image.STEHE.mpi.txt
-#expected_retval = 0
-#check = mpi
-#[[mpi]]
-## A list of number of processors to run and compare (need at least a list of two numbers)
-#n_proc = 1,4
-#
-=======
 [System-restart_classic_FullEnergy_noFrozenSoil_BinState]
 test_description = Exact restart (trueFULL_ENERGY flaseFROZEN_SOIL) - classic driver, binary state file
 driver = classic
@@ -391,4 +160,3 @@
 [[mpi]]
 # A list of number of processors to run and compare (need at least a list of two numbers)
 n_proc = 1,4
->>>>>>> bd488b53
