--- conflicted
+++ resolved
@@ -207,14 +207,10 @@
 
 @pytest.mark.skipif(nctime_unavailable, reason=nc_reason)
 def test_num2date():
-<<<<<<< HEAD
-
-=======
     # Test dates_sets:
     #   1) monthly frequency that covers typical VIC simulation dates.
     #   2) 20min frequency with small subsecond positive offset
     #   3) 20min frequency with small subsecond negative offset
->>>>>>> 9669cfa0
     date_sets = (pd.date_range(start="1900-01-01", end="2100-12-31",
                                freq='MS').to_pydatetime(),
                  pd.date_range(start='1948-09-01 00:00:00.010000',
@@ -272,19 +268,11 @@
                                        ut._jd0)
 
 
-<<<<<<< HEAD
-def test_invalid_date(dmy_feb_3_noon, dmy_june31, dmy_too_many_seconds):
-    for cal in calendars:
-        assert vic_lib.invalid_date(calendars[cal], dmy_feb_3_noon) == 0
-        assert vic_lib.invalid_date(calendars[cal], dmy_june31) > 0
-        assert vic_lib.invalid_date(calendars[cal], dmy_too_many_seconds) > 0
-=======
 def test_valid_date(dmy_feb_3_noon, dmy_june31, dmy_too_many_seconds):
     for cal in calendars:
         assert vic_lib.valid_date(calendars[cal], dmy_feb_3_noon) == 0
         assert vic_lib.valid_date(calendars[cal], dmy_june31) > 0
         assert vic_lib.valid_date(calendars[cal], dmy_too_many_seconds) > 0
->>>>>>> 9669cfa0
 
 
 @pytest.mark.skipif(nctime_unavailable, reason=nc_reason)
