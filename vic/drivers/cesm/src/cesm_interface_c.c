--- conflicted
+++ resolved
@@ -113,14 +113,13 @@
 int
 vic_cesm_run(vic_clock *vclock)
 {
-<<<<<<< HEAD
+
+    char state_filename[MAXSTRING];
+
     // continue vic all timer
     timer_continue(&(global_timers[TIMER_VIC_ALL]));
     // start vic run timer
     timer_start(&(global_timers[TIMER_VIC_RUN]));
-=======
-    char state_filename[MAXSTRING];
->>>>>>> dbdb92e5
 
     // reset l2x fields
     initialize_l2x_data();
