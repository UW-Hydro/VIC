--- conflicted
+++ resolved
@@ -168,15 +168,8 @@
 
         // lnd->rtm input fluxes
         l2x_vic[i].l2x_Flrl_rofliq += AreaFactor *
-<<<<<<< HEAD
-                                               out_data[i][OUT_RUNOFF] +
-                                               out_data[i][OUT_BASEFLOW] / global_param.dt;
-
-=======
-                                      (out_data[i][OUT_RUNOFF] +
-                                       out_data[i][OUT_BASEFLOW] /
-                                       global_param.dt);
->>>>>>> 60ae8c93
+				      out_data[i][OUT_RUNOFF] +
+                                      out_data[i][OUT_BASEFLOW] / global_param.dt;
 
 
         // running sum to make sure we get the full grid cell
