/******************************************************************************
 * @section DESCRIPTION
 *
 * Collect coupled fields and export to coupler
 *
 * Sign convention: positive value <=> downward flux
 * Units: see notes in code or seq_flds_mod.F90
 *
 * @section LICENSE
 *
 * The Variable Infiltration Capacity (VIC) macroscale hydrological model
 * Copyright (C) 2016 The Computational Hydrology Group, Department of Civil
 * and Environmental Engineering, University of Washington.
 *
 * The VIC model is free software; you can redistribute it and/or
 * modify it under the terms of the GNU General Public License
 * as published by the Free Software Foundation; either version 2
 * of the License, or (at your option) any later version.
 *
 * This program is distributed in the hope that it will be useful,
 * but WITHOUT ANY WARRANTY; without even the implied warranty of
 * MERCHANTABILITY or FITNESS FOR A PARTICULAR PURPOSE.  See the
 * GNU General Public License for more details.
 *
 * You should have received a copy of the GNU General Public License along with
 * this program; if not, write to the Free Software Foundation, Inc.,
 * 51 Franklin Street, Fifth Floor, Boston, MA  02110-1301, USA.
 *****************************************************************************/

#include <vic_driver_cesm.h>

void
vic_cesm_put_data()
{
    extern all_vars_struct    *all_vars;
    extern force_data_struct  *force;
    extern dmy_struct          dmy_current;
    extern domain_struct       local_domain;
    extern soil_con_struct    *soil_con;
    extern veg_con_struct    **veg_con;
    extern veg_lib_struct    **veg_lib;
    extern l2x_data_struct    *l2x_vic;
    extern x2l_data_struct    *x2l_vic;
    extern global_param_struct global_param;
    extern option_struct       options;
    extern parameters_struct   param;

    bool                       IsWet = false; // TODO: add lake fraction
    bool                       overstory;
    bool                       HasVeg;
    size_t                     i;
    size_t                     veg;
    size_t                     band;
    size_t                     index;
    double                     AreaFactor;
    double                     AreaFactorSum;
    double                     TreeAdjustFactor = 1.;
    double                     lakefactor = 1.;
    double                     rad_temp;
    double                     albedo;
    double                     aero_resist;
    double                     roughness;
    double                     wind_stress;
    double                     wind_stress_x;
    double                     wind_stress_y;
    double                     evap;
    cell_data_struct           cell;
    energy_bal_struct          energy;
    snow_data_struct           snow;
    veg_var_struct             veg_var;
    extern double           ***out_data;

    for (i = 0; i < local_domain.ncells_active; i++) {
        // Zero l2x vars (leave unused fields as MISSING values)
	// NOTE: I think actually we want unused fields to be 
	// filled in with zeros, that's what we did previously
        l2x_vic[i].l2x_Sl_t = 0;
        l2x_vic[i].l2x_Sl_tref = 0;
        l2x_vic[i].l2x_Sl_qref = 0;
        l2x_vic[i].l2x_Sl_avsdr = 0;
        l2x_vic[i].l2x_Sl_anidr = 0;
        l2x_vic[i].l2x_Sl_avsdf = 0;
        l2x_vic[i].l2x_Sl_anidf = 0;
        l2x_vic[i].l2x_Sl_snowh = 0;
        l2x_vic[i].l2x_Sl_u10 = 0;
        l2x_vic[i].l2x_Sl_ddvel = 0;
        l2x_vic[i].l2x_Sl_fv = 0;
        l2x_vic[i].l2x_Sl_ram1 = 0;
        l2x_vic[i].l2x_Sl_logz0 = 0;
        l2x_vic[i].l2x_Fall_taux = 0;
        l2x_vic[i].l2x_Fall_tauy = 0;
        l2x_vic[i].l2x_Fall_lat = 0;
        l2x_vic[i].l2x_Fall_sen = 0;
        l2x_vic[i].l2x_Fall_lwup = 0;
        l2x_vic[i].l2x_Fall_evap = 0;
        l2x_vic[i].l2x_Fall_swnet = 0;
        l2x_vic[i].l2x_Fall_fco2_lnd = 0;
	// for now, uncommenting these out 
	// because this might have been the source 
	// of the floating point error in RFR runs
        l2x_vic[i].l2x_Fall_flxdst1 = 0;
        l2x_vic[i].l2x_Fall_flxdst2 = 0;
        l2x_vic[i].l2x_Fall_flxdst3 = 0;
        l2x_vic[i].l2x_Fall_flxdst4 = 0;
        l2x_vic[i].l2x_Fall_flxvoc = 0;
        l2x_vic[i].l2x_Flrl_rofliq = 0;
        l2x_vic[i].l2x_Flrl_rofice = 0;

	// populate reference values 

	// 10m wind, VIC: m/s, CESM: m/s
        l2x_vic[i].l2x_Sl_u10 = out_data[i][OUT_WIND][0];

	// 2m reference temperature, VIC: C, CESM: K
        l2x_vic[i].l2x_Sl_tref = out_data[i][OUT_AIR_TEMP][0] + CONST_TKFRZ;

	// 2m reference specific humidity, VIC: kg/kg, CESM: g/g
        l2x_vic[i].l2x_Sl_qref = CONST_EPS * 
					out_data[i][OUT_VP][0] / out_data[i][OUT_PRESSURE][0];

	// band-specific quantities
	// note that these include a veg correction (AreaFactor)
	// that is already in the put_data routine

	// temperature, VIC: K, CESM: K
        l2x_vic[i].l2x_Sl_t = out_data[i][OUT_RAD_TEMP][0];

        // albedo, VIC: fraction, CESM: fraction 
	// Note: VIC does not partition its albedo, thus all types are
	// the same value 
        // force->NetShortAtmos net shortwave flux (+ down)
        // SWup = force->shortwave[NR] - energy.NetShortAtmos
        albedo = out_data[i][OUT_ALBEDO][0];
                
	// albedo: direct, visible
	l2x_vic[i].l2x_Sl_avsdr = albedo;

        // albedo: direct , near-ir
        l2x_vic[i].l2x_Sl_anidr = albedo;

        // albedo: diffuse, visible
        l2x_vic[i].l2x_Sl_avsdf = albedo;

        // albedo: diffuse, near-ir
        l2x_vic[i].l2x_Sl_anidf = albedo;

        // snow height, VIC: cm, CESM: m
	// convert to VIC units
        l2x_vic[i].l2x_Sl_snowh = out_data[i][OUT_SNOW_DEPTH][0] / CM_PER_M; 

        // net shortwave, VIC: W/m2, CESM: W/m2
        l2x_vic[i].l2x_Fall_swnet = out_data[i][OUT_SWNET][0];

        // longwave up, VIC: W/m2, CESM: W/m2
	// adjust sign for CESM sign convention
        l2x_vic[i].l2x_Fall_lwup = -1 * 
                                        (out_data[i][OUT_LWDOWN][0] -
                                             out_data[i][OUT_LWNET][0]);

	// turbulent heat fluxes
        // latent heat, VIC: W/m2, CESM: W/m2
        l2x_vic[i].l2x_Fall_lat = out_data[i][OUT_LATENT][0];

        // sensible heat, VIC: W/m2, CESM: W/m2
	// TO-DO: check sign in VIC 4 coupling, this is inconsistent with 
	// the history file output sign 
        l2x_vic[i].l2x_Fall_sen += -1 * out_data[i][OUT_SENSIBLE][0];

        // evaporation, VIC: mm, CESM: kg m-2 s-1
	// TO-DO should we incorporate bare soil evap?
	// canopy corrections applied already 
	// so not repeated here
	evap = out_data[i][OUT_EVAP][0] * MM_PER_M;
        l2x_vic[i].l2x_Fall_evap += -1 * evap /
                                            global_param.dt;


        // running sum to make sure we get the full grid cell
	// TO-DO: once we update the aerodynamical resistances
	// and figure out what to do about the roughnesses
	// this loop will be eliminated 
        AreaFactorSum = 0;

        for (veg = 0; veg <= local_domain.locations[i].nveg; veg++) {
            overstory = veg_lib[i][veg_con[i][veg].veg_class].overstory;
            if (veg <= local_domain.locations[i].nveg - 1) {
                HasVeg = true;
            }
            else {
                HasVeg = false;
            }

            for (band = 0; band < options.SNOW_BAND; band++) {
                cell = all_vars[i].cell[veg][band];
                energy = all_vars[i].energy[veg][band];
                snow = all_vars[i].snow[veg][band];
                veg_var = all_vars[i].veg_var[veg][band];

                // TODO: Consider treeline and lake factors
                AreaFactor = (veg_con[i][veg].Cv *
                              soil_con[i].AreaFract[band] *
                              TreeAdjustFactor * lakefactor);
                if (AreaFactor < DBL_EPSILON) {
                    // Skip this patch since the area factor is zero
                    continue;
                }
                AreaFactorSum += AreaFactor;

<<<<<<< HEAD
        	// aerodynamical resistance, VIC: s/m, CESM: s/m
		// TO-DO: update to back-calculate WRF effective resistances
=======
                // temperature
                // CESM units: K
                if (overstory && snow.snow && !(options.LAKES && IsWet)) {
                    rad_temp = energy.Tfoliage + CONST_TKFRZ;
                }
                else {
                    rad_temp = energy.Tsurf + CONST_TKFRZ;
                }
                l2x_vic[i].l2x_Sl_t += AreaFactor * rad_temp;

                // 2m reference temperature
                // CESM units: K
                l2x_vic[i].l2x_Sl_tref += AreaFactor *
                                          (force[i].air_temp[NR] + CONST_TKFRZ);

                // 2m reference specific humidity
                // CESM units: g/g
                l2x_vic[i].l2x_Sl_qref += AreaFactor * CONST_EPS *
                                          force[i].vp[NR] /
                                          force[i].pressure[NR];

                // Albedo Note: VIC does not partition its albedo, all returned
                // values will be the same

                // albedo: direct, visible
                // CESM units: unitless
                // force->shortwave is the incoming shortwave (+ down)
                // force->NetShortAtmos net shortwave flux (+ down)
                // SWup = force->shortwave[NR] - energy.NetShortAtmos
                // Set the albedo to zero for the case where there is no shortwave down
                if (force[i].shortwave[NR] > 0.) {
                    albedo = AreaFactor *
                             (force[i].shortwave[NR] - energy.NetShortAtmos) /
                             force[i].shortwave[NR];
                }
                else {
                    albedo = 0.;
                }
                l2x_vic[i].l2x_Sl_avsdr += albedo;

                // albedo: direct , near-ir
                // CESM units: unitless
                l2x_vic[i].l2x_Sl_anidr += albedo;

                // albedo: diffuse, visible
                // CESM units: unitless
                l2x_vic[i].l2x_Sl_avsdf += albedo;

                // albedo: diffuse, near-ir
                // CESM units: unitless
                l2x_vic[i].l2x_Sl_anidf += albedo;

                // snow height
                // CESM units: m
                l2x_vic[i].l2x_Sl_snowh += AreaFactor * snow.depth;

                // 10m wind
                // CESM units: m/s
                l2x_vic[i].l2x_Sl_u10 += AreaFactor * force[i].wind[NR];

                // dry deposition velocities (optional)
                // CESM units: ?
                // l2x_vic[i].l2x_Sl_ddvel;

                // aerodynamical resistance
                // CESM units: s/m
>>>>>>> 4b9353b5
                if (overstory) {
                    aero_resist = cell.aero_resist[1];
                }
                else {
                    aero_resist = cell.aero_resist[0];
                }

                if (aero_resist < DBL_EPSILON) {
                    log_warn("aero_resist (%f) is < %f", aero_resist,
                             DBL_EPSILON);
                    aero_resist = param.HUGE_RESIST;
                }

                l2x_vic[i].l2x_Sl_ram1 += AreaFactor * aero_resist;

                // log z0
                // CESM units: m
                if (snow.snow) {
                    // snow roughness
                    roughness = soil_con[i].snow_rough;
                }
                else if (HasVeg) {
                    // bare soil roughness
                    roughness =
                        veg_lib[i][veg_con[i][veg].veg_class].roughness[
                            dmy_current.month - 1];
                }
                else {
                    roughness = soil_con[i].rough;
                }
                if (roughness < DBL_EPSILON) {
                    log_warn("roughness (%f) is < %f", roughness, DBL_EPSILON);
                    roughness = DBL_EPSILON;
                }
                l2x_vic[i].l2x_Sl_logz0 += AreaFactor * log(roughness);

                // wind stress, zonal
		// TO-DO: use updated aerodynamical resistances for 
		// calculating the wind stresses and friction velocity
                // CESM units: N m-2
                wind_stress_x = -1 * out_data[i][OUT_DENSITY][0] *
                                x2l_vic[i].x2l_Sa_u / aero_resist;
                l2x_vic[i].l2x_Fall_taux += AreaFactor * wind_stress_x;

                // wind stress, meridional
                // CESM units: N m-2
                wind_stress_y = -1 * out_data[i][OUT_DENSITY][0] *
                                x2l_vic[i].x2l_Sa_v / aero_resist;
                l2x_vic[i].l2x_Fall_tauy += AreaFactor * wind_stress_y;

                // friction velocity
                // CESM units: m s-1
                wind_stress =
                    sqrt(pow(wind_stress_x, 2) + pow(wind_stress_y, 2));
                l2x_vic[i].l2x_Sl_fv += AreaFactor *
<<<<<<< HEAD
                                        (wind_stress / out_data[i][OUT_DENSITY][0]);
=======
                                        (wind_stress / force[i].density[NR]);

                // latent heat flux
                // CESM units: W m-2
                l2x_vic[i].l2x_Fall_lat += AreaFactor * energy.AtmosLatent;

                // sensible heat flux
                // CESM units: W m-2
                l2x_vic[i].l2x_Fall_sen += -1 * AreaFactor *
                                           energy.AtmosSensible;

                // upward longwave heat flux
                // CESM units: W m-2
                l2x_vic[i].l2x_Fall_lwup += -1 * AreaFactor *
                                            (force[i].longwave[NR] -
                                             energy.NetLongAtmos);

                // evaporation water flux
                // CESM units: kg m-2 s-1
                evap = 0.0;
                for (index = 0; index < options.Nlayer; index++) {
                    evap += cell.layer[index].evap;
                }
                evap += snow.vapor_flux * MM_PER_M;
                if (HasVeg) {
                    evap += snow.canopy_vapor_flux * MM_PER_M;
                    evap += veg_var.canopyevap;
                }
                l2x_vic[i].l2x_Fall_evap += -1 * AreaFactor * evap /
                                            global_param.dt;

                // heat flux shortwave net
                l2x_vic[i].l2x_Fall_swnet += AreaFactor *
                                             (force[i].shortwave[NR] -
                                              energy.NetShortAtmos);

                // co2 flux **For testing set to 0
                // l2x_vic[i].l2x_Fall_fco2_lnd;

                // dust flux size bin 1
                // l2x_vic[i].l2x_Fall_flxdst1;

                // dust flux size bin 2
                // l2x_vic[i].l2x_Fall_flxdst2;

                // dust flux size bin 3
                // l2x_vic[i].l2x_Fall_flxdst3;

                // dust flux size bin 4
                // l2x_vic[i].l2x_Fall_flxdst4;

                // MEGAN fluxes
                // l2x_vic[i].l2x_Fall_flxvoc;
>>>>>>> 4b9353b5

                // lnd->rtm input fluxes
                l2x_vic[i].l2x_Flrl_rofliq += AreaFactor *
                                              (cell.runoff +
                                               cell.baseflow) / global_param.dt;
            }
        }

	// set variables-set flag 
	l2x_vic[i].l2x_vars_set = true;

        if (!assert_close_double(AreaFactorSum, 1., 0., 1e-3)) {
            log_warn("AreaFactorSum (%f) is not 1",
                     AreaFactorSum);
        }
    }
}<|MERGE_RESOLUTION|>--- conflicted
+++ resolved
@@ -71,9 +71,7 @@
     extern double           ***out_data;
 
     for (i = 0; i < local_domain.ncells_active; i++) {
-        // Zero l2x vars (leave unused fields as MISSING values)
-	// NOTE: I think actually we want unused fields to be 
-	// filled in with zeros, that's what we did previously
+        // Zero l2x vars 
         l2x_vic[i].l2x_Sl_t = 0;
         l2x_vic[i].l2x_Sl_tref = 0;
         l2x_vic[i].l2x_Sl_qref = 0;
@@ -95,9 +93,6 @@
         l2x_vic[i].l2x_Fall_evap = 0;
         l2x_vic[i].l2x_Fall_swnet = 0;
         l2x_vic[i].l2x_Fall_fco2_lnd = 0;
-	// for now, uncommenting these out 
-	// because this might have been the source 
-	// of the floating point error in RFR runs
         l2x_vic[i].l2x_Fall_flxdst1 = 0;
         l2x_vic[i].l2x_Fall_flxdst2 = 0;
         l2x_vic[i].l2x_Fall_flxdst3 = 0;
@@ -106,34 +101,33 @@
         l2x_vic[i].l2x_Flrl_rofliq = 0;
         l2x_vic[i].l2x_Flrl_rofice = 0;
 
-	// populate reference values 
-
-	// 10m wind, VIC: m/s, CESM: m/s
+	    // populate reference values 
+
+	    // 10m wind, VIC: m/s, CESM: m/s
         l2x_vic[i].l2x_Sl_u10 = out_data[i][OUT_WIND][0];
 
-	// 2m reference temperature, VIC: C, CESM: K
+	    // 2m reference temperature, VIC: C, CESM: K
         l2x_vic[i].l2x_Sl_tref = out_data[i][OUT_AIR_TEMP][0] + CONST_TKFRZ;
 
-	// 2m reference specific humidity, VIC: kg/kg, CESM: g/g
+	    // 2m reference specific humidity, VIC: kg/kg, CESM: g/g
         l2x_vic[i].l2x_Sl_qref = CONST_EPS * 
 					out_data[i][OUT_VP][0] / out_data[i][OUT_PRESSURE][0];
 
-	// band-specific quantities
-	// note that these include a veg correction (AreaFactor)
-	// that is already in the put_data routine
-
-	// temperature, VIC: K, CESM: K
+	    // band-specific quantities
+	    // note that these include a veg correction (AreaFactor)
+	    // that is already in the put_data routine
+
+	    // temperature, VIC: K, CESM: K
         l2x_vic[i].l2x_Sl_t = out_data[i][OUT_RAD_TEMP][0];
 
         // albedo, VIC: fraction, CESM: fraction 
-	// Note: VIC does not partition its albedo, thus all types are
-	// the same value 
-        // force->NetShortAtmos net shortwave flux (+ down)
-        // SWup = force->shortwave[NR] - energy.NetShortAtmos
+	    // Note: VIC does not partition its albedo, thus all types are
+	    // the same value 
+        // TBD: this will be fixed in a subsequent PR
         albedo = out_data[i][OUT_ALBEDO][0];
                 
-	// albedo: direct, visible
-	l2x_vic[i].l2x_Sl_avsdr = albedo;
+	    // albedo: direct, visible
+	    l2x_vic[i].l2x_Sl_avsdr = albedo;
 
         // albedo: direct , near-ir
         l2x_vic[i].l2x_Sl_anidr = albedo;
@@ -145,40 +139,40 @@
         l2x_vic[i].l2x_Sl_anidf = albedo;
 
         // snow height, VIC: cm, CESM: m
-	// convert to VIC units
+	    // convert to VIC units
         l2x_vic[i].l2x_Sl_snowh = out_data[i][OUT_SNOW_DEPTH][0] / CM_PER_M; 
 
         // net shortwave, VIC: W/m2, CESM: W/m2
         l2x_vic[i].l2x_Fall_swnet = out_data[i][OUT_SWNET][0];
 
         // longwave up, VIC: W/m2, CESM: W/m2
-	// adjust sign for CESM sign convention
+	    // adjust sign for CESM sign convention
         l2x_vic[i].l2x_Fall_lwup = -1 * 
                                         (out_data[i][OUT_LWDOWN][0] -
                                              out_data[i][OUT_LWNET][0]);
 
-	// turbulent heat fluxes
+	    // turbulent heat fluxes
         // latent heat, VIC: W/m2, CESM: W/m2
         l2x_vic[i].l2x_Fall_lat = out_data[i][OUT_LATENT][0];
 
         // sensible heat, VIC: W/m2, CESM: W/m2
-	// TO-DO: check sign in VIC 4 coupling, this is inconsistent with 
-	// the history file output sign 
+	    // TO-DO: check sign in VIC 4 coupling, this is inconsistent with 
+	    // the history file output sign 
         l2x_vic[i].l2x_Fall_sen += -1 * out_data[i][OUT_SENSIBLE][0];
 
         // evaporation, VIC: mm, CESM: kg m-2 s-1
-	// TO-DO should we incorporate bare soil evap?
-	// canopy corrections applied already 
-	// so not repeated here
-	evap = out_data[i][OUT_EVAP][0] * MM_PER_M;
+	    // TO-DO should we incorporate bare soil evap?
+	    // canopy corrections applied already 
+	    // so not repeated here
+	    evap = out_data[i][OUT_EVAP][0] * MM_PER_M;
         l2x_vic[i].l2x_Fall_evap += -1 * evap /
                                             global_param.dt;
 
 
         // running sum to make sure we get the full grid cell
-	// TO-DO: once we update the aerodynamical resistances
-	// and figure out what to do about the roughnesses
-	// this loop will be eliminated 
+	    // TO-DO: once we update the aerodynamical resistances
+	    // and figure out what to do about the roughnesses
+	    // this loop will be eliminated 
         AreaFactorSum = 0;
 
         for (veg = 0; veg <= local_domain.locations[i].nveg; veg++) {
@@ -206,10 +200,8 @@
                 }
                 AreaFactorSum += AreaFactor;
 
-<<<<<<< HEAD
-        	// aerodynamical resistance, VIC: s/m, CESM: s/m
-		// TO-DO: update to back-calculate WRF effective resistances
-=======
+        	    // aerodynamical resistance, VIC: s/m, CESM: s/m
+		        // TO-DO: update to back-calculate WRF effective resistances
                 // temperature
                 // CESM units: K
                 if (overstory && snow.snow && !(options.LAKES && IsWet)) {
@@ -220,63 +212,6 @@
                 }
                 l2x_vic[i].l2x_Sl_t += AreaFactor * rad_temp;
 
-                // 2m reference temperature
-                // CESM units: K
-                l2x_vic[i].l2x_Sl_tref += AreaFactor *
-                                          (force[i].air_temp[NR] + CONST_TKFRZ);
-
-                // 2m reference specific humidity
-                // CESM units: g/g
-                l2x_vic[i].l2x_Sl_qref += AreaFactor * CONST_EPS *
-                                          force[i].vp[NR] /
-                                          force[i].pressure[NR];
-
-                // Albedo Note: VIC does not partition its albedo, all returned
-                // values will be the same
-
-                // albedo: direct, visible
-                // CESM units: unitless
-                // force->shortwave is the incoming shortwave (+ down)
-                // force->NetShortAtmos net shortwave flux (+ down)
-                // SWup = force->shortwave[NR] - energy.NetShortAtmos
-                // Set the albedo to zero for the case where there is no shortwave down
-                if (force[i].shortwave[NR] > 0.) {
-                    albedo = AreaFactor *
-                             (force[i].shortwave[NR] - energy.NetShortAtmos) /
-                             force[i].shortwave[NR];
-                }
-                else {
-                    albedo = 0.;
-                }
-                l2x_vic[i].l2x_Sl_avsdr += albedo;
-
-                // albedo: direct , near-ir
-                // CESM units: unitless
-                l2x_vic[i].l2x_Sl_anidr += albedo;
-
-                // albedo: diffuse, visible
-                // CESM units: unitless
-                l2x_vic[i].l2x_Sl_avsdf += albedo;
-
-                // albedo: diffuse, near-ir
-                // CESM units: unitless
-                l2x_vic[i].l2x_Sl_anidf += albedo;
-
-                // snow height
-                // CESM units: m
-                l2x_vic[i].l2x_Sl_snowh += AreaFactor * snow.depth;
-
-                // 10m wind
-                // CESM units: m/s
-                l2x_vic[i].l2x_Sl_u10 += AreaFactor * force[i].wind[NR];
-
-                // dry deposition velocities (optional)
-                // CESM units: ?
-                // l2x_vic[i].l2x_Sl_ddvel;
-
-                // aerodynamical resistance
-                // CESM units: s/m
->>>>>>> 4b9353b5
                 if (overstory) {
                     aero_resist = cell.aero_resist[1];
                 }
@@ -314,8 +249,8 @@
                 l2x_vic[i].l2x_Sl_logz0 += AreaFactor * log(roughness);
 
                 // wind stress, zonal
-		// TO-DO: use updated aerodynamical resistances for 
-		// calculating the wind stresses and friction velocity
+        		// TO-DO: use updated aerodynamical resistances for 
+		        // calculating the wind stresses and friction velocity
                 // CESM units: N m-2
                 wind_stress_x = -1 * out_data[i][OUT_DENSITY][0] *
                                 x2l_vic[i].x2l_Sa_u / aero_resist;
@@ -332,63 +267,7 @@
                 wind_stress =
                     sqrt(pow(wind_stress_x, 2) + pow(wind_stress_y, 2));
                 l2x_vic[i].l2x_Sl_fv += AreaFactor *
-<<<<<<< HEAD
                                         (wind_stress / out_data[i][OUT_DENSITY][0]);
-=======
-                                        (wind_stress / force[i].density[NR]);
-
-                // latent heat flux
-                // CESM units: W m-2
-                l2x_vic[i].l2x_Fall_lat += AreaFactor * energy.AtmosLatent;
-
-                // sensible heat flux
-                // CESM units: W m-2
-                l2x_vic[i].l2x_Fall_sen += -1 * AreaFactor *
-                                           energy.AtmosSensible;
-
-                // upward longwave heat flux
-                // CESM units: W m-2
-                l2x_vic[i].l2x_Fall_lwup += -1 * AreaFactor *
-                                            (force[i].longwave[NR] -
-                                             energy.NetLongAtmos);
-
-                // evaporation water flux
-                // CESM units: kg m-2 s-1
-                evap = 0.0;
-                for (index = 0; index < options.Nlayer; index++) {
-                    evap += cell.layer[index].evap;
-                }
-                evap += snow.vapor_flux * MM_PER_M;
-                if (HasVeg) {
-                    evap += snow.canopy_vapor_flux * MM_PER_M;
-                    evap += veg_var.canopyevap;
-                }
-                l2x_vic[i].l2x_Fall_evap += -1 * AreaFactor * evap /
-                                            global_param.dt;
-
-                // heat flux shortwave net
-                l2x_vic[i].l2x_Fall_swnet += AreaFactor *
-                                             (force[i].shortwave[NR] -
-                                              energy.NetShortAtmos);
-
-                // co2 flux **For testing set to 0
-                // l2x_vic[i].l2x_Fall_fco2_lnd;
-
-                // dust flux size bin 1
-                // l2x_vic[i].l2x_Fall_flxdst1;
-
-                // dust flux size bin 2
-                // l2x_vic[i].l2x_Fall_flxdst2;
-
-                // dust flux size bin 3
-                // l2x_vic[i].l2x_Fall_flxdst3;
-
-                // dust flux size bin 4
-                // l2x_vic[i].l2x_Fall_flxdst4;
-
-                // MEGAN fluxes
-                // l2x_vic[i].l2x_Fall_flxvoc;
->>>>>>> 4b9353b5
 
                 // lnd->rtm input fluxes
                 l2x_vic[i].l2x_Flrl_rofliq += AreaFactor *
