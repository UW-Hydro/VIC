--- conflicted
+++ resolved
@@ -38,55 +38,12 @@
     extern option_struct options;
     int                  i;
 
-<<<<<<< HEAD
-    *atmos = calloc(nrecs, sizeof(*(*atmos)));
-=======
     *atmos = calloc(nrecs, sizeof(atmos_data_struct));
->>>>>>> b20d6db7
     if (*atmos == NULL) {
         log_err("Memory allocation error in alloc_atmos().");
     }
 
     for (i = 0; i < nrecs; i++) {
-<<<<<<< HEAD
-        (*atmos)[i].air_temp = calloc(NR + 1, sizeof(*((*atmos)[i].air_temp)));
-        if ((*atmos)[i].air_temp == NULL) {
-            log_err("Memory allocation error in alloc_atmos().");
-        }
-        (*atmos)[i].density = calloc(NR + 1, sizeof(*((*atmos)[i].density)));
-        if ((*atmos)[i].density == NULL) {
-            log_err("Memory allocation error in alloc_atmos().");
-        }
-        (*atmos)[i].longwave = calloc(NR + 1, sizeof(*((*atmos)[i].longwave)));
-        if ((*atmos)[i].longwave == NULL) {
-            log_err("Memory allocation error in alloc_atmos().");
-        }
-        (*atmos)[i].prec = calloc(NR + 1, sizeof(*((*atmos)[i].prec)));
-        if ((*atmos)[i].prec == NULL) {
-            log_err("Memory allocation error in alloc_atmos().");
-        }
-        (*atmos)[i].pressure = calloc(NR + 1, sizeof(*((*atmos)[i].pressure)));
-        if ((*atmos)[i].pressure == NULL) {
-            log_err("Memory allocation error in alloc_atmos().");
-        }
-        (*atmos)[i].shortwave = calloc(NR + 1, sizeof(*((*atmos)[i].shortwave)));
-        if ((*atmos)[i].shortwave == NULL) {
-            log_err("Memory allocation error in alloc_atmos().");
-        }
-        (*atmos)[i].snowflag = calloc(NR + 1, sizeof(*((*atmos)[i].snowflag)));
-        if ((*atmos)[i].snowflag == NULL) {
-            log_err("Memory allocation error in alloc_atmos().");
-        }
-        (*atmos)[i].vp = calloc(NR + 1, sizeof(*((*atmos)[i].vp)));
-        if ((*atmos)[i].vp == NULL) {
-            log_err("Memory allocation error in alloc_atmos().");
-        }
-        (*atmos)[i].vpd = calloc(NR + 1, sizeof(*((*atmos)[i].vpd)));
-        if ((*atmos)[i].vpd == NULL) {
-            log_err("Memory allocation error in alloc_atmos().");
-        }
-        (*atmos)[i].wind = calloc(NR + 1, sizeof(*((*atmos)[i].wind)));
-=======
         (*atmos)[i].air_temp = calloc(NR + 1, sizeof(*(*atmos)[i].air_temp));
         if ((*atmos)[i].air_temp == NULL) {
             log_err("Memory allocation error in alloc_atmos().");
@@ -141,33 +98,17 @@
             log_err("Memory allocation error in alloc_atmos().");
         }
         (*atmos)[i].wind = calloc(NR + 1, sizeof(*(*atmos)[i].wind));
->>>>>>> b20d6db7
         if ((*atmos)[i].wind == NULL) {
             log_err("Memory allocation error in alloc_atmos().");
         }
         if (options.LAKES) {
-<<<<<<< HEAD
-            (*atmos)[i].channel_in = calloc(NR + 1, sizeof(*((*atmos)[i].channel_in)));
-=======
             (*atmos)[i].channel_in =
                 calloc(NR + 1, sizeof(*(*atmos)[i].channel_in));
->>>>>>> b20d6db7
             if ((*atmos)[i].channel_in == NULL) {
                 log_err("Memory allocation error in alloc_atmos().");
             }
         }
         if (options.CARBON) {
-<<<<<<< HEAD
-            (*atmos)[i].Catm = calloc(NR + 1, sizeof(*((*atmos)[i].Catm)));
-            if ((*atmos)[i].Catm == NULL) {
-                log_err("Memory allocation error in alloc_atmos().");
-            }
-            (*atmos)[i].fdir = calloc(NR + 1, sizeof(*((*atmos)[i].fdir)));
-            if ((*atmos)[i].fdir == NULL) {
-                log_err("Memory allocation error in alloc_atmos().");
-            }
-            (*atmos)[i].par = calloc(NR + 1, sizeof(*((*atmos)[i].par)));
-=======
             (*atmos)[i].Catm = calloc(NR + 1, sizeof(*(*atmos)[i].Catm));
             if ((*atmos)[i].Catm == NULL) {
                 log_err("Memory allocation error in alloc_atmos().");
@@ -177,7 +118,6 @@
                 log_err("Memory allocation error in alloc_atmos().");
             }
             (*atmos)[i].par = calloc(NR + 1, sizeof(*(*atmos)[i].par));
->>>>>>> b20d6db7
             if ((*atmos)[i].par == NULL) {
                 log_err("Memory allocation error in alloc_atmos().");
             }
