--- conflicted
+++ resolved
@@ -101,19 +101,12 @@
 		   -I ${SHAREDPATH}/include \
 		   -I ${SHAREDIMAGEPATH}/include \
 		   -I ${NETCDFPATH}/include \
-<<<<<<< HEAD
 		   -I ${MPIPATH}/include \
 		   -I ${UDUNITSPATH}/include
 
 # Uncomment to include debugging information
 CFLAGS  =  ${INCLUDES} -ggdb -O0 -Wall -Wextra -std=c99 -DLOG_LVL=$(LOG_LVL)
-LIBRARY = -lm -L${NETCDFPATH}/lib -lnetcdf -L${MPIPATH}/lib -lmpi -L${UDUNITSPATH}/lib -ludunits2
-=======
-
-# Uncomment to include debugging information
-CFLAGS  =  ${INCLUDES} -ggdb -O0 -Wall -Wextra -std=c99 -DLOG_LVL=$(LOG_LVL)
-LIBRARY = -lm -L${NETCDFPATH}/lib -lnetcdf
->>>>>>> 1db96046
+LIBRARY = -lm -L${NETCDFPATH}/lib -lnetcdf -L${UDUNITSPATH}/lib -ludunits2
 
 COMPEXE = vic_image
 EXT = .exe
