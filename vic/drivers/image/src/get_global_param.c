/******************************************************************************
 * @section DESCRIPTION
 *
 * This routine reads the VIC model global control file, getting values for
 * global parameters, model options, and debugging controls.
 *
 * @section LICENSE
 *
 * The Variable Infiltration Capacity (VIC) macroscale hydrological model
 * Copyright (C) 2014 The Land Surface Hydrology Group, Department of Civil
 * and Environmental Engineering, University of Washington.
 *
 * The VIC model is free software; you can redistribute it and/or
 * modify it under the terms of the GNU General Public License
 * as published by the Free Software Foundation; either version 2
 * of the License, or (at your option) any later version.
 *
 * This program is distributed in the hope that it will be useful,
 * but WITHOUT ANY WARRANTY; without even the implied warranty of
 * MERCHANTABILITY or FITNESS FOR A PARTICULAR PURPOSE.  See the
 * GNU General Public License for more details.
 *
 * You should have received a copy of the GNU General Public License along with
 * this program; if not, write to the Free Software Foundation, Inc.,
 * 51 Franklin Street, Fifth Floor, Boston, MA  02110-1301, USA.
 *****************************************************************************/

#include <vic_def.h>
#include <vic_run.h>
#include <vic_driver_image.h>

/******************************************************************************
 * @brief    Read the VIC model global control file, getting values for
 *           global parameters, model options, and debugging controls.
 *****************************************************************************/
void
get_global_param(FILE *gp)
{
    extern option_struct       options;
    extern global_param_struct global_param;
    extern param_set_struct    param_set;
    extern filenames_struct    filenames;
    extern size_t              NF, NR;

    char                       cmdstr[MAXSTRING];
    char                       optstr[MAXSTRING];
    char                       flgstr[MAXSTRING];
    char                       flgstr2[MAXSTRING];
    size_t                     file_num;
    int                        field;
    unsigned int               tmpstartdate;
    unsigned int               tmpenddate;
    unsigned short int         lastday[MONTHS_PER_YEAR];


    /** Read through global control file to find parameters **/

    rewind(gp);
    fgets(cmdstr, MAXSTRING, gp);

    while (!feof(gp)) {
        if (cmdstr[0] != '#' && cmdstr[0] != '\n' && cmdstr[0] != '\0') {
            sscanf(cmdstr, "%s", optstr);

            /* Handle case of comment line in which '#' is indented */
            if (optstr[0] == '#') {
                fgets(cmdstr, MAXSTRING, gp);
                continue;
            }

            /*************************************
               Get Model Global Parameters
            *************************************/
            if (strcasecmp("NODES", optstr) == 0) {
                sscanf(cmdstr, "%*s %zu", &options.Nnode);
            }
            else if (strcasecmp("MODEL_STEPS_PER_DAY", optstr) == 0) {
                sscanf(cmdstr, "%*s %zu", &global_param.model_steps_per_day);
            }
            else if (strcasecmp("SNOW_STEPS_PER_DAY", optstr) == 0) {
                sscanf(cmdstr, "%*s %zu", &global_param.snow_steps_per_day);
            }
            else if (strcasecmp("RUNOFF_STEPS_PER_DAY", optstr) == 0) {
                sscanf(cmdstr, "%*s %zu", &global_param.runoff_steps_per_day);
            }
            else if (strcasecmp("STARTYEAR", optstr) == 0) {
                sscanf(cmdstr, "%*s %hu", &global_param.startyear);
            }
            else if (strcasecmp("STARTMONTH", optstr) == 0) {
                sscanf(cmdstr, "%*s %hu", &global_param.startmonth);
            }
            else if (strcasecmp("STARTDAY", optstr) == 0) {
                sscanf(cmdstr, "%*s %hu", &global_param.startday);
            }
            else if (strcasecmp("STARTSEC", optstr) == 0) {
                sscanf(cmdstr, "%*s %u", &global_param.startsec);
            }
            else if (strcasecmp("NRECS", optstr) == 0) {
                sscanf(cmdstr, "%*s %zu", &global_param.nrecs);
            }
            else if (strcasecmp("ENDYEAR", optstr) == 0) {
                sscanf(cmdstr, "%*s %hu", &global_param.endyear);
            }
            else if (strcasecmp("ENDMONTH", optstr) == 0) {
                sscanf(cmdstr, "%*s %hu", &global_param.endmonth);
            }
            else if (strcasecmp("ENDDAY", optstr) == 0) {
                sscanf(cmdstr, "%*s %hu", &global_param.endday);
            }
            else if (strcasecmp("CALENDAR", optstr) == 0) {
                sscanf(cmdstr, "%*s %s", flgstr);
                global_param.calendar = calendar_from_chars(flgstr);
            }
            else if (strcasecmp("OUT_TIME_UNITS", optstr) == 0) {
                sscanf(cmdstr, "%*s %s", flgstr);
                global_param.time_units = timeunits_from_chars(flgstr);
            }
            else if (strcasecmp("FULL_ENERGY", optstr) == 0) {
                sscanf(cmdstr, "%*s %s", flgstr);
                if (strcasecmp("TRUE", flgstr) == 0) {
                    options.FULL_ENERGY = true;
                }
                else {
                    options.FULL_ENERGY = false;
                }
            }
            else if (strcasecmp("FROZEN_SOIL", optstr) == 0) {
                sscanf(cmdstr, "%*s %s", flgstr);
                if (strcasecmp("TRUE", flgstr) == 0) {
                    options.FROZEN_SOIL = true;
                    options.QUICK_FLUX = false;
                }
                else {
                    options.FROZEN_SOIL = false;
                    options.IMPLICIT = false;
                    options.EXP_TRANS = false;
                }
            }
            else if (strcasecmp("QUICK_FLUX", optstr) == 0) {
                sscanf(cmdstr, "%*s %s", flgstr);
                if (strcasecmp("TRUE", flgstr) == 0) {
                    options.QUICK_FLUX = true;
                }
                else {
                    options.QUICK_FLUX = false;
                }
            }
            else if (strcasecmp("QUICK_SOLVE", optstr) == 0) {
                sscanf(cmdstr, "%*s %s", flgstr);
                if (strcasecmp("TRUE", flgstr) == 0) {
                    options.QUICK_SOLVE = true;
                }
                else {
                    options.QUICK_SOLVE = false;
                }
            }
            else if ((strcasecmp("NOFLUX",
                                 optstr) == 0) ||
                     (strcasecmp("NO_FLUX", optstr) == 0)) {
                sscanf(cmdstr, "%*s %s", flgstr);
                if (strcasecmp("TRUE", flgstr) == 0) {
                    options.NOFLUX = true;
                }
                else {
                    options.NOFLUX = false;
                }
            }
            else if (strcasecmp("IMPLICIT", optstr) == 0) {
                sscanf(cmdstr, "%*s %s", flgstr);
                if (strcasecmp("TRUE", flgstr) == 0) {
                    options.IMPLICIT = true;
                }
                else {
                    options.IMPLICIT = false;
                }
            }
            else if (strcasecmp("EXP_TRANS", optstr) == 0) {
                sscanf(cmdstr, "%*s %s", flgstr);
                if (strcasecmp("TRUE", flgstr) == 0) {
                    options.EXP_TRANS = true;
                }
                else {
                    options.EXP_TRANS = false;
                }
            }
            else if (strcasecmp("SNOW_DENSITY", optstr) == 0) {
                sscanf(cmdstr, "%*s %s", flgstr);
                if (strcasecmp("DENS_SNTHRM", flgstr) == 0) {
                    options.SNOW_DENSITY = DENS_SNTHRM;
                }
                else {
                    options.SNOW_DENSITY = DENS_BRAS;
                }
            }
            else if (strcasecmp("BLOWING", optstr) == 0) {
                sscanf(cmdstr, "%*s %s", flgstr);
                if (strcasecmp("TRUE", flgstr) == 0) {
                    options.BLOWING = true;
                }
                else {
                    options.BLOWING = false;
                }
            }
            else if (strcasecmp("BLOWING_VAR_THRESHOLD", optstr) == 0) {
                sscanf(cmdstr, "%*s %s", flgstr);
                if (strcasecmp("TRUE", flgstr) == 0) {
                    options.BLOWING_VAR_THRESHOLD = true;
                }
                else {
                    options.BLOWING_VAR_THRESHOLD = false;
                }
            }
            else if (strcasecmp("BLOWING_CALC_PROB", optstr) == 0) {
                sscanf(cmdstr, "%*s %s", flgstr);
                if (strcasecmp("TRUE", flgstr) == 0) {
                    options.BLOWING_CALC_PROB = true;
                }
                else {
                    options.BLOWING_CALC_PROB = false;
                }
            }
            else if (strcasecmp("BLOWING_SIMPLE", optstr) == 0) {
                sscanf(cmdstr, "%*s %s", flgstr);
                if (strcasecmp("TRUE", flgstr) == 0) {
                    options.BLOWING_SIMPLE = true;
                }
                else {
                    options.BLOWING_SIMPLE = false;
                }
            }
            else if (strcasecmp("BLOWING_FETCH", optstr) == 0) {
                sscanf(cmdstr, "%*s %s", flgstr);
                if (strcasecmp("TRUE", flgstr) == 0) {
                    options.BLOWING_FETCH = true;
                }
                else {
                    options.BLOWING_FETCH = false;
                }
            }
            else if (strcasecmp("BLOWING_SPATIAL_WIND", optstr) == 0) {
                sscanf(cmdstr, "%*s %s", flgstr);
                if (strcasecmp("TRUE", flgstr) == 0) {
                    options.BLOWING_SPATIAL_WIND = true;
                }
                else {
                    options.BLOWING_SPATIAL_WIND = false;
                }
            }
            else if (strcasecmp("CORRPREC", optstr) == 0) {
                sscanf(cmdstr, "%*s %s", flgstr);
                if (strcasecmp("TRUE", flgstr) == 0) {
                    options.CORRPREC = true;
                }
                else {
                    options.CORRPREC = false;
                }
            }
            else if (strcasecmp("CLOSE_ENERGY", optstr) == 0) {
                sscanf(cmdstr, "%*s %s", flgstr);
                if (strcasecmp("TRUE", flgstr) == 0) {
                    options.CLOSE_ENERGY = true;
                }
                else {
                    options.CLOSE_ENERGY = false;
                }
            }
            else if (strcasecmp("COMPUTE_TREELINE", optstr) == 0) {
                sscanf(cmdstr, "%*s %s", flgstr);
                if (strcasecmp("FALSE", flgstr) == 0) {
                    options.COMPUTE_TREELINE = false;
                }
                else {
                    options.COMPUTE_TREELINE = true;
                    options.AboveTreelineVeg = atoi(flgstr);
                }
            }
            else if (strcasecmp("AERO_RESIST_CANSNOW", optstr) == 0) {
                sscanf(cmdstr, "%*s %s", flgstr);
                if (strcasecmp("AR_406", flgstr) == 0) {
                    options.AERO_RESIST_CANSNOW = AR_406;
                }
                else if (strcasecmp("AR_406_LS", flgstr) == 0) {
                    options.AERO_RESIST_CANSNOW = AR_406_LS;
                }
                else if (strcasecmp("AR_406_FULL", flgstr) == 0) {
                    options.AERO_RESIST_CANSNOW = AR_406_FULL;
                }
                else if (strcasecmp("AR_410", flgstr) == 0) {
                    options.AERO_RESIST_CANSNOW = AR_410;
                }
            }
            else if (strcasecmp("GRND_FLUX_TYPE", optstr) == 0) {
                sscanf(cmdstr, "%*s %s", flgstr);
                if (strcasecmp("GF_406", flgstr) == 0) {
                    options.GRND_FLUX_TYPE = GF_406;
                }
                else if (strcasecmp("GF_410", flgstr) == 0) {
                    options.GRND_FLUX_TYPE = GF_410;
                }
            }
            else if (strcasecmp("SPATIAL_FROST", optstr) == 0) {
                sscanf(cmdstr, "%*s %s %s", flgstr, flgstr2);
                if (strcasecmp("TRUE", flgstr) == 0) {
                    options.SPATIAL_FROST = true;
                    options.Nfrost = atoi(flgstr2);
                }
                else {
                    options.SPATIAL_FROST = false;
                }
            }
            else if (strcasecmp("SPATIAL_SNOW", optstr) == 0) {
                sscanf(cmdstr, "%*s %s", flgstr);
                if (strcasecmp("TRUE", flgstr) == 0) {
                    options.SPATIAL_SNOW = true;
                }
                else {
                    options.SPATIAL_SNOW = false;
                }
            }
            else if (strcasecmp("TFALLBACK", optstr) == 0) {
                sscanf(cmdstr, "%*s %s", flgstr);
                if (strcasecmp("TRUE", flgstr) == 0) {
                    options.TFALLBACK = true;
                }
                else {
                    options.TFALLBACK = false;
                }
            }
            else if (strcasecmp("SHARE_LAYER_MOIST", optstr) == 0) {
                sscanf(cmdstr, "%*s %s", flgstr);
                if (strcasecmp("TRUE", flgstr) == 0) {
                    options.SHARE_LAYER_MOIST = true;
                }
                else {
                    options.SHARE_LAYER_MOIST = false;
                }
            }
            else if (strcasecmp("CANOPY_LAYERS", optstr) == 0) {
                sscanf(cmdstr, "%*s %zu", &options.Ncanopy);
            }
            else if (strcasecmp("CARBON", optstr) == 0) {
                sscanf(cmdstr, "%*s %s", flgstr);
                if (strcasecmp("TRUE", flgstr) == 0) {
                    options.CARBON = true;
                }
                else {
                    options.CARBON = false;
                }
            }
            else if (strcasecmp("RC_MODE", optstr) == 0) {
                sscanf(cmdstr, "%*s %s", flgstr);
                if (strcasecmp("RC_PHOTO", flgstr) == 0) {
                    options.RC_MODE = RC_PHOTO;
                }
                else {
                    options.RC_MODE = RC_JARVIS;
                }
            }

            /*************************************
               Define log directory
            *************************************/
            else if (strcasecmp("LOG_DIR", optstr) == 0) {
                sscanf(cmdstr, "%*s %s", filenames.log_path);
            }

            /*************************************
               Define state files
            *************************************/
            else if (strcasecmp("INIT_STATE", optstr) == 0) {
                sscanf(cmdstr, "%*s %s", flgstr);
                if (strcasecmp("FALSE", flgstr) == 0) {
                    options.INIT_STATE = false;
                }
                else {
                    options.INIT_STATE = true;
                    strcpy(filenames.init_state, flgstr);
                }
            }
            else if (strcasecmp("STATENAME", optstr) == 0) {
                sscanf(cmdstr, "%*s %s", filenames.statefile);
                options.SAVE_STATE = true;
            }
            else if (strcasecmp("STATEYEAR", optstr) == 0) {
                sscanf(cmdstr, "%*s %hu", &global_param.stateyear);
            }
            else if (strcasecmp("STATEMONTH", optstr) == 0) {
                sscanf(cmdstr, "%*s %hu", &global_param.statemonth);
            }
            else if (strcasecmp("STATEDAY", optstr) == 0) {
                sscanf(cmdstr, "%*s %hu", &global_param.stateday);
            }

            /*************************************
               Define forcing files
            *************************************/
            else if (strcasecmp("FORCING1", optstr) == 0) {
                if (strcmp(filenames.f_path_pfx[0], "MISSING") != 0) {
                    log_err("Tried to define FORCING1 twice, if you want to "
                            "use two forcing files, the second must be "
                            "defined as FORCING2");
                }
                sscanf(cmdstr, "%*s %s", filenames.f_path_pfx[0]);
                file_num = 0;
                field = 0;
            }
            else if (strcasecmp("FORCING2", optstr) == 0) {
                sscanf(cmdstr, "%*s %s", filenames.f_path_pfx[1]);
                if (strcasecmp("FALSE", filenames.f_path_pfx[1]) == 0) {
                    strcpy(filenames.f_path_pfx[1], "MISSING");
                }
                file_num = 1;
                field = 0;
            }
<<<<<<< HEAD
            else if (strcasecmp("FORCE_TYPE", optstr) == 0) {
                get_force_type(cmdstr, file_num, &field);
            }
=======
>>>>>>> 007f7ea5
            else if (strcasecmp("WIND_H", optstr) == 0) {
                sscanf(cmdstr, "%*s %lf", &global_param.wind_h);
            }

            /*************************************
               Define parameter files
            *************************************/
            else if (strcasecmp("CONSTANTS", optstr) == 0) {
                sscanf(cmdstr, "%*s %s", filenames.constants);
            }
            else if (strcasecmp("DOMAIN", optstr) == 0) {
                sscanf(cmdstr, "%*s %s", filenames.domain);
            }
            else if (strcasecmp("DOMAIN_TYPE", optstr) == 0) {
                get_domain_type(cmdstr);
            }
            else if (strcasecmp("SOIL", optstr) == 0) {
                sscanf(cmdstr, "%*s %s", filenames.soil);
            }
            else if (strcasecmp("ARC_SOIL", optstr) == 0) {
                sscanf(cmdstr, "%*s %s", flgstr);
                if (strcasecmp("TRUE", flgstr) == 0) {
                    log_err("\"ARC_SOIL\" is no longer a supported option.\n"
                            "Please convert your soil parameter file and "
                            "remove this option from your global file.");
                }
            }
            else if (strcasecmp("ARNO_PARAMS", optstr) == 0) {
                sscanf(cmdstr, "%*s %s", flgstr);
                if (strcasecmp("TRUE", flgstr) == 0) {
                    log_err("Please change \"ARNO_PARAMS TRUE\" to \"BASEFLOW "
                            "NIJSSEN2001\" in your global parameter file.");
                }
                else {
                    log_err("Please change \"ARNO_PARAMS FALSE\" to \"BASEFLOW "
                            "ARNO\" in your global parameter file.");
                }
            }
            else if (strcasecmp("NIJSSEN2001_BASEFLOW", optstr) == 0) {
                sscanf(cmdstr, "%*s %s", flgstr);
                if (strcasecmp("TRUE", flgstr) == 0) {
                    log_err("Please change \"NIJSSEN2001_BASEFLOW TRUE\" to "
                            "\"BASEFLOW NIJSSEN2001\" in your global "
                            "parameter file.");
                }
                else {
                    log_err("Please change \"NIJSSEN2001_BASEFLOW FALSE\" to "
                            "\"BASEFLOW ARNO\" in your global parameter file.");
                }
            }
            else if (strcasecmp("BASEFLOW", optstr) == 0) {
                sscanf(cmdstr, "%*s %s", flgstr);
                if (strcasecmp("NIJSSEN2001", flgstr) == 0) {
                    options.BASEFLOW = NIJSSEN2001;
                }
                else {
                    options.BASEFLOW = ARNO;
                }
            }
            else if (strcasecmp("JULY_TAVG_SUPPLIED", optstr) == 0) {
                sscanf(cmdstr, "%*s %s", flgstr);
                if (strcasecmp("FALSE", flgstr) == 0) {
                    options.JULY_TAVG_SUPPLIED = false;
                }
                else {
                    options.JULY_TAVG_SUPPLIED = true;
                }
            }
            else if (strcasecmp("ORGANIC_FRACT", optstr) == 0) {
                sscanf(cmdstr, "%*s %s", flgstr);
                if (strcasecmp("FALSE", flgstr) == 0) {
                    options.ORGANIC_FRACT = false;
                }
                else {
                    options.ORGANIC_FRACT = true;
                }
            }
            else if (strcasecmp("VEGLIB", optstr) == 0) {
                sscanf(cmdstr, "%*s %s", filenames.veglib);
            }
            else if (strcasecmp("VEGLIB_PHOTO", optstr) == 0) {
                sscanf(cmdstr, "%*s %s", flgstr);
                if (strcasecmp("TRUE", flgstr) == 0) {
                    options.VEGLIB_PHOTO = true;
                }
                else {
                    options.VEGLIB_PHOTO = false;
                }
            }
            else if (strcasecmp("VEGPARAM", optstr) == 0) {
                sscanf(cmdstr, "%*s %s", filenames.veg);
            }
            else if (strcasecmp("LAI_SRC", optstr) == 0) {
                sscanf(cmdstr, "%*s %s", flgstr);
                if (strcasecmp("FROM_VEGHIST", flgstr) == 0) {
                    options.LAI_SRC = FROM_VEGHIST;
                }
                else if (strcasecmp("FROM_VEGPARAM", flgstr) == 0) {
                    options.LAI_SRC = FROM_VEGPARAM;
                }
                else if (strcasecmp("FROM_VEGLIB", flgstr) == 0) {
                    options.LAI_SRC = FROM_VEGLIB;
                }
                else {
                    log_err("Unrecognized value of LAI_SRC in the global "
                            "control file.");
                }
            }
            else if (strcasecmp("VEGCOVER_SRC", optstr) == 0) {
                sscanf(cmdstr, "%*s %s", flgstr);
                if (strcasecmp("FROM_VEGHIST", flgstr) == 0) {
                    options.VEGCOVER_SRC = FROM_VEGHIST;
                }
                else if (strcasecmp("FROM_VEGPARAM", flgstr) == 0) {
                    options.VEGCOVER_SRC = FROM_VEGPARAM;
                }
                else if (strcasecmp("FROM_VEGLIB", flgstr) == 0) {
                    options.VEGCOVER_SRC = FROM_VEGLIB;
                }
                else if (strcasecmp("FROM_DEFAULT", flgstr) == 0) {
                    options.VEGCOVER_SRC = FROM_DEFAULT;
                }
                else {
                    log_err("Unrecognized value of VEGCOVER_SRC in the global "
                            "control file.");
                }
            }
            else if (strcasecmp("ALB_SRC", optstr) == 0) {
                sscanf(cmdstr, "%*s %s", flgstr);
                if (strcasecmp("FROM_VEGHIST", flgstr) == 0) {
                    options.ALB_SRC = FROM_VEGHIST;
                }
                else if (strcasecmp("FROM_VEGPARAM", flgstr) == 0) {
                    options.ALB_SRC = FROM_VEGPARAM;
                }
                else if (strcasecmp("FROM_VEGLIB", flgstr) == 0) {
                    options.ALB_SRC = FROM_VEGLIB;
                }
                else {
                    log_err("Unrecognized value of ALB_SRC in the global "
                            "control file.");
                }
            }
            else if (strcasecmp("ROOT_ZONES", optstr) == 0) {
                sscanf(cmdstr, "%*s %zu", &options.ROOT_ZONES);
            }
            else if (strcasecmp("SNOW_BAND", optstr) == 0) {
                sscanf(cmdstr, "%*s %zu %s", &options.SNOW_BAND,
                       filenames.snowband);
            }
            else if (strcasecmp("LAKES", optstr) == 0) {
                sscanf(cmdstr, "%*s %s", flgstr);
                if (strcasecmp("FALSE", flgstr) == 0) {
                    options.LAKES = false;
                }
                else {
                    options.LAKES = true;
                    strcpy(filenames.lakeparam, flgstr);
                }
            }
            else if (strcasecmp("LAKE_PROFILE", optstr) == 0) {
                sscanf(cmdstr, "%*s %s", flgstr);
                if (strcasecmp("FALSE", flgstr) == 0) {
                    options.LAKE_PROFILE = false;
                }
                else {
                    options.LAKE_PROFILE = true;
                }
            }

            /*************************************
               Define output files
            *************************************/
            else if (strcasecmp("RESULT_DIR", optstr) == 0) {
                sscanf(cmdstr, "%*s %s", filenames.result_dir);
            }
            else if (strcasecmp("OUTPUT_STEPS_PER_DAY", optstr) == 0) {
                sscanf(cmdstr, "%*s %zu", &global_param.output_steps_per_day);
            }
            else if (strcasecmp("SKIPYEAR", optstr) == 0) {
                sscanf(cmdstr, "%*s %hu", &global_param.skipyear);
            }
            else if (strcasecmp("ALMA_OUTPUT", optstr) == 0) {
                sscanf(cmdstr, "%*s %s", flgstr);
                if (strcasecmp("TRUE", flgstr) == 0) {
                    options.ALMA_OUTPUT = true;
                }
                else {
                    options.ALMA_OUTPUT = false;
                }
            }
            else if (strcasecmp("MOISTFRACT", optstr) == 0) {
                sscanf(cmdstr, "%*s %s", flgstr);
                if (strcasecmp("TRUE", flgstr) == 0) {
                    options.MOISTFRACT = true;
                }
                else {
                    options.MOISTFRACT = false;
                }
            }
            else if (strcasecmp("PRT_SNOW_BAND", optstr) == 0) {
                sscanf(cmdstr, "%*s %s", flgstr);
                if (strcasecmp("TRUE", flgstr) == 0) {
                    options.PRT_SNOW_BAND = true;
                }
                else {
                    options.PRT_SNOW_BAND = false;
                }
            }

            /*************************************
               Define output file contents
            *************************************/
            else if (strcasecmp("OUTFILE", optstr) == 0) {
                ; // do nothing
            }
            else if (strcasecmp("OUTVAR", optstr) == 0) {
                ; // do nothing
            }
            // vegetation history not yet implemented in image mode
            // TBD: feature in VIC 4.2 that has been ported to classic
            // mode, but that does not exist in image mode (yet)
            else if (strcasecmp("ALBEDO", optstr) == 0 ||
                     strcasecmp("LAI_IN", optstr) == 0 ||
                     strcasecmp("VEGCOVER", optstr) == 0) {
                log_err("Time-varying vegetation parameters not implemented "
                        "in image mode");
            }

            /*************************************
               Fail when deprecated options are used.
            *************************************/
            else if (strcasecmp("TIME_STEP", optstr) == 0) {
                log_err("TIME_STEP has been replaced with MODEL_STEPS_PER_DAY, "
                        "update your global parameter file accordingly");
            }
            else if (strcasecmp("SNOW_STEP", optstr) == 0) {
                log_err("SNOW_STEP has been replaced with SNOW_STEPS_PER_DAY, "
                        "update your global parameter file accordingly");
            }
            else if (strcasecmp("OUT_STEP", optstr) == 0) {
                log_err("OUT_STEP has been replaced with OUTPUT_STEPS_PER_DAY, "
                        "update your global parameter file accordingly");
            }
            else if (strcasecmp("FORCE_DT", optstr) == 0) {
                log_err("FORCE_DT has been replaced with FORCE_STEPS_PER_DAY, "
                        "update your global parameter file accordingly");
            }
            else if (strcasecmp("NLAYER", optstr) == 0) {
                log_err("NLAYER has been deprecated in the image driver");
            }
            else if (strcasecmp("FORCE_FORMAT", optstr) == 0) {
                log_err("FORCE_FORMAT has been deprecated in the image driver");
            }
            else if (strcasecmp("FORCE_ENDIAN", optstr) == 0) {
                log_err("FORCE_ENDIAN has been deprecated in the image driver");
            }
            else if (strcasecmp("GRID_DECIMAL", optstr) == 0) {
                log_err("GRID_DECIMAL has been deprecated in the image driver");
            }
            else if (strcasecmp("BINARY_STATE_FILE", optstr) == 0) {
                log_err(
                    "BINARY_STATE_FILE has been deprecated in the image driver");
            }
            else if (strcasecmp("RESOLUTION", optstr) == 0) {
                log_err("RESOLUTION has been deprecated in the image driver");
            }
            else if (strcasecmp("EQUAL_AREA", optstr) == 0) {
                log_err("EQUAL_AREA has been deprecated in the image driver");
            }
            else if (strcasecmp("CONTINUEONERROR", optstr) == 0) {
                log_err(
                    "CONTINUEONERROR has been deprecated in the image driver");
            }
            else if (strcasecmp("BINARY_OUTPUT", optstr) == 0) {
                log_err("BINARY_OUTPUT has been deprecated in the image driver");
            }
            else if (strcasecmp("COMPRESS", optstr) == 0) {
                log_err("COMPRESS has been deprecated in the image driver");
            }
            else if (strcasecmp("PRT_HEADER", optstr) == 0) {
                log_err("PRT_HEADER has been deprecated in the image driver");
            }
            else if (strcasecmp("FORCE_STEPS_PER_DAY", optstr) == 0) {
                log_err(
                    "FORCE_STEPS_PER_DAY has been deprecated in the image driver");
            }
            else if (strcasecmp("FORCEYEAR", optstr) == 0) {
                log_err("FORCEYEAR has been deprecated in the image driver");
            }
            else if (strcasecmp("FORCEMONTH", optstr) == 0) {
                log_err("FORCEMONTH has been deprecated in the image driver");
            }
            else if (strcasecmp("FORCEDAY", optstr) == 0) {
                log_err("FORCEDAY has been deprecated in the image driver");
            }
            else if (strcasecmp("FORCESEC", optstr) == 0) {
                log_err("FORCESEC has been deprecated in the image driver");
            }

            /*************************************
               Fail when classic driver specific options are used
            *************************************/
            else if (strcasecmp("ATMOS_STEPS_PER_DAY", optstr) == 0) {
                log_err("ATMOS_STEPS_PER_DAY is not a valid option for this "
                        "driver.  Update your global parameter file accordingly.");
            }
            else if (strcasecmp("OUTPUT_FORCE", optstr) == 0) {
                log_err("OUTPUT_FORCE is not a valid option for this driver.  "
                        "Update your global parameter file accordingly.");
            }

            /***********************************
               Unrecognized Global Parameter Flag
            ***********************************/
            else {
                log_warn("Unrecognized option in the global parameter file: %s"
                         "\n - check your spelling", optstr);
            }
        }
        fgets(cmdstr, MAXSTRING, gp);
    }

    /******************************************
       Check for undefined required parameters
    ******************************************/

    // Validate model time step
    if (global_param.model_steps_per_day == 0) {
        log_err("Model time steps per day has not been defined.  Make sure "
                "that the global file defines MODEL_STEPS_PER_DAY.");
    }
    else if (global_param.model_steps_per_day != 1 &&
             global_param.model_steps_per_day <
             MIN_SUBDAILY_STEPS_PER_DAY) {
        log_err("The specified number of model steps per day (%zu) > 1 and < "
                "the minimum number of subdaily steps per day (%d).  Make "
                "sure that the global file defines MODEL_STEPS_PER_DAY of at "
                "least (%d).", global_param.model_steps_per_day,
                MIN_SUBDAILY_STEPS_PER_DAY,
                MIN_SUBDAILY_STEPS_PER_DAY);
    }
    else if (global_param.model_steps_per_day >
             MAX_SUBDAILY_STEPS_PER_DAY) {
        log_err("The specified number of model steps per day (%zu) > the "
                "the maximum number of subdaily steps per day (%d).  Make "
                "sure that the global file defines MODEL_STEPS_PER_DAY of at "
                "most (%d).", global_param.model_steps_per_day,
                MAX_SUBDAILY_STEPS_PER_DAY,
                MAX_SUBDAILY_STEPS_PER_DAY);
    }
    else if ((global_param.model_steps_per_day > HOURS_PER_DAY) &&
             (global_param.model_steps_per_day % HOURS_PER_DAY) != 0) {
        log_err("The specified number of model steps per day (%zu) is > 24 "
                "and is not evenly divided by 24.",
                global_param.model_steps_per_day);
    }
    else {
        global_param.dt = SEC_PER_DAY /
                          (double) global_param.model_steps_per_day;
    }

    // Validate snow model time step
    if (global_param.snow_steps_per_day == 0) {
        log_err("Snow model time steps per day has not been defined.  Make "
                "sure that the global file defines SNOW_STEPS_PER_DAY.");
    }
    else if (global_param.model_steps_per_day != 1 &&
             global_param.snow_steps_per_day !=
             global_param.model_steps_per_day) {
        log_err("If the model step is smaller than daily, the snow model "
                "should run at the same time step as the rest of the model.");
    }
    else if (global_param.snow_steps_per_day < MIN_SUBDAILY_STEPS_PER_DAY) {
        log_err("The specified number of snow model steps per day (%zu) < "
                "the minimum number of subdaily steps per day (%d).  Make "
                "sure that the global file defines SNOW_STEPS_PER_DAY of at "
                "least (%d).", global_param.snow_steps_per_day,
                MIN_SUBDAILY_STEPS_PER_DAY,
                MIN_SUBDAILY_STEPS_PER_DAY);
    }
    else if (global_param.snow_steps_per_day > MAX_SUBDAILY_STEPS_PER_DAY) {
        log_err("The specified number of snow steps per day (%zu) > the "
                "the maximum number of subdaily steps per day (%d).  Make "
                "sure that the global file defines SNOW_STEPS_PER_DAY of at "
                "most (%d).", global_param.snow_steps_per_day,
                MAX_SUBDAILY_STEPS_PER_DAY,
                MAX_SUBDAILY_STEPS_PER_DAY);
    }
    else if (global_param.snow_steps_per_day > HOURS_PER_DAY &&
             global_param.snow_steps_per_day % HOURS_PER_DAY != 0) {
        log_err("The specified number of snow model steps per day (%zu) is > "
                "24 and is not evenly divided by 24.",
                global_param.snow_steps_per_day);
    }
    else if (global_param.snow_steps_per_day %
             global_param.model_steps_per_day != 0) {
        log_err("The specified number of snow model timesteps (%zu) must be "
                "evenly divisible by the number of model timesteps per day "
                "(%zu)", global_param.snow_steps_per_day,
                global_param.model_steps_per_day);
    }
    else {
        global_param.snow_dt = SEC_PER_DAY /
                               (double) global_param.snow_steps_per_day;
    }

    // Validate runoff time step
    if (global_param.runoff_steps_per_day == 0) {
        log_err("Runoff time steps per day has not been defined.  Make "
                "sure that the global file defines RUNOFF_STEPS_PER_DAY.");
    }
    else if (global_param.runoff_steps_per_day <
             MIN_SUBDAILY_STEPS_PER_DAY) {
        log_err("The specified number of runoff steps per day (%zu) < "
                "the minimum number of subdaily steps per day (%d).  Make "
                "sure that the global file defines RUNOFF_STEPS_PER_DAY of at "
                "least (%d).", global_param.runoff_steps_per_day,
                MIN_SUBDAILY_STEPS_PER_DAY,
                MIN_SUBDAILY_STEPS_PER_DAY);
    }
    else if (global_param.runoff_steps_per_day > HOURS_PER_DAY &&
             global_param.runoff_steps_per_day % HOURS_PER_DAY != 0) {
        log_err("The specified number of runoff steps per day (%zu) is > "
                "24 and is not evenly divided by 24.",
                global_param.runoff_steps_per_day);
    }
    else if (global_param.runoff_steps_per_day >
             MAX_SUBDAILY_STEPS_PER_DAY) {
        log_err("The specified number of runoff steps per day (%zu) > the "
                "the maximum number of subdaily steps per day (%d).  Make "
                "sure that the global file defines RUNOFF_STEPS_PER_DAY of at "
                "most (%d).", global_param.runoff_steps_per_day,
                MAX_SUBDAILY_STEPS_PER_DAY,
                MAX_SUBDAILY_STEPS_PER_DAY);
    }
    else if (global_param.runoff_steps_per_day %
             global_param.model_steps_per_day != 0) {
        log_err("The specified number of runoff timesteps (%zu) must be "
                "evenly divisible by the number of model timesteps per day "
                "(%zu)", global_param.runoff_steps_per_day,
                global_param.model_steps_per_day);
    }
    else {
        global_param.runoff_dt = SEC_PER_DAY /
                                 (double) global_param.runoff_steps_per_day;
    }

    // Validate atmos time step
    if (global_param.atmos_steps_per_day == 0) {
        // For image drivers, set to model timestep
        global_param.atmos_steps_per_day = global_param.model_steps_per_day;
    }
    global_param.atmos_dt = SEC_PER_DAY /
                            (double) global_param.atmos_steps_per_day;

    // Validate the output step
    if (global_param.output_steps_per_day == 0) {
        global_param.output_steps_per_day = global_param.model_steps_per_day;
    }
    if (global_param.output_steps_per_day > global_param.model_steps_per_day) {
        log_err("Invalid value for OUTPUT_STEPS_PER_DAY (%zu).  "
                "OUTPUT_STEPS_PER_DAY must be <= MODEL_STEPS_PER_DAY (%zu)",
                global_param.output_steps_per_day,
                global_param.model_steps_per_day);
    }
    else if (global_param.model_steps_per_day %
             global_param.output_steps_per_day != 0) {
        log_err("Invalid value for OUTPUT_STEPS_PER_DAY (%zu).  "
                "MODEL_STEPS_PER_DAY (%zu) must be a multiple of "
                "OUTPUT_STEPS_PER_DAY.",
                global_param.output_steps_per_day,
                global_param.model_steps_per_day);
    }
    else if (global_param.output_steps_per_day != 1 &&
             global_param.output_steps_per_day < MIN_SUBDAILY_STEPS_PER_DAY) {
        log_err("The specified number of output steps per day (%zu) > 1 and < "
                "the minimum number of subdaily steps per day (%d).  Make "
                "sure that the global file defines OUTPUT_STEPS_PER_DAY of at "
                "least (%d).", global_param.model_steps_per_day,
                MIN_SUBDAILY_STEPS_PER_DAY,
                MIN_SUBDAILY_STEPS_PER_DAY);
    }
    else if (global_param.output_steps_per_day >
             MAX_SUBDAILY_STEPS_PER_DAY) {
        log_err("The specified number of model steps per day (%zu) > the "
                "the maximum number of subdaily steps per day (%d).  Make "
                "sure that the global file defines MODEL_STEPS_PER_DAY of at "
                "most (%d).", global_param.model_steps_per_day,
                MAX_SUBDAILY_STEPS_PER_DAY,
                MAX_SUBDAILY_STEPS_PER_DAY);
    }
    else {
        global_param.out_dt = SEC_PER_DAY /
                              (double) global_param.output_steps_per_day;
    }

    // set NR and NF
    NF = global_param.snow_steps_per_day / global_param.model_steps_per_day;
    if (NF == 1) {
        NR = 0;
    }
    else {
        NR = NF;
    }

    // Validate simulation start date
    if (global_param.startyear == 0) {
        log_err("Simulation start year has not been defined.  Make sure that "
                "the global file defines STARTYEAR.");
    }
    if (global_param.startmonth == 0) {
        log_err("Simulation start month has not been defined.  Make sure that "
                "the global file defines STARTMONTH.");
    }
    else if (global_param.startmonth > MONTHS_PER_YEAR) {
        log_err("The specified simulation start month (%hu) > 12. Make "
                "sure that the global file defines a positive integer for "
                "STARTMONTH.", global_param.startmonth);
    }
    if (global_param.startday == 0) {
        log_err("Simulation start day has not been defined.  Make sure that "
                "the global file defines STARTDAY.");
    }
    if (global_param.model_steps_per_day == 1) {
        global_param.startsec = 0;
    }
    else if (global_param.startsec > SEC_PER_DAY) {
        log_err("The specified simulation start second (%u) > 86400  Make sure "
                "that the global file defines a positive integer "
                "for STARTSEC.",
                global_param.startsec);
    }

    // Validate simulation end date and/or number of timesteps
    make_lastday(global_param.endyear, global_param.calendar, lastday);

    if (global_param.nrecs == 0 && global_param.endyear == 0 &&
        global_param.endmonth == 0 && global_param.endday == 0) {
        log_err("The model global file MUST define EITHER the number of "
                "records to simulate (NRECS), or the year (ENDYEAR), month "
                "(ENDMONTH), and day (ENDDAY) of the last full simulation day");
    }
    else if (global_param.nrecs == 0) {
        if (global_param.endyear == 0) {
            log_err("Simulation end year has not been defined.  Make sure "
                    "that the global file defines ENDYEAR.");
        }
        if (global_param.endmonth == 0) {
            log_err("Simulation end month has not been defined.  Make sure "
                    "that the global file defines ENDMONTH.");
        }
        else if (global_param.endmonth > MONTHS_PER_YEAR) {
            log_err("The specified simulation end month (%hu) < 0.  Make sure "
                    "that the global file defines a positive integer for "
                    "ENDMONTH.", global_param.endmonth);
        }
        if (global_param.endday == 0) {
            log_err("Simulation end day has not been defined.  Make sure "
                    "that the global file defines ENDDAY.");
        }
        else if (global_param.endday > lastday[global_param.endmonth - 1]) {
            log_err("The specified simulation end day (%hu) > the number of "
                    "days in the ENDMONTH (%hu).  Make sure that the global "
                    "file defines a positive integer for ENDDAY.",
                    global_param.endday, global_param.endmonth);
        }
        tmpstartdate = global_param.startyear * 10000 +
                       global_param.startmonth * 100 +
                       global_param.startday;
        tmpenddate = global_param.endyear * 10000 +
                     global_param.endmonth * 100 +
                     global_param.endday;
        if (tmpenddate < tmpstartdate) {
            log_err("The specified simulation end date (%04d-%02d-%02d) is "
                    "EARLIER than the specified start date (%04d-%02d-%02d).",
                    global_param.endyear, global_param.endmonth,
                    global_param.endday,
                    global_param.startyear, global_param.startmonth,
                    global_param.startday);
        }
    }
    else if (global_param.nrecs < 1) {
        log_err("The specified duration of simulation (%zu) < 1 time step. "
                "Make sure that the global file defines a positive integer "
                "for NRECS.", global_param.nrecs);
    }

    // Validate forcing files and variables
    if (strcmp(filenames.f_path_pfx[0], "MISSING") == 0) {
        log_err("No forcing file has been defined.  Make sure that the global "
                "file defines FORCING1.");
    }

    // Get information from the forcing file(s)
    sprintf(filenames.forcing[0], "%s%4d.nc", filenames.f_path_pfx[0],
            global_param.startyear);
    get_forcing_file_info(&param_set, 0);
    if (param_set.N_TYPES[1] != MISSING) {
        sprintf(filenames.forcing[1], "%s%4d.nc", filenames.f_path_pfx[1],
                global_param.startyear);
        get_forcing_file_info(&param_set, 1);
    }

    if (param_set.N_TYPES[1] != MISSING && global_param.forceyear[1] == 0) {
        global_param.forceyear[1] = global_param.forceyear[0];
        global_param.forcemonth[1] = global_param.forcemonth[0];
        global_param.forceday[1] = global_param.forceday[0];
        global_param.forcesec[1] = global_param.forcesec[0];
        global_param.forceskip[1] = 0;
        global_param.forceoffset[1] = global_param.forceskip[1];
    }
    if (param_set.force_steps_per_day[0] == 0) {
        log_err("Forcing file time steps per day has not been "
                "defined.  Make sure that the global file defines "
                "FORCE_STEPS_PER_DAY.");
    }
    else {
        param_set.FORCE_DT[0] = SEC_PER_DAY /
                                (double) param_set.force_steps_per_day[0];
    }
    if (param_set.force_steps_per_day[1] > 0) {
        param_set.FORCE_DT[1] = SEC_PER_DAY /
                                (double) param_set.force_steps_per_day[1];
    }
    else {
        param_set.FORCE_DT[1] = param_set.FORCE_DT[0];
    }

    // Validate result directory
    if (strcmp(filenames.result_dir, "MISSING") == 0) {
        log_err("No results directory has been defined.  Make sure that the "
                "global file defines the result directory on the line that "
                "begins with \"RESULT_DIR\".");
    }

    // Validate soil parameter file information
    if (strcmp(filenames.soil, "MISSING") == 0) {
        log_err("No soil parameter file has been defined.  Make sure that the "
                "global file defines the soil parameter file on the line that "
                "begins with \"SOIL\".");
    }

    // Validate veg parameter information
    if (strcmp(filenames.veg, "MISSING") == 0) {
        log_err("No vegetation parameter file has been defined.  Make sure "
                "that the global file defines the vegetation parameter "
                "file on the line that begins with \"VEGPARAM\".");
    }
    if (strcmp(filenames.veglib, "MISSING") == 0) {
        log_err("No vegetation library file has been defined.  Make sure "
                "that the global file defines the vegetation library file "
                "on the line that begins with \"VEGLIB\".");
    }
    if (options.ROOT_ZONES == 0) {
        log_err("ROOT_ZONES must be defined to a positive integer greater "
                "than 0, in the global control file.");
    }

    // Validate SPATIAL_FROST information
    if (options.SPATIAL_FROST) {
        if (options.Nfrost > MAX_FROST_AREAS) {
            log_err("\"SPATIAL_FROST\" was specified with %zu frost "
                    "subareas, which is greater than the maximum of %d.",
                    options.Nfrost, MAX_FROST_AREAS);
        }
        if (options.Nfrost < 1) {
            log_err("\"SPATIAL_FROST\" was specified with %zu frost "
                    "subareas, which is less than the mainmum of 1.",
                    options.Nfrost);
        }
    }

    // Carbon-cycling options
    if (!options.CARBON) {
        if (options.RC_MODE == RC_PHOTO) {
            log_warn("If CARBON==FALSE, RC_MODE must be set to "
                     "RC_JARVIS.  Setting RC_MODE to set to RC_JARVIS.");
            options.RC_MODE = RC_JARVIS;
        }
    }
    else {
        if (!options.VEGLIB_PHOTO) {
            log_err("Currently, CARBON==TRUE and VEGLIB_PHOTO==FALSE.  "
                    "If CARBON==TRUE, VEGLIB_PHOTO must be set to TRUE and "
                    "carbon-specific veg parameters must be listed in your "
                    "veg library file.");
        }
    }

    // Validate the elevation band file information
    if (options.SNOW_BAND > 1) {
        if (strcmp(filenames.snowband, "MISSING") == 0) {
            log_err("\"SNOW_BAND\" was specified with %zu elevation bands, "
                    "but no elevation band file has been defined.  "
                    "Make sure that the global file defines the elevation "
                    "band file on the line that begins with \"SNOW_BAND\" "
                    "(after the number of bands).", options.SNOW_BAND);
        }
        if (options.SNOW_BAND > MAX_BANDS) {
            log_err("Global file wants more snow bands (%zu) than are "
                    "defined by MAX_BANDS (%d).  Edit vic_driver_shared.h and "
                    "recompile.", options.SNOW_BAND, MAX_BANDS);
        }
    }
    else if (options.SNOW_BAND <= 0) {
        log_err("Invalid number of elevation bands specified in global "
                "file (%zu).  Number of bands must be >= 1.",
                options.SNOW_BAND);
    }

    // Validate the input state file information
    if (options.INIT_STATE) {
        if (strcmp(filenames.init_state, "MISSING") == 0) {
            log_err("\"INIT_STATE\" was specified, but no input state file "
                    "has been defined.  Make sure that the global file "
                    "defines the inputstate file on the line that begins "
                    "with \"INIT_STATE\".");
        }
    }

    // Validate the output state file information
    if (options.SAVE_STATE) {
        if (strcmp(filenames.statefile, "MISSING") == 0) {
            log_err("\"SAVE_STATE\" was specified, but no output state "
                    "file has been defined.  Make sure that the global "
                    "file defines the output state file on the line that "
                    "begins with \"SAVE_STATE\".");
        }
        if (global_param.stateyear == 0 || global_param.statemonth == 0 ||
            global_param.stateday == 0) {
            log_err("Incomplete specification of the date to save state "
                    "for state file (%s).\nSpecified date (yyyy-mm-dd): "
                    "%04d-%02d-%02d\nMake sure STATEYEAR, STATEMONTH, and "
                    "STATEDAY are set correctly in your global parameter "
                    "file.", filenames.statefile, global_param.stateyear,
                    global_param.statemonth, global_param.stateday);
        }
        // Check for month, day in range
        make_lastday(global_param.stateyear, global_param.calendar,
                     lastday);
        if (global_param.stateday > lastday[global_param.statemonth - 1] ||
            global_param.statemonth > MONTHS_PER_YEAR ||
            global_param.statemonth < 1 ||
            global_param.stateday < 1) {
            log_err("Unusual specification of the date to save state for "
                    "state file (%s).\nSpecified date (yyyy-mm-dd): "
                    "%04d-%02d-%02d\nMake sure STATEYEAR, STATEMONTH, and "
                    "STATEDAY are set correctly in your global parameter "
                    "file.", filenames.statefile, global_param.stateyear,
                    global_param.statemonth, global_param.stateday);
        }
    }
    // Set the statename here to be able to compare with INIT_STATE name
    if (options.SAVE_STATE) {
        sprintf(filenames.statefile, "%s_%04i%02i%02i", filenames.statefile,
                global_param.stateyear, global_param.statemonth,
                global_param.stateday);
    }
    if (options.INIT_STATE && options.SAVE_STATE &&
        (strcmp(filenames.init_state, filenames.statefile) == 0)) {
        log_err("The save state file (%s) has the same name as the "
                "initialize state file (%s).  The initialize state file "
                "will be destroyed when the save state file is opened.",
                filenames.statefile, filenames.init_state);
    }

    // Validate soil parameter/simulation mode combinations
    if (options.QUICK_FLUX) {
        if (options.Nnode != 3) {
            log_warn("To run the model QUICK_FLUX=TRUE, you must "
                     "define exactly 3 soil thermal nodes.  Currently "
                     "Nnodes is set to %zu.  Setting Nnodes to 3.",
                     options.Nnode);
            options.Nnode = 3;
        }
        if (options.IMPLICIT || options.EXP_TRANS) {
            log_err("To run the model with QUICK_FLUX=TRUE, you cannot "
                    "have IMPLICIT=TRUE or EXP_TRANS=TRUE.");
        }
    }
    else {
        if (!options.FULL_ENERGY && !options.FROZEN_SOIL) {
            log_err("To run the model in water balance mode (both "
                    "FULL_ENERGY and FROZEN_SOIL are FALSE) you MUST set "
                    "QUICK_FLUX to TRUE (or leave QUICK_FLUX out of your "
                    "global parameter file).");
        }
    }
    if (options.QUICK_SOLVE && !options.QUICK_FLUX) {
        if (options.NOFLUX) {
            log_err("NOFLUX must be set to FALSE when QUICK_SOLVE=TRUE "
                    "and QUICK_FLUX=FALSE");
        }
        if (options.EXP_TRANS) {
            log_err("EXP_TRANS must be set to FALSE when QUICK_SOLVE=TRUE "
                    "and QUICK_FLUX=FALSE");
        }
    }
    if (options.Nnode > MAX_NODES) {
        log_err("Global file wants more soil thermal nodes (%zu) than "
                "are defined by MAX_NODES (%d).  Edit vic_driver_shared.h and "
                "recompile.", options.Nnode, MAX_NODES);
    }
    if (!options.FULL_ENERGY && options.CLOSE_ENERGY) {
        log_err("CLOSE_ENERGY is TRUE but FULL_ENERGY is FALSE. Set "
                "FULL_ENERGY to TRUE to run CLOSE_ENERGY, or set "
                "CLOSE_ENERGY to FALSE.");
    }

    // Validate treeline option
    if (options.COMPUTE_TREELINE && !options.JULY_TAVG_SUPPLIED) {
        log_err("COMPUTE_TREELINE is TRUE but JULY_TAVG_SUPPLIED is "
                "FALSE.\n You must supply July average temperature if"
                "you want to use the treeline option.");
    }

    // Validate lake parameter information
    if (options.LAKES) {
        if (!options.FULL_ENERGY) {
            log_err("FULL_ENERGY must be TRUE if the lake model is to "
                    "be run.");
        }
        if (strcmp(filenames.lakeparam, "MISSING") == 0) {
            log_err("\"LAKES\" was specified, but no lake parameter "
                    "file has been defined.  Make sure that the global "
                    "file defines the lake parameter file on the line that "
                    "begins with \"LAKES\".");
        }
        if (options.COMPUTE_TREELINE) {
            log_err("LAKES = TRUE and COMPUTE_TREELINE = TRUE are "
                    "incompatible options.");
        }
    }

    /*********************************
       Output major options
    *********************************/
    display_current_settings(DISP_VERSION);
}<|MERGE_RESOLUTION|>--- conflicted
+++ resolved
@@ -412,12 +412,9 @@
                 file_num = 1;
                 field = 0;
             }
-<<<<<<< HEAD
             else if (strcasecmp("FORCE_TYPE", optstr) == 0) {
                 get_force_type(cmdstr, file_num, &field);
             }
-=======
->>>>>>> 007f7ea5
             else if (strcasecmp("WIND_H", optstr) == 0) {
                 sscanf(cmdstr, "%*s %lf", &global_param.wind_h);
             }
