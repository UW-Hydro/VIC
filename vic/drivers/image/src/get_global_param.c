--- conflicted
+++ resolved
@@ -792,13 +792,8 @@
             global_param.startyear);
     filenames.forcing[0].nc_id = open_nc(filenames.forcing[0].nc_file);
     get_forcing_file_info(&param_set, 0);
-<<<<<<< HEAD
-    if (param_set.N_TYPES[1] != MISSING) {
+    if (param_set.N_TYPES[1] != 0) {
         sprintf(filenames.forcing[1].nc_file, "%s%4d.nc", filenames.f_path_pfx[1],
-=======
-    if (param_set.N_TYPES[1] != 0) {
-        sprintf(filenames.forcing[1], "%s%4d.nc", filenames.f_path_pfx[1],
->>>>>>> 1e12ef5a
                 global_param.startyear);
         filenames.forcing[0].nc_id = open_nc(filenames.forcing[0].nc_file);
         get_forcing_file_info(&param_set, 1);
