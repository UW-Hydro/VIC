/******************************************************************************
 * @section DESCRIPTION
 *
 * Allocate memory for VIC structures.
 *
 * @section LICENSE
 *
 * The Variable Infiltration Capacity (VIC) macroscale hydrological model
 * Copyright (C) 2014 The Land Surface Hydrology Group, Department of Civil
 * and Environmental Engineering, University of Washington.
 *
 * The VIC model is free software; you can redistribute it and/or
 * modify it under the terms of the GNU General Public License
 * as published by the Free Software Foundation; either version 2
 * of the License, or (at your option) any later version.
 *
 * This program is distributed in the hope that it will be useful,
 * but WITHOUT ANY WARRANTY; without even the implied warranty of
 * MERCHANTABILITY or FITNESS FOR A PARTICULAR PURPOSE.  See the
 * GNU General Public License for more details.
 *
 * You should have received a copy of the GNU General Public License along with
 * this program; if not, write to the Free Software Foundation, Inc.,
 * 51 Franklin Street, Fifth Floor, Boston, MA  02110-1301, USA.
 *****************************************************************************/

#include <vic_def.h>
#include <vic_run.h>
#include <vic_driver_image.h>

/******************************************************************************
 * @brief    Allocate memory for VIC structures.
 *****************************************************************************/
void
vic_alloc(void)
{
    extern all_vars_struct    *all_vars;
    extern atmos_data_struct  *atmos;
    extern domain_struct       local_domain;
    extern option_struct       options;
    extern out_data_struct   **out_data;
    extern save_data_struct   *save_data;
    extern soil_con_struct    *soil_con;
    extern veg_con_map_struct *veg_con_map;
    extern veg_con_struct    **veg_con;
    extern veg_hist_struct   **veg_hist;
    extern veg_lib_struct    **veg_lib;
    size_t                     i;
    size_t                     j;

    // allocate memory for atmos structure
<<<<<<< HEAD
    atmos = (atmos_data_struct *)
            malloc((size_t) local_domain.ncells_active *
                   sizeof(atmos_data_struct));
=======
    atmos = malloc(local_domain.ncells * sizeof(*atmos));
>>>>>>> b20d6db7
    if (atmos == NULL) {
        log_err("Memory allocation error in vic_alloc().");
    }

    // allocate memory for veg_hist structure
<<<<<<< HEAD
    veg_hist = (veg_hist_struct **)
               malloc((size_t) local_domain.ncells_active *
                      sizeof(veg_hist_struct *));
=======
    veg_hist = malloc(local_domain.ncells * sizeof(*veg_hist));
>>>>>>> b20d6db7
    if (veg_hist == NULL) {
        log_err("Memory allocation error in vic_alloc().");
    }

    // allocate memory for soil structure
<<<<<<< HEAD
    soil_con = (soil_con_struct *)
               malloc((size_t) local_domain.ncells_active *
                      sizeof(soil_con_struct));
=======
    soil_con = malloc(local_domain.ncells * sizeof(*soil_con));
>>>>>>> b20d6db7
    if (soil_con == NULL) {
        log_err("Memory allocation error in vic_alloc().");
    }

    // allocate memory for vegetation mapping structure
<<<<<<< HEAD
    veg_con_map = (veg_con_map_struct *)
                  malloc((size_t) local_domain.ncells_active *
                         sizeof(veg_con_map_struct));
=======
    veg_con_map = malloc(local_domain.ncells * sizeof(*veg_con_map));
>>>>>>> b20d6db7
    if (veg_con_map == NULL) {
        log_err("Memory allocation error in vic_alloc().");
    }

    // allocate memory for vegetation structure
<<<<<<< HEAD
    veg_con = (veg_con_struct **)
              malloc((size_t) local_domain.ncells_active *
                     sizeof(veg_con_struct *));
=======
    veg_con = malloc(local_domain.ncells * sizeof(*veg_con));
>>>>>>> b20d6db7
    if (veg_con == NULL) {
        log_err("Memory allocation error in vic_alloc().");
    }

    // allocate memory for vegetation structure
<<<<<<< HEAD
    veg_lib = (veg_lib_struct **)
              malloc((size_t) local_domain.ncells_active *
                     sizeof(veg_lib_struct *));
=======
    veg_lib = malloc(local_domain.ncells * sizeof(*veg_lib));
>>>>>>> b20d6db7
    if (veg_lib == NULL) {
        log_err("Memory allocation error in vic_alloc().");
    }

    // all_vars allocation
<<<<<<< HEAD
    all_vars = (all_vars_struct *)
               malloc((size_t) local_domain.ncells_active *
                      sizeof(all_vars_struct));
=======
    all_vars = malloc(local_domain.ncells * sizeof(*all_vars));
>>>>>>> b20d6db7
    if (all_vars == NULL) {
        log_err("Memory allocation error in vic_alloc().");
    }

    // out_data allocation
<<<<<<< HEAD
    out_data = (out_data_struct **)
               malloc((size_t) local_domain.ncells_active *
                      sizeof(out_data_struct *));
=======
    out_data = malloc(local_domain.ncells * sizeof(*out_data));
>>>>>>> b20d6db7
    if (out_data == NULL) {
        log_err("Memory allocation error in vic_alloc().");
    }

    // save_data allocation
<<<<<<< HEAD
    save_data = (save_data_struct *)
                malloc((size_t) local_domain.ncells_active *
                       sizeof(save_data_struct));
=======
    save_data = malloc(local_domain.ncells * sizeof(*save_data));
>>>>>>> b20d6db7
    if (save_data == NULL) {
        log_err("Memory allocation error in vic_alloc().");
    }

    // allocate memory for individual grid cells
    for (i = 0; i < local_domain.ncells_active; i++) {
        // atmos allocation - allocate enough memory for NR+1 steps
        alloc_atmos(&(atmos[i]));

        // snow band allocation
        soil_con[i].AreaFract = calloc(options.SNOW_BAND,
                                       sizeof(*(soil_con[i].AreaFract)));
        if (soil_con[i].AreaFract == NULL) {
            log_err("Memory allocation error in vic_alloc().");
        }
        soil_con[i].BandElev = calloc(options.SNOW_BAND,
                                      sizeof(*(soil_con[i].BandElev)));
        if (soil_con[i].BandElev == NULL) {
            log_err("Memory allocation error in vic_alloc().");
        }
        soil_con[i].Tfactor = calloc(options.SNOW_BAND,
                                     sizeof(*(soil_con[i].Tfactor)));
        if (soil_con[i].Tfactor == NULL) {
            log_err("Memory allocation error in vic_alloc().");
        }
        soil_con[i].Pfactor = calloc(options.SNOW_BAND,
                                     sizeof(*(soil_con[i].Pfactor)));
        if (soil_con[i].Pfactor == NULL) {
            log_err("Memory allocation error in vic_alloc().");
        }
        soil_con[i].AboveTreeLine = calloc(options.SNOW_BAND,
                                           sizeof(*(soil_con[i].AboveTreeLine)));
        if (soil_con[i].AboveTreeLine == NULL) {
            log_err("Memory allocation error in vic_alloc().");
        }

        initialize_soil_con(&(soil_con[i]));

        // vegetation tile allocation

        veg_con_map[i].nv_types = options.NVEGTYPES;

        veg_con_map[i].vidx = calloc(veg_con_map[i].nv_types,
                                     sizeof(*(veg_con_map[i].vidx)));
        if (veg_con_map[i].vidx == NULL) {
            log_err("Memory allocation error in vic_alloc().");
        }
        veg_con_map[i].Cv = calloc(veg_con_map[i].nv_types,
                                   sizeof(*(veg_con_map[i].Cv)));
        if (veg_con_map[i].Cv == NULL) {
            log_err("Memory allocation error in vic_alloc().");
        }

        veg_con_map[i].nv_active = (size_t) local_domain.locations[i].nveg + 1;
        if (options.AboveTreelineVeg >= 0) {
            veg_con_map[i].nv_active += 1;
        }

        veg_con[i] = malloc((veg_con_map[i].nv_active) * sizeof(*(veg_con[i])));
        if (veg_con[i] == NULL) {
            log_err("Memory allocation error in vic_alloc().");
        }

        for (j = 0; j < veg_con_map[i].nv_active; j++) {
            veg_con[i][j].zone_depth = calloc(options.ROOT_ZONES,
                                              sizeof(*(veg_con[i][j].zone_depth)));
            if (veg_con[i][j].zone_depth == NULL) {
                log_err("Memory allocation error in vic_alloc().");
            }
            veg_con[i][j].zone_fract = calloc(options.ROOT_ZONES,
                                              sizeof(*(veg_con[i][j].zone_fract)));
            if (veg_con[i][j].zone_fract == NULL) {
                log_err("Memory allocation error in vic_alloc().");
            }
            if (options.CARBON) {
                veg_con[i][j].CanopLayerBnd = calloc(options.Ncanopy,
                                                     sizeof(*(veg_con[i][j].
                                                              CanopLayerBnd)));
                if (veg_con[i][j].CanopLayerBnd == NULL) {
                    log_err("Memory allocation error in vic_alloc().");
                }
            }
            initialize_veg_con(&(veg_con[i][j]));
        }

        // vegetation library allocation - there is a veg library for each
        // active grid cell

        veg_lib[i] = calloc(options.NVEGTYPES, sizeof(*(veg_lib[i])));
        if (veg_lib[i] == NULL) {
            log_err("Memory allocation error in vic_alloc().");
        }

        all_vars[i] = make_all_vars(veg_con_map[i].nv_active);

        out_data[i] = create_output_list();

        // allocate memory for veg_hist
        veg_hist[i] = calloc(veg_con_map[i].nv_active, sizeof(*(veg_hist[i])));
        for (j = 0; j < veg_con_map[i].nv_active; j++) {
            alloc_veg_hist(&(veg_hist[i][j]));
        }
    }
}<|MERGE_RESOLUTION|>--- conflicted
+++ resolved
@@ -49,109 +49,55 @@
     size_t                     j;
 
     // allocate memory for atmos structure
-<<<<<<< HEAD
-    atmos = (atmos_data_struct *)
-            malloc((size_t) local_domain.ncells_active *
-                   sizeof(atmos_data_struct));
-=======
-    atmos = malloc(local_domain.ncells * sizeof(*atmos));
->>>>>>> b20d6db7
+    atmos = malloc(local_domain.ncells_active * sizeof(*atmos));
     if (atmos == NULL) {
         log_err("Memory allocation error in vic_alloc().");
     }
 
     // allocate memory for veg_hist structure
-<<<<<<< HEAD
-    veg_hist = (veg_hist_struct **)
-               malloc((size_t) local_domain.ncells_active *
-                      sizeof(veg_hist_struct *));
-=======
-    veg_hist = malloc(local_domain.ncells * sizeof(*veg_hist));
->>>>>>> b20d6db7
+    veg_hist = malloc(local_domain.ncells_active * sizeof(*veg_hist));
     if (veg_hist == NULL) {
         log_err("Memory allocation error in vic_alloc().");
     }
 
     // allocate memory for soil structure
-<<<<<<< HEAD
-    soil_con = (soil_con_struct *)
-               malloc((size_t) local_domain.ncells_active *
-                      sizeof(soil_con_struct));
-=======
-    soil_con = malloc(local_domain.ncells * sizeof(*soil_con));
->>>>>>> b20d6db7
+    soil_con = malloc(local_domain.ncells_active * sizeof(*soil_con));
     if (soil_con == NULL) {
         log_err("Memory allocation error in vic_alloc().");
     }
 
     // allocate memory for vegetation mapping structure
-<<<<<<< HEAD
-    veg_con_map = (veg_con_map_struct *)
-                  malloc((size_t) local_domain.ncells_active *
-                         sizeof(veg_con_map_struct));
-=======
-    veg_con_map = malloc(local_domain.ncells * sizeof(*veg_con_map));
->>>>>>> b20d6db7
+    veg_con_map = malloc(local_domain.ncells_active * sizeof(*veg_con_map));
     if (veg_con_map == NULL) {
         log_err("Memory allocation error in vic_alloc().");
     }
 
     // allocate memory for vegetation structure
-<<<<<<< HEAD
-    veg_con = (veg_con_struct **)
-              malloc((size_t) local_domain.ncells_active *
-                     sizeof(veg_con_struct *));
-=======
-    veg_con = malloc(local_domain.ncells * sizeof(*veg_con));
->>>>>>> b20d6db7
+    veg_con = malloc(local_domain.ncells_active * sizeof(*veg_con));
     if (veg_con == NULL) {
         log_err("Memory allocation error in vic_alloc().");
     }
 
     // allocate memory for vegetation structure
-<<<<<<< HEAD
-    veg_lib = (veg_lib_struct **)
-              malloc((size_t) local_domain.ncells_active *
-                     sizeof(veg_lib_struct *));
-=======
-    veg_lib = malloc(local_domain.ncells * sizeof(*veg_lib));
->>>>>>> b20d6db7
+    veg_lib = malloc(local_domain.ncells_active * sizeof(*veg_lib));
     if (veg_lib == NULL) {
         log_err("Memory allocation error in vic_alloc().");
     }
 
     // all_vars allocation
-<<<<<<< HEAD
-    all_vars = (all_vars_struct *)
-               malloc((size_t) local_domain.ncells_active *
-                      sizeof(all_vars_struct));
-=======
-    all_vars = malloc(local_domain.ncells * sizeof(*all_vars));
->>>>>>> b20d6db7
+    all_vars = malloc(local_domain.ncells_active * sizeof(*all_vars));
     if (all_vars == NULL) {
         log_err("Memory allocation error in vic_alloc().");
     }
 
     // out_data allocation
-<<<<<<< HEAD
-    out_data = (out_data_struct **)
-               malloc((size_t) local_domain.ncells_active *
-                      sizeof(out_data_struct *));
-=======
-    out_data = malloc(local_domain.ncells * sizeof(*out_data));
->>>>>>> b20d6db7
+    out_data = malloc(local_domain.ncells_active * sizeof(*out_data));
     if (out_data == NULL) {
         log_err("Memory allocation error in vic_alloc().");
     }
 
     // save_data allocation
-<<<<<<< HEAD
-    save_data = (save_data_struct *)
-                malloc((size_t) local_domain.ncells_active *
-                       sizeof(save_data_struct));
-=======
-    save_data = malloc(local_domain.ncells * sizeof(*save_data));
->>>>>>> b20d6db7
+    save_data = malloc(local_domain.ncells_active * sizeof(*save_data));
     if (save_data == NULL) {
         log_err("Memory allocation error in vic_alloc().");
     }
