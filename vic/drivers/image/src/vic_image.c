--- conflicted
+++ resolved
@@ -112,16 +112,11 @@
     // initialize model parameters from parameter files
     vic_image_init();
 
-<<<<<<< HEAD
     // initialize routing parameters from parameter files
     rout_init();    // Routing routine (extension)
 
-    // restore model state, either using a cold start or from a restart file
-    vic_restore();
-=======
     // populate model state, either using a cold start or from a restart file
     vic_populate_model_state();
->>>>>>> a87d2591
 
     // initialize output structures
     vic_init_output();
