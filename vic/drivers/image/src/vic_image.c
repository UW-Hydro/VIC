--- conflicted
+++ resolved
@@ -137,20 +137,13 @@
             vic_write(&(dmy[current]));
         }
 
-<<<<<<< HEAD
         // if output (routing)
         rout_write(); // Routing routine (extension)
 
-        // if save: TBD needs to be fixed - not working in MPI
-        // if (current == global_param.nrecs - 1) {
-        // vic_store();
-        // }
-=======
         // if save:
         if (check_save_state_flag(current)) {
             vic_store(&(dmy[current]));
         }
->>>>>>> dc9b6fa3
     }
 
     // clean up
