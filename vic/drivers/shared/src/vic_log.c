--- conflicted
+++ resolved
@@ -54,11 +54,7 @@
 get_current_datetime(char *cdt)
 {
     char         ymd[MAXSTRING];
-<<<<<<< HEAD
-    struct tm    timeinfo;
-=======
     struct tm   *timeinfo;
->>>>>>> 4d434575
     unsigned int seconds_since_midnight;
     time_t       curr_date_time;
 
@@ -71,11 +67,7 @@
 
     seconds_since_midnight = (unsigned int) curr_date_time % CONST_CDAY;
 
-<<<<<<< HEAD
-    if (strftime(ymd, MAXSTRING - 1, "%Y%m%d", &timeinfo) == 0) {
-=======
     if (strftime(ymd, MAXSTRING - 1, "%Y%m%d", timeinfo) == 0) {
->>>>>>> 4d434575
         log_err("Something went wrong converting the current time info to ymd");
     }
 
