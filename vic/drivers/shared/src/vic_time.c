/******************************************************************************
 * @section DESCRIPTION
 *
 * VIC time and calendar module
 *
 * Ported from Unidata and Jeff Whitaker's netcdftime.py module:
 * https://github.com/Unidata/netcdf4-python/blob/master/netcdftime/netcdftime.py
 *
 * @section LICENSE
 *
 * The Variable Infiltration Capacity (VIC) macroscale hydrological model
 * Copyright (C) 2014 The Land Surface Hydrology Group, Department of Civil
 * and Environmental Engineering, University of Washington.
 *
 * The VIC model is free software; you can redistribute it and/or
 * modify it under the terms of the GNU General Public License
 * as published by the Free Software Foundation; either version 2
 * of the License, or (at your option) any later version.
 *
 * This program is distributed in the hope that it will be useful,
 * but WITHOUT ANY WARRANTY; without even the implied warranty of
 * MERCHANTABILITY or FITNESS FOR A PARTICULAR PURPOSE.  See the
 * GNU General Public License for more details.
 *
 * You should have received a copy of the GNU General Public License along with
 * this program; if not, write to the Free Software Foundation, Inc.,
 * 51 Franklin Street, Fifth Floor, Boston, MA  02110-1301, USA.
 *****************************************************************************/

 #include <float.h>
 #include <math.h>

#include <vic_def.h>
#include <vic_run.h>
#include <vic_driver_shared.h>

#define small_offset 0.00005  // Small offset to handle precision issues in rounding

/******************************************************************************
 * @brief   Get fractional day of month from dmy structure.
 * @return  Fractional Day.
 *****************************************************************************/
double
fractional_day_from_dmy(dmy_struct *dmy)
{
    double day;

    day = (double) dmy->day + (double) dmy->dayseconds / (double) (SEC_PER_DAY);

    return day;
}

/******************************************************************************
 * @brief   Creates a Julian Day from a dmy_struct.
 * @return  Fractional Julian Day.
 * @note    if calendar="standard" or "gregorian" (default), Julian day follows
 *          Julian Calendar on and before 1582-10-5, Gregorian calendar after
 *          1582-10-15.
 *
 *          if calendar="proleptic_gregorian", Julian Day follows gregorian
 *          calendar.
 *
 *          if calendar="julian", Julian Day follows julian calendar.
 *
 *          Algorithm:
 *          Meeus, Jean (1998) Astronomical Algorithms (2nd Edition).
 *          Willmann-Bell, Virginia. p. 63
 *
 *          based on redate.py by David Finlayson.
 *****************************************************************************/
double
julian_day_from_dmy(dmy_struct        *dmy,
                    unsigned short int calendar)
{
    double jd, day;
    int    year, month;
    int    A, B;

    year = dmy->year;
    month = dmy->month;

    // Convert time to fractions of a day
    day = fractional_day_from_dmy(dmy);

    // Start Meeus algorithm (variables are in his notation)
    if (month < 3) {
        month += MONTHS_PER_YEAR;
        year -= 1;
    }

    A = year / 100;

    jd = DAYS_PER_YEAR * year +
         floor(0.25 * (double) year + 2000.) +
         floor(30.6001 * (double) (month + 1)) +
         day + 1718994.5;

    // optionally adjust the jd for the switch from
    // the Julian to Gregorian Calendar
    // here assumed to have occurred the day after 1582 October 4
    if (calendar == CALENDAR_STANDARD || calendar == CALENDAR_GREGORIAN) {
        if (jd >= 2299170.5) {
            // 1582 October 15 (Gregorian Calendar)
            B = 2 - A + (int) (A / 4);
        }
        else if (jd < 2299160.5) {
            // 1582 October 5 (Julian Calendar)
            B = 0;
        }
        else {
            log_err("impossible date (falls in gap between end of Julian "
                    "calendar and beginning of Gregorian calendar");
        }
    }
    else if (calendar == CALENDAR_PROLEPTIC_GREGORIAN) {
        B = 2 - A + (int) (A / 4);
    }
    else if (calendar == CALENDAR_JULIAN) {
        B = 0;
    }
    else {
        log_err("unknown calendar, must be one of julian,standard,gregorian,"
                "proleptic_gregoria");
    }

    // adjust for Julian calendar if necessary
    jd += B;

    // add eps
    jd += max(DBL_EPSILON, DBL_EPSILON * jd);

    return jd;
}

/******************************************************************************
 * @brief   creates a Julian Day for a calendar with no leap years from a
 *          dmy structure.
 * @return  Fractional Julian Day.
 *****************************************************************************/
double
no_leap_day_from_dmy(dmy_struct *dmy)
{
    double             jd, day;
    unsigned short int year, month;

    year = dmy->year;
    month = dmy->month;

    // Convert time to fractions of a day
    day = fractional_day_from_dmy(dmy);

    // Start Meeus algorithm (variables are in his notation)
    if (month < 3) {
        month += MONTHS_PER_YEAR;
        year -= 1;
    }

    jd = floor(DAYS_PER_YEAR * (year + 4716)) +
         floor(30.6001 * (double) (month + 1)) + day - 1524.5;

    return jd;
}

/******************************************************************************
 * @brief   creates a Julian Day for a calendar where all years have 366 days
 *          from a dmy structure.
 * @return  Fractional Julian Day.
 *****************************************************************************/
double
all_leap_from_dmy(dmy_struct *dmy)
{
    double             jd, day;
    unsigned short int year, month;

    year = dmy->year;
    month = dmy->month;

    // Convert time to fractions of a day
    day = fractional_day_from_dmy(dmy);

    // Start Meeus algorithm (variables are in his notation)
    if (month < 3) {
        month += MONTHS_PER_YEAR;
        year -= 1;
    }

    jd = floor(DAYS_PER_LYEAR * (year + 4716)) +
         floor(30.6001 * (double) (month + 1)) + day - 1524.5;

    return jd;
}

/******************************************************************************
 * @brief   creates a Julian Day for a calendar where all months have 30 days
 *          from a dmy structure.
 * @return  Fractional Julian Day.
 *****************************************************************************/
double
all_30_day_from_dmy(dmy_struct *dmy)
{
    double             jd, day;
    unsigned short int year, month;

    year = dmy->year;
    month = dmy->month;

    // Convert time to fractions of a day
    day = fractional_day_from_dmy(dmy);

    jd = floor((double) DAYS_PER_360DAY_YEAR * (year + 4716)) +
         floor(30. * (month - 1)) + day;

    return jd;
}

/******************************************************************************
 * @brief   Calculate the day, month, year and seconds given a Fractional
 *          Julian Day.
 * @return  dmy stucture.
 * @note    if calendar="standard" or "gregorian" (default), Julian day follows
 *          Julian Calendar on and before 1582-10-5, Gregorian calendar after
 *          1582-10-15.
 *
 *          if calendar="proleptic_gregorian", Julian Day follows gregorian
 *          calendar.
 *
 *          if calendar="julian", Julian Day follows julian calendar.
 *
 *          Algorithm:
 *          Meeus, Jean (1998) Astronomical Algorithms (2nd Edition).
 *          Willmann-Bell, Virginia. p. 63
 *
 *          based on redate.py by David Finlayson.
 *****************************************************************************/
void
dmy_julian_day(double             julian,
               unsigned short int calendar,
               dmy_struct        *dmy)
{
    double day, F, eps;
    int    second;
    int    Z, alpha;
    int    A, B, C, D, E;
    int    nday, dayofyr;
    int    year, month;
    bool   is_leap;

    if (julian < 0) {
        log_err("Julian Day must be positive");
    }

    // get the day (Z) and the fraction of the day (F)
    // add 0.000005 which is 452 ms in case of jd being after
    // second 23:59:59 of a day we want to round to the next day
    Z = (int) round(julian + small_offset);
    F = (double) (julian + 0.5 - Z);
    if (calendar == CALENDAR_STANDARD || calendar == CALENDAR_GREGORIAN) {
        alpha = (int) ((((double) Z - 1867216.0) - 0.25) / 36524.25);
        A = Z + 1 + alpha - (int) (0.25 * (double) alpha);
        // check if dates before oct 5th 1582 are in the array
        if (julian < 2299160.5) {
            A = Z;
        }
    }
    else if (calendar == CALENDAR_PROLEPTIC_GREGORIAN) {
        alpha = (int) (((Z - 1867216.0) - 0.25) / 36524.25);
        A = Z + 1 + alpha - (int) (0.25 * alpha);
    }
    else if (calendar == CALENDAR_JULIAN) {
        A = Z;
    }
    else {
        log_err("unknown calendar, must be one of julian,standard,gregorian,"
                "proleptic_gregorian");
    }

    B = A + 1524;
    C = (int) (6680. +
               (((double) B - 2439870.) - 122.1) / (double) DAYS_PER_JYEAR);
    D = (int) (DAYS_PER_YEAR * C + (int) (0.25 * (double) C));
    E = (int) (((double) (B - D)) / 30.6001);

    // Convert to date
    day = floor(B - D - floor(30.6001 * (double) E) + F + small_offset);
    if (day < 1) {
        day = 1;
    }
    nday = B - D - 123;
    dayofyr = nday - 305;
    if (nday <= 305) {
        dayofyr = nday + 60;
    }

    month = E - 1;
    if (month > MONTHS_PER_YEAR) {
        month -= MONTHS_PER_YEAR;
    }
    year = C - 4715;
    if (month > 2) {
        year -= 1;
    }
    if (year <= 0) {
        year -= 1;
    }

    // a leap year?
    is_leap = leap_year(year, calendar);

    if (is_leap && (month > 2)) {
        dayofyr += 1;
    }

    eps = max(DBL_EPSILON, DBL_EPSILON * julian);

    second = (int) round((double) F * (double) SEC_PER_DAY - eps);
    if (second < 0) {
        second = 0.;
    }

    dmy->day = (int) day;
    dmy->day_in_year = dayofyr;
    dmy->month = month;
    dmy->year = year;
    dmy->dayseconds = second;

    return;
}

/******************************************************************************
 * @brief   Calculate the day, month, year and seconds given a Fractional
 *          Julian Day for the NoLeap calendar.
 * @return  dmy structure.
 *****************************************************************************/
void
dmy_no_leap_day(double      julian,
                dmy_struct *dmy)
{
    double             F;
    double             day, dfrac;
    unsigned int       A, B, C, D, E, year;
    double             I, days, seconds;
    unsigned short int month, nday, dayofyr;

    if (julian < 0) {
        log_err("Julian Day must be positive");
    }

    F = modf(julian + 0.5, &I);
    A = (unsigned int) I;
    B = A + 1524;
    C = (unsigned int) ((B - 122.1) / DAYS_PER_YEAR);
    D = (unsigned int) (DAYS_PER_YEAR * C);
    E = (unsigned int) ((B - D) / 30.6001);

    // Convert to date
    day = B - D - (unsigned int) (30.6001 * E) + F;
    nday = B - D - 123;
    if (nday <= 305) {
        dayofyr = nday + 60;
    }
    else {
        dayofyr = nday - 305;
    }

    if (E < 14) {
        month = E - 1;
    }
    else {
        month = E - 13;
    }

    if (month > 2) {
        year = C - 4716;
    }
    else {
        year = C - 4715;
    }

    // Convert fractions of a day to time
    dfrac = modf(day, &days);
    seconds = round(dfrac * SEC_PER_DAY);

    dmy->year = year;
    dmy->month = month;
    dmy->day = (unsigned short int) days;
    dmy->day_in_year = dayofyr;
    dmy->dayseconds = (unsigned int) seconds;

    return;
}

/******************************************************************************
 * @brief   Calculate the day, month, year and seconds given a Fractional
 *          Julian Day for the AllLeap calendar.
 * @return  dmy structure.
 * @note    based on redate.py by David Finlayson.
 *****************************************************************************/
void
dmy_all_leap(double      julian,
             dmy_struct *dmy)
{
    double             F, day, days, seconds;
    double             dfrac, I;
    unsigned int       A, B, C, D, E, year, nday;
    unsigned short int dayofyr, month;

    if (julian < 0) {
        log_err("Julian Day must be positive");
    }

    F = modf(julian + 0.5, &I);
    A = (unsigned int)I;
    B = A + 1524;
    C = (unsigned int)((B - 122.1) / DAYS_PER_LYEAR);
    D = (unsigned int)(DAYS_PER_LYEAR * C);
    E = (unsigned int)((B - D) / 30.6001);

    // Convert to date
    day = B - D - (unsigned int) (30.6001 * E) + F;
    nday = B - D - 123;
    if (nday <= 305) {
        dayofyr = nday + 60;
    }
    else {
        dayofyr = nday - 305;
    }
    if (E < 14) {
        month = E - 1;
    }
    else {
        month = E - 13;
    }
    if (month > 2) {
        dayofyr += 1;
    }

    if (month > 2) {
        year = C - 4716;
    }
    else {
        year = C - 4715;
    }

    // Convert fractions of a day to time
    dfrac = modf(day, &days);
    seconds = round(dfrac * SEC_PER_DAY);

    dmy->year = year;
    dmy->month = month;
    dmy->day = (unsigned short int) days;
    dmy->day_in_year = dayofyr;
    dmy->dayseconds = seconds;

    return;
}

/******************************************************************************
 * @brief   Calculate the day, month, year and seconds given a Fractional
 *          Julian Day for the 360day calendar.
 * @return  dmy structure.
 *****************************************************************************/
void
dmy_all_30_day(double      julian,
               dmy_struct *dmy)
{
    double             F, Z, dfrac, day, days, seconds;
    unsigned short int dayofyr, month;
    unsigned int       year;

    if (julian < 0) {
        log_err("Julian Day must be positive");
    }

    F = modf(julian, &Z);
    year = (int) ((Z - 0.5) / (double) DAYS_PER_360DAY_YEAR) - 4716;
    dayofyr = Z - (year + 4716) * DAYS_PER_360DAY_YEAR;
    month = (int) ((dayofyr - 0.5) / 30) + 1;
    day = dayofyr - (month - 1) * 30 + F;

    // Convert fractions of a day to time
    dfrac = modf(day, &days);
    seconds = round(dfrac * SEC_PER_DAY);

    dmy->year = year;
    dmy->month = month;
    dmy->day = (unsigned short int) days;
    dmy->day_in_year = dayofyr;
    dmy->dayseconds = seconds;

    return;
}

/******************************************************************************
 * @brief   Calculate the numeric date given a dmy_structure.
 * @return  time value in units described by "time_units", using the
 *          specified "calendar"
 * @note    If calendar = "standard" or "gregorian" (indicating that the
 *          mixed Julian/Gregorian calendar is to be used), an error will be
 *          raised if the dmy structure describes a date between
 *          1582-10-5 and 1582-10-15.
 *****************************************************************************/
double
date2num(double             origin,
         dmy_struct        *dmy,
         double             tzoffset,
         unsigned short int calendar,
         unsigned short int time_units)
{
    double jdelta;

    if (calendar == CALENDAR_JULIAN ||
        calendar == CALENDAR_STANDARD ||
        calendar == CALENDAR_GREGORIAN ||
        calendar == CALENDAR_PROLEPTIC_GREGORIAN) {
        jdelta = julian_day_from_dmy(dmy, calendar) - origin;
    }
    else if (calendar == CALENDAR_NOLEAP || calendar == CALENDAR_365_DAY) {
        if ((dmy->month == 2) && (dmy->day == 29)) {
            log_err("there is no leap day in the noleap calendar");
        }
        jdelta = no_leap_day_from_dmy(dmy) - origin;
    }
    else if ((calendar == CALENDAR_ALL_LEAP) ||
             (calendar == CALENDAR_366_DAY)) {
        jdelta = all_leap_from_dmy(dmy) - origin;
    }
    else if (calendar == CALENDAR_360_DAY) {
        if (dmy->day > 30) {
            log_err("there are only 30 days in every month with the 360_day "
                    "calendar");
        }
        jdelta = all_30_day_from_dmy(dmy) - origin;
    }
    else {
        log_err("Unknown Calendar Flag: %hu", calendar);
    }

    // convert to desired units, add time zone offset.
    if (time_units == TIME_UNITS_SECONDS) {
        jdelta = jdelta * SEC_PER_DAY + tzoffset * SEC_PER_HOUR;
    }
    else if (time_units == TIME_UNITS_MINUTES) {
        jdelta = jdelta * MIN_PER_DAY + tzoffset * MIN_PER_HOUR;
    }
    else if (time_units == TIME_UNITS_HOURS) {
        jdelta = jdelta * HOURS_PER_DAY + tzoffset;
    }
    else if (time_units == TIME_UNITS_DAYS) {
        jdelta = jdelta + tzoffset / HOURS_PER_DAY;
    }
    else {
        log_err("Unknown Time Units Flag: %hu", time_units);
    }
    return jdelta;
}

/******************************************************************************
 * @brief   Create a dmy structure given numeric date
 * @return  Return a dmy structure given a numeric "time_value" in "time_units"
            using "calendar".
 *****************************************************************************/
void
num2date(double             origin,
         double             time_value,
         double             tzoffset,
         unsigned short int calendar,
         unsigned short int time_units,
         dmy_struct        *dmy)
{
    double jd, jdelta;

    if (time_units == TIME_UNITS_SECONDS) {
        jdelta = time_value / (SEC_PER_DAY) -tzoffset / HOURS_PER_DAY;
    }
    else if (time_units == TIME_UNITS_MINUTES) {
        jdelta = time_value / (MIN_PER_DAY) -tzoffset / HOURS_PER_DAY;
    }
    else if (time_units == TIME_UNITS_HOURS) {
        jdelta = time_value / HOURS_PER_DAY - tzoffset / HOURS_PER_DAY;
    }
    else if (time_units == TIME_UNITS_DAYS) {
        jdelta = time_value - tzoffset / HOURS_PER_DAY;
    }
    else {
        log_err("Unknown Time Units Flag: %hu", time_units);
    }

    jd = jdelta + origin;

    if (calendar == CALENDAR_JULIAN ||
        calendar == CALENDAR_STANDARD ||
        calendar == CALENDAR_GREGORIAN ||
        calendar == CALENDAR_PROLEPTIC_GREGORIAN) {
        dmy_julian_day(jd, calendar, dmy);
    }
    else if (calendar == CALENDAR_NOLEAP || calendar == CALENDAR_365_DAY) {
        dmy_no_leap_day(jd, dmy);
    }
    else if (calendar == CALENDAR_ALL_LEAP || calendar == CALENDAR_366_DAY) {
        dmy_all_leap(jd, dmy);
    }
    else if (calendar == CALENDAR_360_DAY) {
        dmy_all_30_day(jd, dmy);
    }
    else {
        log_err("Unknown Calendar Flag: %hu", calendar);
    }

    return;
}

/******************************************************************************
 * @brief   Make array of last day of months
 * @return  Return pointer to last day of month array
 *****************************************************************************/
void
make_lastday(unsigned short int calendar,
             unsigned short int year,
             unsigned short int lastday[])
{
    size_t             i;
    unsigned short int temp[MONTHS_PER_YEAR] = {
        31, 28, 31, 30, 31, 30,
        31, 31, 30, 31, 30, 31
    };

    for (i = 0; i < MONTHS_PER_YEAR; i++) {
        if (calendar == CALENDAR_360_DAY) {
            lastday[i] = 30;
        }
        else {
            lastday[i] = temp[i];
        }
    }
    // leap year?
    if (calendar == CALENDAR_JULIAN ||
        calendar == CALENDAR_STANDARD ||
        calendar == CALENDAR_GREGORIAN ||
        calendar == CALENDAR_PROLEPTIC_GREGORIAN) {
        if (leap_year(year, calendar)) {
            lastday[1] = 29;
        }
    }
    else if (calendar == CALENDAR_366_DAY ||
             calendar == CALENDAR_ALL_LEAP) {
        lastday[1] = 29;
    }
    return;
}

/******************************************************************************
 * @brief   Make array of last day of months
 * @return  Return pointer to last day of month array
 *****************************************************************************/
bool
leap_year(unsigned short int year,
          unsigned short int calendar)
{
    bool leap = false;

    if ((calendar == CALENDAR_JULIAN ||
         calendar == CALENDAR_STANDARD ||
         calendar == CALENDAR_GREGORIAN ||
         calendar == CALENDAR_PROLEPTIC_GREGORIAN) &&
        (year % 4 == 0)) {
        leap = true;
        if ((calendar == CALENDAR_PROLEPTIC_GREGORIAN) &&
            (year % 100 == 0) && (year % 400 != 0)) {
            leap = false;
        }
        else if ((calendar == CALENDAR_STANDARD ||
                  calendar == CALENDAR_GREGORIAN) &&
                 (year % 100 == 0) && (year % 400 != 0) && (year > 1583)) {
            leap = false;
        }
    }
    return leap;
}

/******************************************************************************
 * @brief   Initialize global time origin
 *****************************************************************************/
void
initialize_time()
{
    extern global_param_struct global_param;

    dmy_struct                 dmy;

    // Origin is 0001-01-01
    dmy.year = 1;
    dmy.month = 1;
    dmy.day = 1;
    dmy.day_in_year = 1;
    dmy.dayseconds = 0;

    // Set origin using date2num with numeric origin of 0.
    // This calculates the julian day (in units of days)
    // for 0001-01-01 for the given calendar
    // This is later used as the reference (origin for advancing numeric dates).
    // See make_dmy.c for more details on how global_param.time_origin_num is used.
    global_param.time_origin_num = date2num(0., &dmy, 0., global_param.calendar,
                                            TIME_UNITS_DAYS);
    return;
}

/******************************************************************************
 * @brief Validate dmy structure
 * @return 0 if ok, else return > 0
 *****************************************************************************/
int
valid_date(unsigned short int calendar,
           dmy_struct        *dmy)
{
    unsigned short int lastday[MONTHS_PER_YEAR];
    unsigned short int days_in_year;
    size_t             i;

    // Get array of last days of month
    make_lastday(calendar, dmy->year, lastday);

    // Calculate the sum of lastday (days in year)
    days_in_year = 0;
    for (i = 0; i < MONTHS_PER_YEAR; i++) {
        days_in_year += lastday[i];
    }

    if (dmy->dayseconds > (SEC_PER_DAY)) {
        return 1;
    }
    else if (dmy->month > MONTHS_PER_YEAR) {
        return 2;
    }
    else if (dmy->month < 1) {
        return 3;
    }
    else if (dmy->day > lastday[dmy->month - 1]) {
        return 4;
    }
    else if (dmy->day < 1) {
        return 5;
    }
    else if (dmy->day_in_year > days_in_year) {
        return 6;
    }
    else if (dmy->day_in_year < 1) {
        return 7;
    }
    else {
        return 0;
    }
}

/******************************************************************************
 * @brief Convert time value from seconds to other units.
 * @return 0 if ok, else return > 0
 *****************************************************************************/
void
dt_seconds_to_time_units(unsigned short int time_units,
                         double             dt_seconds,
                         double            *dt_time_units)
{
    if (time_units == TIME_UNITS_SECONDS) {
        *dt_time_units = dt_seconds;
    }
    else if (time_units == TIME_UNITS_MINUTES) {
        *dt_time_units = dt_seconds / (SEC_PER_MIN);
    }
    else if (time_units == TIME_UNITS_HOURS) {
        *dt_time_units = dt_seconds / (SEC_PER_HOUR);
    }
    else if (time_units == TIME_UNITS_DAYS) {
        *dt_time_units = dt_seconds / (SEC_PER_DAY);
    }
    else {
        log_err("Unknown Time Units Flag: %hu", time_units);
    }
}

/******************************************************************************
<<<<<<< HEAD
 * @brief Convert Calendar string to integer
 *****************************************************************************/
unsigned short int
calendar_from_char(char *cal_str)
{
    if (strcasecmp("STANDARD", cal_str) == 0) {
        return CALENDAR_STANDARD;
    }
    else if (strcasecmp("GREGORIAN", cal_str) == 0) {
        return CALENDAR_GREGORIAN;
    }
    else if (strcasecmp("PROLEPTIC_GREGORIAN", cal_str) == 0) {
        return CALENDAR_PROLEPTIC_GREGORIAN;
    }
    else if ((strcasecmp("NOLEAP", cal_str) == 0) ||
             (strcasecmp("NO_LEAP", cal_str) == 0)) {
        return CALENDAR_NOLEAP;
    }
    else if (strcasecmp("365_DAY", cal_str) == 0) {
        return CALENDAR_365_DAY;
    }
    else if (strcasecmp("360_DAY", cal_str) == 0) {
        return CALENDAR_360_DAY;
    }
    else if (strcasecmp("JULIAN", cal_str) == 0) {
        return CALENDAR_JULIAN;
    }
    else if (strcasecmp("ALL_LEAP", cal_str) == 0) {
        return CALENDAR_ALL_LEAP;
    }
    else if (strcasecmp("366_DAY", cal_str) == 0) {
        return CALENDAR_366_DAY;
    }
    else {
        log_err("Unknown calendar specified: %s", cal_str);
    }
=======
 * @brief  Parse chars of calendar and return calendar integer
 * @return enum integer representing calendar
 *****************************************************************************/
unsigned short int
calendar_from_chars(char *cal_chars)
{
    if (strcasecmp("STANDARD", cal_chars) == 0) {
        return CALENDAR_STANDARD;
    }
    else if (strcasecmp("GREGORIAN", cal_chars) == 0) {
        return CALENDAR_GREGORIAN;
    }
    else if (strcasecmp("PROLEPTIC_GREGORIAN", cal_chars) == 0) {
        return CALENDAR_PROLEPTIC_GREGORIAN;
    }
    else if (strcasecmp("NOLEAP", cal_chars) == 0) {
        return CALENDAR_NOLEAP;
    }
    else if (strcasecmp("365_DAY", cal_chars) == 0) {
        return CALENDAR_365_DAY;
    }
    else if (strcasecmp("360_DAY", cal_chars) == 0) {
        return CALENDAR_360_DAY;
    }
    else if (strcasecmp("JULIAN", cal_chars) == 0) {
        return CALENDAR_JULIAN;
    }
    else if (strcasecmp("ALL_LEAP", cal_chars) == 0) {
        return CALENDAR_ALL_LEAP;
    }
    else if (strcasecmp("366_DAY", cal_chars) == 0) {
        return CALENDAR_366_DAY;
    }
    else {
        log_err("Unknown calendar specified: %s", cal_chars);
    }
}

/******************************************************************************
 * @brief  Parse chars of time units and return time units integer
 * @return enum integer representing time units
 *****************************************************************************/
unsigned short int
timeunits_from_chars(char *units_chars)
{
    if (strcasecmp("SECONDS", units_chars) == 0) {
        return TIME_UNITS_SECONDS;
    }
    else if (strcasecmp("MINUTES", units_chars) == 0) {
        return TIME_UNITS_MINUTES;
    }
    else if (strcasecmp("HOURS", units_chars) == 0) {
        return TIME_UNITS_HOURS;
    }
    else if (strcasecmp("DAYS", units_chars) == 0) {
        return TIME_UNITS_DAYS;
    }
    else {
        log_err("Unknown time units specified: %s", units_chars);
    }
}

/******************************************************************************
 * @brief  Parse units string in format of "<units> since <origin (YYYY-MM-DD)>"
 *****************************************************************************/
void
parse_nc_time_units(char               *nc_unit_chars,
                    unsigned short int *units,
                    dmy_struct         *dmy)
{
    int  status;
    char unit_chars[MAXSTRING];
    int  hours = 0;
    int  minutes = 0;
    int  seconds = 0;

    // Parse standard netCDF time units string. Note that sscanf return the
    // number of variables parsed and that not all variables will be parsed
    status = sscanf(nc_unit_chars, "%s since %d-%hu-%hu %d:%d:%d",
                    unit_chars, &dmy->year, &dmy->month, &dmy->day,
                    &hours, &minutes, &seconds);

    if (status < 4) {
        log_err("Unable to parse netcdf time units as specified: %s",
                nc_unit_chars);
    }

    // dayseconds, this will be zero when the last part of the format
    // string is not present
    dmy->dayseconds = hours * SEC_PER_HOUR + minutes * SEC_PER_MIN + seconds;

    *units = timeunits_from_chars(unit_chars);
>>>>>>> 308f2a4d
}<|MERGE_RESOLUTION|>--- conflicted
+++ resolved
@@ -778,44 +778,6 @@
 }
 
 /******************************************************************************
-<<<<<<< HEAD
- * @brief Convert Calendar string to integer
- *****************************************************************************/
-unsigned short int
-calendar_from_char(char *cal_str)
-{
-    if (strcasecmp("STANDARD", cal_str) == 0) {
-        return CALENDAR_STANDARD;
-    }
-    else if (strcasecmp("GREGORIAN", cal_str) == 0) {
-        return CALENDAR_GREGORIAN;
-    }
-    else if (strcasecmp("PROLEPTIC_GREGORIAN", cal_str) == 0) {
-        return CALENDAR_PROLEPTIC_GREGORIAN;
-    }
-    else if ((strcasecmp("NOLEAP", cal_str) == 0) ||
-             (strcasecmp("NO_LEAP", cal_str) == 0)) {
-        return CALENDAR_NOLEAP;
-    }
-    else if (strcasecmp("365_DAY", cal_str) == 0) {
-        return CALENDAR_365_DAY;
-    }
-    else if (strcasecmp("360_DAY", cal_str) == 0) {
-        return CALENDAR_360_DAY;
-    }
-    else if (strcasecmp("JULIAN", cal_str) == 0) {
-        return CALENDAR_JULIAN;
-    }
-    else if (strcasecmp("ALL_LEAP", cal_str) == 0) {
-        return CALENDAR_ALL_LEAP;
-    }
-    else if (strcasecmp("366_DAY", cal_str) == 0) {
-        return CALENDAR_366_DAY;
-    }
-    else {
-        log_err("Unknown calendar specified: %s", cal_str);
-    }
-=======
  * @brief  Parse chars of calendar and return calendar integer
  * @return enum integer representing calendar
  *****************************************************************************/
@@ -908,5 +870,4 @@
     dmy->dayseconds = hours * SEC_PER_HOUR + minutes * SEC_PER_MIN + seconds;
 
     *units = timeunits_from_chars(unit_chars);
->>>>>>> 308f2a4d
 }