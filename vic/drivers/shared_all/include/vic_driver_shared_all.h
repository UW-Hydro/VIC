--- conflicted
+++ resolved
@@ -29,13 +29,8 @@
 
 #include <vic_run.h>
 
-<<<<<<< HEAD
-#define VERSION "5.0 beta 2016 Jun 2"
-#define SHORT_VERSION "5.0.beta"
-=======
 #define VERSION "5.0.0 candidate 1: June 10, 2016"
 #define SHORT_VERSION "5.0.0 candidate 1"
->>>>>>> 0926eafd
 
 // Define maximum array sizes for driver level objects
 #define MAX_FORCE_FILES 2
