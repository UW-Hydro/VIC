--- conflicted
+++ resolved
@@ -120,28 +120,7 @@
     }
 
     // Set alarm->next via reset_alarm
-<<<<<<< HEAD
-    reset_alarm(alarm, dmy_current);
-    // Shift alarm->next to one timestep earlier because dmy_current will
-    // still be the beginning of the first time step after running the first
-    // time step
-    if ((alarm->freq == FREQ_NEVER) || (alarm->freq == FREQ_NSTEPS) ||
-        (alarm->freq == FREQ_DATE) || (alarm->freq == FREQ_END)) {
-        ;  // Do nothing, already set
-    }
-    else {
-        delta = time_delta(&(alarm->next_dmy), FREQ_NSECONDS,
-                           (int) global_param.dt);
-        next = date2num(global_param.time_origin_num, &(alarm->next_dmy), 0,
-                        global_param.calendar, TIME_UNITS_DAYS);
-        next -= delta;
-        num2date(global_param.time_origin_num, next, 0,
-                 global_param.calendar, TIME_UNITS_DAYS,
-                 &(alarm->next_dmy));
-    }
-=======
     reset_alarm(alarm, dmy_current, offset);
->>>>>>> 6036a5e1
 
     // Set subdaily attribute
     if (((freq == FREQ_NSTEPS) &&
