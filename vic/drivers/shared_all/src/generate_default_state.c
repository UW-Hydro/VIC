/******************************************************************************
 * @section DESCRIPTION
 *
 * This routine initializes the model state (energy balance, water balance, and
 * snow components) to default values.
 *
 * @section LICENSE
 *
 * The Variable Infiltration Capacity (VIC) macroscale hydrological model
 * Copyright (C) 2016 The Computational Hydrology Group, Department of Civil
 * and Environmental Engineering, University of Washington.
 *
 * The VIC model is free software; you can redistribute it and/or
 * modify it under the terms of the GNU General Public License
 * as published by the Free Software Foundation; either version 2
 * of the License, or (at your option) any later version.
 *
 * This program is distributed in the hope that it will be useful,
 * but WITHOUT ANY WARRANTY; without even the implied warranty of
 * MERCHANTABILITY or FITNESS FOR A PARTICULAR PURPOSE.  See the
 * GNU General Public License for more details.
 *
 * You should have received a copy of the GNU General Public License along with
 * this program; if not, write to the Free Software Foundation, Inc.,
 * 51 Franklin Street, Fifth Floor, Boston, MA  02110-1301, USA.
 *****************************************************************************/

#include <vic_driver_shared_all.h>

/******************************************************************************
 * @brief    Initialize the model state (energy balance, water balance, and
 *           snow components) to default values.
 *****************************************************************************/
void
generate_default_state(all_vars_struct *all_vars,
                       soil_con_struct *soil_con,
                       veg_con_struct  *veg_con)
{
    extern option_struct     options;
    extern parameters_struct param;
    extern dmy_struct        dmy_current;

    size_t                   Nveg;
    size_t                   veg;
    size_t                   band;
    size_t                   lidx;
    size_t                   k;
    size_t                   tmpTshape[] = {
        options.Nlayer, options.Nnode,
        options.Nfrost + 1
    };
    size_t                   tmpZshape[] = {
        options.Nlayer, options.Nnode
    };
    double                   Cv;
    double                   tmp;
    double                   AreaFactor;
    double                   TreeAdjustFactor = 1.;
    double                   lakefactor = 1.;
    double                   albedo_sum;
    double                ***tmpT;
    double                 **tmpZ;
    int                      ErrorFlag;

    cell_data_struct       **cell;
    energy_bal_struct      **energy;
    veg_var_struct         **veg_var;

    cell = all_vars->cell;
    energy = all_vars->energy;
    veg_var = all_vars->veg_var;
    Nveg = veg_con[0].vegetat_type_num;

    // allocate memory for tmpT and tmpZ
    malloc_3d_double(tmpTshape, &tmpT);
    malloc_2d_double(tmpZshape, &tmpZ);

    /************************************************************************
       Initialize soil moistures
       TBD: currently setting moist to init_moist from parameter file, but
            in future we should initialize to max_moist as default and
            eliminate init_moist (require user to use a state file if they
            want control over initial moist)
    ************************************************************************/

    for (veg = 0; veg <= Nveg; veg++) {
        Cv = veg_con[veg].Cv;
        if (Cv > 0) {
            for (band = 0; band < options.SNOW_BAND; band++) {
                if (soil_con->AreaFract[band] > 0.) {
                    /* Initialize soil moistures */
                    for (lidx = 0; lidx < options.Nlayer; lidx++) {
                        cell[veg][band].layer[lidx].moist =
                            soil_con->init_moist[lidx];
                        if (cell[veg][band].layer[lidx].moist >
                            soil_con->max_moist[lidx]) {
                            cell[veg][band].layer[lidx].moist =
                                soil_con->max_moist[lidx];
                        }
                    }
                }
            }
        }
    }

    /************************************************************************
       Initialize soil temperatures
    ************************************************************************/

    for (veg = 0; veg <= Nveg; veg++) {
        Cv = veg_con[veg].Cv;
        if (Cv > 0) {
            for (band = 0; band < options.SNOW_BAND; band++) {
                if (soil_con->AreaFract[band] > 0.) {
                    /* Initialize soil node temperatures */
                    for (k = 0; k < options.Nnode; k++) {
                        if (options.FULL_ENERGY || options.FROZEN_SOIL) {
                            energy[veg][band].T[k] = soil_con->avg_temp;
                        }
                        else {
                            energy[veg][band].T[k] = 0;
                        }
                    }
                    /* Initial estimate of LongUnderOut for use by snow_intercept() */
                    tmp = energy[veg][band].T[0] + CONST_TKFRZ;
                    energy[veg][band].LongUnderOut = calc_outgoing_longwave(tmp,
                                                                            param.EMISS_SNOW);
                    energy[veg][band].Tfoliage = energy[veg][band].T[0] +
                                                 soil_con->Tfactor[band];
                }
            }
        }
    }


    /************************************************************************
       Initialize gridcell-averaged albedo
    ************************************************************************/
    // vegetation class-weighted albedo over gridcell
    albedo_sum = 0;
    for (veg = 0; veg <= Nveg; veg++) {
        Cv = veg_con[veg].Cv;
        if (Cv > 0) {
            // TO-DO: account for treeline and lake factors
            AreaFactor = (Cv * TreeAdjustFactor * lakefactor);

            if (veg != Nveg) {
                // cold start, so using climatological albedo for all veg classes
                // except for bare soil
                albedo_sum += AreaFactor *
                              veg_con[veg].albedo[dmy_current.month - 1];
            }
            else {
<<<<<<< HEAD
		// bare soil class, use bare soil albedo
		albedo_sum += AreaFactor * param.ALBEDO_BARE_SOIL;    
	    }
=======
                // bare soil class, use bare soil albedo
                debug("param.ALBEDO_BARE_SOIL is %f", param.ALBEDO_BARE_SOIL);
                albedo_sum += AreaFactor * param.ALBEDO_BARE_SOIL;
            }
>>>>>>> 81aa3ee8
        }
    }
    all_vars->gridcell_avg.avg_albedo = albedo_sum;

    /************************************************************************
       Initialize soil layer ice content
    ************************************************************************/

    for (veg = 0; veg <= Nveg; veg++) {
        Cv = veg_con[veg].Cv;
        if (Cv > 0) {
            for (band = 0; band < options.SNOW_BAND; band++) {
                if (soil_con->AreaFract[band] > 0.) {
                    if (options.QUICK_FLUX) {
                        // TBD: calculation of layer ice content for quick flux
                        // depends on layer temperatures; so this initial
                        // estimation here is not ideal, since the layer
                        // temperature calculation is later in compute_derived_
                        // state_vars.
                        ErrorFlag =
                            estimate_layer_ice_content_quick_flux(
                                cell[veg][band].layer,
                                soil_con->depth,
                                soil_con->max_moist,
                                soil_con->expt, soil_con->bubble,
                                soil_con->frost_fract, soil_con->frost_slope,
                                soil_con->FS_ACTIVE);
                        if (ErrorFlag == ERROR) {
                            log_err("Error calculating layer temperature "
                                    "using QUICK_FLUX option");
                        }
                    }
                    else {
                        estimate_frost_temperature_and_depth(
                            tmpT,
                            tmpZ,
                            soil_con->Zsum_node,
                            energy[veg][band].T,
                            soil_con->depth,
                            soil_con->frost_fract,
                            soil_con->frost_slope,
                            options.Nnode,
                            options.Nlayer);
                        ErrorFlag = estimate_layer_ice_content(
                            cell[veg][band].layer,
                            tmpT,
                            tmpZ,
                            soil_con->Zsum_node,
                            soil_con->depth,
                            soil_con->max_moist,
                            soil_con->expt,
                            soil_con->bubble,
                            options.Nnode,
                            options.Nlayer,
                            soil_con->FS_ACTIVE);
                        if (ErrorFlag == ERROR) {
                            log_err("Error calculating layer ice content");
                        }
                    }
                }
            }
        }
    }
    // free memory for tmpT and tmpZ
    free_3d_double(tmpTshape, tmpT);
    free_2d_double(tmpZshape, tmpZ);
}<|MERGE_RESOLUTION|>--- conflicted
+++ resolved
@@ -147,20 +147,13 @@
             if (veg != Nveg) {
                 // cold start, so using climatological albedo for all veg classes
                 // except for bare soil
-                albedo_sum += AreaFactor *
-                              veg_con[veg].albedo[dmy_current.month - 1];
+                albedo_sum += (AreaFactor *
+                              veg_con[veg].albedo[dmy_current.month - 1]);
             }
             else {
-<<<<<<< HEAD
 		// bare soil class, use bare soil albedo
 		albedo_sum += AreaFactor * param.ALBEDO_BARE_SOIL;    
 	    }
-=======
-                // bare soil class, use bare soil albedo
-                debug("param.ALBEDO_BARE_SOIL is %f", param.ALBEDO_BARE_SOIL);
-                albedo_sum += AreaFactor * param.ALBEDO_BARE_SOIL;
-            }
->>>>>>> 81aa3ee8
         }
     }
     all_vars->gridcell_avg.avg_albedo = albedo_sum;
