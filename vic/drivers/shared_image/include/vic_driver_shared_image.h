/******************************************************************************
 * @section DESCRIPTION
 *
 * Header file for vic_driver_shared_image routines
 *
 * @section LICENSE
 *
 * The Variable Infiltration Capacity (VIC) macroscale hydrological model
 * Copyright (C) 2014 The Land Surface Hydrology Group, Department of Civil
 * and Environmental Engineering, University of Washington.
 *
 * The VIC model is free software; you can redistribute it and/or
 * modify it under the terms of the GNU General Public License
 * as published by the Free Software Foundation; either version 2
 * of the License, or (at your option) any later version.
 *
 * This program is distributed in the hope that it will be useful,
 * but WITHOUT ANY WARRANTY; without even the implied warranty of
 * MERCHANTABILITY or FITNESS FOR A PARTICULAR PURPOSE.  See the
 * GNU General Public License for more details.
 *
 * You should have received a copy of the GNU General Public License along with
 * this program; if not, write to the Free Software Foundation, Inc.,
 * 51 Franklin Street, Fifth Floor, Boston, MA  02110-1301, USA.
 *****************************************************************************/

#ifndef VIC_DRIVER_SHARED_IMAGE_H
#define VIC_DRIVER_SHARED_IMAGE_H

#include <vic_driver_shared_all.h>
#include <vic_mpi.h>

#include <netcdf.h>

#define MAXDIMS 10

/******************************************************************************
 * @brief    Structure to store location information for individual grid cells.
 * @details  The global and local indices show the position of the grid cell
 *           within the global and local (processor) domains. When the model is
 *           run on a single processor, the glonal and local domains are
 *           identical. The model is run over a list of cells.
 *****************************************************************************/
typedef struct {
    bool run; /**< TRUE: run grid cell. FALSE: do not run grid cell */
    double latitude; /**< latitude of grid cell center */
    double longitude; /**< longitude of grid cell center */
    double area; /**< area of grid cell */
    double frac; /**< fraction of grid cell that is active */
    size_t nveg; /**< number of vegetation type according to parameter file */
    size_t global_idx; /**< index of grid cell in global list of grid cells */
    size_t io_idx; /**< index of cell in 1-D I/O arrays */
    size_t local_idx; /**< index of grid cell in local list of grid cells */
} location_struct;

/******************************************************************************
 * @brief    Structure to store information about the domain file.
 *****************************************************************************/
typedef struct {
    char lat_var[MAXSTRING]; /**< latitude variable name in the domain file */
    char lon_var[MAXSTRING];  /**< longitude variable name in the domain file */
    char mask_var[MAXSTRING]; /**< mask variable name in the domain file */
    char area_var[MAXSTRING]; /**< area variable name in the domain file */
    char frac_var[MAXSTRING]; /**< fraction variable name in the domain file */
    char y_dim[MAXSTRING]; /**< y dimension name in the domain file */
    char x_dim[MAXSTRING]; /**< x dimension name in the domain file */
    size_t n_coord_dims; /**< number of x/y coordinates */
} domain_info_struct;

/******************************************************************************
 * @brief    Structure to store local and global domain information. If the
 *           model is run on a single processor, then the two are identical.
 *****************************************************************************/
typedef struct {
    size_t ncells_total; /**< total number of grid cells on domain */
    size_t ncells_active; /**< number of active grid cells on domain */
    size_t n_nx; /**< size of x-index; */
    size_t n_ny; /**< size of y-index */
    location_struct *locations; /**< locations structs for local domain */
    domain_info_struct info; /**< structure storing domain file info */
} domain_struct;

/******************************************************************************
 * @brief    Structure for netcdf file information. Initially to store
 *           information for the output files (state and history)
 *****************************************************************************/
typedef struct {
    char fname[MAXSTRING + 1];
    char c_fillvalue;
    int i_fillvalue;
    double d_fillvalue;
    float f_fillvalue;
    int nc_id;
    int band_dimid;
    int front_dimid;
    int frost_dimid;
    int lake_node_dimid;
    int layer_dimid;
    int ni_dimid;
    int nj_dimid;
    int node_dimid;
    int root_zone_dimid;
    int time_dimid;
    int veg_dimid;
    size_t band_size;
    size_t front_size;
    size_t frost_size;
    size_t lake_node_size;
    size_t layer_size;
    size_t ni_size;
    size_t nj_size;
    size_t node_size;
    size_t root_zone_size;
    size_t time_size;
    size_t veg_size;
    bool open;
} nc_file_struct;

/******************************************************************************
 * @brief    Structure for netcdf variable information
 *****************************************************************************/
typedef struct {
    char nc_var_name[MAXSTRING]; /**< variable name */
    char nc_units[MAXSTRING]; /**< variable name */
    int nc_dimids[MAXDIMS]; /**< ids of dimensions */
    int nc_counts[MAXDIMS]; /**< size of dimid */
    int nc_type; /**< netcdf type */
    int nc_aggtype; /**< aggregation type as defined in vic_def.h */
    int nc_dims; /**< number of dimensions */
    int nc_write; /**< TRUE: write to file; FALSE: don't */
} nc_var_struct;

/******************************************************************************
 * @brief    Structure for mapping the vegetation types for each grid cell as
 *           stored in VIC's veg_con_struct to a regular array.
 *****************************************************************************/
typedef struct {
    size_t nv_types; /**< total number of vegetation types */
                     /**< size of vidx and Cv arrays */
    size_t nv_active; /**< number of active vegetation types. Because of the */
                      /**< way that VIC defines nveg, this is nveg+1 */
                      /**< (for bare soil) or nveg+2 (if the treeline option */
                      /**< is active as well) */
    int *vidx;     /**< array of indices for active vegetation types */
    double *Cv;    /**< array of fractional coverage for nc_types */
} veg_con_map_struct;

void add_nveg_to_global_domain(char *nc_name, domain_struct *global_domain);
void alloc_atmos(atmos_data_struct *atmos);
void alloc_veg_hist(veg_hist_struct *veg_hist);
double air_density(double t, double p);
double average(double *ar, size_t n);
out_data_struct *create_output_list(void);
void check_init_state_file(void);
void free_atmos(atmos_data_struct *atmos);
void free_veg_hist(veg_hist_struct *veg_hist);
void get_domain_type(char *cmdstr);
size_t get_global_domain(char *fname, domain_struct *global_domain);
size_t get_nc_dimension(char *nc_name, char *dim_name);
void get_nc_var_attr(char *nc_name, char *var_name, char *attr_name,
                     char **attr);
int get_nc_varndimensions(char *nc_name, char *var_name);
int get_nc_field_double(char *nc_name, char *var_name, size_t *start,
                        size_t *count, double *var);
int get_nc_field_float(char *nc_name, char *var_name, size_t *start,
                       size_t *count, float *var);
int get_nc_field_int(char *nc_name, char *var_name, size_t *start,
                     size_t *count, int *var);
int get_nc_mode(unsigned short int format);
void initialize_domain(domain_struct *domain);
void initialize_domain_info(domain_info_struct *info);
void initialize_global_structures(void);
void initialize_history_file(nc_file_struct *nc);
void initialize_location(location_struct *location);
int initialize_model_state(all_vars_struct *all_vars, size_t Nveg,
                           size_t Nnodes, double surf_temp,
                           soil_con_struct *soil_con, veg_con_struct *veg_con);
void initialize_soil_con(soil_con_struct *soil_con);
<<<<<<< HEAD
=======
void initialize_state_file(nc_file_struct *nc, dmy_struct *dmy_current);
>>>>>>> 78a7ff1c
void initialize_veg_con(veg_con_struct *veg_con);
int parse_output_info(FILE *gp, out_data_struct **out_data);
void print_atmos_data(atmos_data_struct *atmos);
void print_domain(domain_struct *domain, bool print_loc);
void print_location(location_struct *location);
void print_nc_file(nc_file_struct *nc);
void print_nc_var(nc_var_struct *nc_var, size_t ndims);
void print_veg_con_map(veg_con_map_struct *veg_con_map);
int put_nc_field_double(char *nc_name, bool *open, int *nc_id, double fillval,
                        int *dimids, int ndims, char *var_name, size_t *start,
                        size_t *count, double *var);
int put_nc_field_int(char *nc_name, bool *open, int *nc_id, int fillval,
                     int *dimids, int ndims, char *var_name, size_t *start,
                     size_t *count, int *var);
void set_force_type(char *cmdstr, int file_num, int *field);
void sprint_location(char *str, location_struct *loc);
void vic_alloc(void);
void vic_finalize(void);
void vic_image_run(dmy_struct *dmy_current);
void vic_init(void);
void vic_init_output(void);
void vic_nc_info(nc_file_struct *nc_hist_file, out_data_struct **out_data,
                 nc_var_struct *nc_vars);
void vic_restore(void);
void vic_start(void);
void vic_store(dmy_struct *dmy_current);
void vic_write(dmy_struct *dmy_current);

#endif<|MERGE_RESOLUTION|>--- conflicted
+++ resolved
@@ -176,10 +176,6 @@
                            size_t Nnodes, double surf_temp,
                            soil_con_struct *soil_con, veg_con_struct *veg_con);
 void initialize_soil_con(soil_con_struct *soil_con);
-<<<<<<< HEAD
-=======
-void initialize_state_file(nc_file_struct *nc, dmy_struct *dmy_current);
->>>>>>> 78a7ff1c
 void initialize_veg_con(veg_con_struct *veg_con);
 int parse_output_info(FILE *gp, out_data_struct **out_data);
 void print_atmos_data(atmos_data_struct *atmos);
