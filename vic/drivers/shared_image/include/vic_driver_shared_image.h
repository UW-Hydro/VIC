--- conflicted
+++ resolved
@@ -201,14 +201,11 @@
 size_t get_nc_dimension(nameid_struct *nc_nameid, char *dim_name);
 void get_nc_var_attr(nameid_struct *nc_nameid, char *var_name, char *attr_name,
                      char **attr);
-<<<<<<< HEAD
 int get_nc_varndimensions(char *nc_name, char *var_name);
 int get_nc_field_double(char *nc_name, char *var_name, size_t *start,
-=======
 int get_nc_var_type(nameid_struct *nc_nameid, char *var_name);
 int get_nc_varndimensions(nameid_struct *nc_nameid, char *var_name);
 int get_nc_field_double(nameid_struct *nc_nameid, char *var_name, size_t *start,
->>>>>>> dc47e5ae
                         size_t *count, double *var);
 int get_nc_field_float(nameid_struct *nc_nameid, char *var_name, size_t *start,
                        size_t *count, float *var);
