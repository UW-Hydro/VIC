--- conflicted
+++ resolved
@@ -173,19 +173,6 @@
  * @brief   This structure stores input and output filenames.
  *****************************************************************************/
 typedef struct {
-<<<<<<< HEAD
-    char forcing[MAX_FORCE_FILES][MAXSTRING];    /**< atmospheric forcing data file names */
-    char f_path_pfx[MAX_FORCE_FILES][MAXSTRING]; /**< path and prefix for atmospheric forcing data file names */
-    char global[MAXSTRING];        /**< global control file name */
-    char domain[MAXSTRING];        /**< domain file name */
-    char constants[MAXSTRING];     /**< model constants file name */
-    char params[MAXSTRING];        /**< model parameters file name */
-    char rout_params[MAXSTRING];   /**< routing parameters file name */
-    char init_state[MAXSTRING];    /**< initial model state file name */
-    char result_dir[MAXSTRING];    /**< directory where results will be written */
-    char statefile[MAXSTRING];     /**< name of file in which to store model state */
-    char log_path[MAXSTRING];      /**< Location to write log file to */
-=======
     nameid_struct forcing[MAX_FORCE_FILES];  /**< atmospheric forcing files */
     char f_path_pfx[MAX_FORCE_FILES][MAXSTRING]; /**< path and prefix for
                                                   atmospheric forcing files */
@@ -193,11 +180,11 @@
     nameid_struct domain;       /**< domain file name and nc_id*/
     char constants[MAXSTRING];  /**< model constants file name */
     nameid_struct params;       /**< model parameters file name and nc_id */
+    nameid_struct rout_params;  /**< routing parameters file name and nc_id */
     nameid_struct init_state;   /**< initial model state file name and nc_id */
     char result_dir[MAXSTRING]; /**< result directory */
     char statefile[MAXSTRING];  /**< name of model state file */
     char log_path[MAXSTRING];   /**< Location to write log file to */
->>>>>>> f19521c5
 } filenames_struct;
 
 void add_nveg_to_global_domain(nameid_struct *nc_nameid,
