--- conflicted
+++ resolved
@@ -35,11 +35,8 @@
                   domain_struct *global_domain)
 {
     int    *run = NULL;
-<<<<<<< HEAD
-=======
     int    *mask = NULL;
     int     typeid;
->>>>>>> dc47e5ae
     double *var = NULL;
     size_t  i;
     size_t  j;
@@ -65,9 +62,6 @@
     run = malloc(global_domain->ncells_total * sizeof(*run));
     check_alloc_status(run, "Memory allocation error.");
 
-<<<<<<< HEAD
-    get_nc_field_int(nc_name, global_domain->info.mask_var, d2start, d2count,
-=======
     // Get mask variable from the domain file
     // (check whether mask variable is int type)
     typeid = get_nc_var_type(domain_nc_nameid, global_domain->info.mask_var);
@@ -84,7 +78,6 @@
         log_err("Run_cell variable in the parameter file must be integer type.");
     }
     get_nc_field_int(param_nc_nameid, "run_cell", d2start, d2count,
->>>>>>> dc47e5ae
                      run);
 
     // Check whether cells with run_cell == 1 are all within the mask domain
