/******************************************************************************
 * @section DESCRIPTION
 *
 * Write vic timing table for image-like drivers
 *
 * @section LICENSE
 *
 * The Variable Infiltration Capacity (VIC) macroscale hydrological model
 * Copyright (C) 2016 The Computational Hydrology Group, Department of Civil
 * and Environmental Engineering, University of Washington.
 *
 * The VIC model is free software; you can redistribute it and/or
 * modify it under the terms of the GNU General Public License
 * as published by the Free Software Foundation; either version 2
 * of the License, or (at your option) any later version.
 *
 * This program is distributed in the hope that it will be useful,
 * but WITHOUT ANY WARRANTY; without even the implied warranty of
 * MERCHANTABILITY or FITNESS FOR A PARTICULAR PURPOSE.  See the
 * GNU General Public License for more details.
 *
 * You should have received a copy of the GNU General Public License along with
 * this program; if not, write to the Free Software Foundation, Inc.,
 * 51 Franklin Street, Fifth Floor, Boston, MA  02110-1301, USA.
 *****************************************************************************/

#include <vic_driver_shared_image.h>

/******************************************************************************
 * @brief    VIC timing file
 *****************************************************************************/
void
write_vic_timing_table(timer_struct *timers,
                       char         *driver)
{
    extern FILE               *LOG_DEST;
    extern filenames_struct    filenames;
    extern global_param_struct global_param;
    extern int                 mpi_size;

    char                       machine[MAXSTRING];
    char                       user[MAXSTRING];
    time_t                     curr_date_time;
    struct tm                 *timeinfo;
    uid_t                      uid;
    struct passwd             *pw;
    double                     ndays;
    double                     nyears;

    // datestr
    curr_date_time = time(NULL);
    if (curr_date_time == -1) {
        log_err("Failed to get the current time!");
    }
    timeinfo = localtime(&curr_date_time);

    // hostname
    if (gethostname(machine, MAXSTRING) != 0) {
        strcpy(machine, "unknown");
    }

    // username
    uid = geteuid();
    pw = getpwuid(uid);

    if (pw) {
        strcpy(user, pw->pw_name);
    }
    else {
        strcpy(user, "unknown");
    }

    // calculate run length
    ndays = global_param.dt * global_param.nrecs / SEC_PER_DAY;
    nyears = ndays / DAYS_PER_YEAR;

    fprintf(LOG_DEST, "\n");
    fprintf(LOG_DEST,
            "------------------------------"
            " VIC TIMING PROFILE "
            "------------------------------\n\n");
    fprintf(LOG_DEST, "  Date                      : %s", asctime(timeinfo));
    fprintf(LOG_DEST, "  Compiler                  : %s (%s)\n", COMPILER,
            COMPILER_VERSION);
    fprintf(LOG_DEST, "  Machine                   : %s\n", machine);
    fprintf(LOG_DEST, "  VIC User                  : %s\n", user);
    fprintf(LOG_DEST, "  VIC Version               : %s\n", GIT_VERSION);
    fprintf(LOG_DEST, "  VIC GIT Version           : %s\n", VERSION);
    fprintf(LOG_DEST, "  VIC_DRIVER                : %s\n", driver);
    fprintf(LOG_DEST, "\n");
    fprintf(LOG_DEST, "  Global Param File         : %s\n", filenames.global);
    fprintf(LOG_DEST, "  Domain File               : %s\n",
            filenames.domain.nc_filename);
    fprintf(LOG_DEST, "  Start Date                : %04hu-%02hu-%02hu-%05u\n",
            global_param.startyear, global_param.startmonth,
            global_param.startday, global_param.startsec);
    fprintf(LOG_DEST, "  Stop Date                 : %04hu-%02hu-%02hu\n",
            global_param.endyear, global_param.endmonth, global_param.endday);
    fprintf(LOG_DEST, "  Nrecs                     : %zu\n",
            global_param.nrecs);
    fprintf(LOG_DEST, "  Model Timestep (seconds)  : %g\n", global_param.dt);
    fprintf(LOG_DEST, "  Snow Timestep (seconds)   : %g\n",
            global_param.snow_dt);
    fprintf(LOG_DEST, "  Runoff Timestep (seconds) : %g\n",
            global_param.runoff_dt);
    fprintf(LOG_DEST, "  Atmos Timestep (seconds)  : %g\n",
            global_param.atmos_dt);
    fprintf(LOG_DEST, "\n");

    fprintf(LOG_DEST, "  Total pes active          : %d\n", mpi_size);
    fprintf(LOG_DEST, "  pes per node              : %ld\n",
            sysconf(_SC_NPROCESSORS_ONLN));

    fprintf(LOG_DEST, "\n");

    fprintf(LOG_DEST, "  Overall Metrics\n");
    fprintf(LOG_DEST, "  ---------------\n");
    fprintf(LOG_DEST, "    Model Cost       : %g pe-hrs/simulated_year\n",
            mpi_size * timers[TIMER_VIC_ALL].delta_wall / SEC_PER_HOUR /
            nyears);
    fprintf(LOG_DEST, "    Model Throughput : %g simulated_years/day\n",
            nyears / (timers[TIMER_VIC_ALL].delta_wall / SEC_PER_DAY));
    fprintf(LOG_DEST, "\n");
    fprintf(LOG_DEST, "  Timing Table:\n");
    fprintf(LOG_DEST,
            "|------------|----------------------|----------------------|----------------------|----------------------|\n");
    fprintf(LOG_DEST,
            "| Timer      | Wall Time (secs)     | CPU Time (secs)      | Wall Time (secs/day) | CPU Time (secs/day)  |\n");
    fprintf(LOG_DEST,
            "|------------|----------------------|----------------------|----------------------|----------------------|\n");
    fprintf(LOG_DEST, "| Init Time  | %20g | %20g | %20g | %20g |\n",
            timers[TIMER_VIC_INIT].delta_wall, timers[TIMER_VIC_INIT].delta_cpu,
            timers[TIMER_VIC_INIT].delta_wall / ndays,
            timers[TIMER_VIC_INIT].delta_cpu / ndays);
    fprintf(LOG_DEST, "| Run Time   | %20g | %20g | %20g | %20g |\n",
            timers[TIMER_VIC_RUN].delta_wall, timers[TIMER_VIC_RUN].delta_cpu,
            timers[TIMER_VIC_RUN].delta_wall / ndays,
            timers[TIMER_VIC_RUN].delta_cpu / ndays);
    fprintf(LOG_DEST, "| Final Time | %20g | %20g | %20g | %20g |\n",
            timers[TIMER_VIC_FINAL].delta_wall,
            timers[TIMER_VIC_FINAL].delta_cpu,
            timers[TIMER_VIC_FINAL].delta_wall / ndays,
            timers[TIMER_VIC_FINAL].delta_cpu / ndays);
    fprintf(LOG_DEST, "| Total Time | %20g | %20g | %20g | %20g |\n",
            timers[TIMER_VIC_ALL].delta_wall, timers[TIMER_VIC_ALL].delta_cpu,
            timers[TIMER_VIC_ALL].delta_wall / ndays,
            timers[TIMER_VIC_ALL].delta_cpu / ndays);
    fprintf(LOG_DEST,
            "|------------|----------------------|----------------------|----------------------|----------------------|\n");
    fprintf(LOG_DEST, "| Force Time | %20g | %20g | %20g | %20g |\n",
<<<<<<< HEAD
            timers[TIMER_VIC_FORCE].delta_wall, timers[TIMER_VIC_FORCE].delta_cpu,
            timers[TIMER_VIC_FORCE].delta_wall / ndays,
            timers[TIMER_VIC_FORCE].delta_cpu / ndays);
    fprintf(LOG_DEST, "| Write Time | %20g | %20g | %20g | %20g |\n",
            timers[TIMER_VIC_WRITE].delta_wall, timers[TIMER_VIC_WRITE].delta_cpu,
=======
            timers[TIMER_VIC_FORCE].delta_wall,
            timers[TIMER_VIC_FORCE].delta_cpu,
            timers[TIMER_VIC_FORCE].delta_wall / ndays,
            timers[TIMER_VIC_FORCE].delta_cpu / ndays);
    fprintf(LOG_DEST, "| Write Time | %20g | %20g | %20g | %20g |\n",
            timers[TIMER_VIC_WRITE].delta_wall,
            timers[TIMER_VIC_WRITE].delta_cpu,
>>>>>>> ca2702df
            timers[TIMER_VIC_WRITE].delta_wall / ndays,
            timers[TIMER_VIC_WRITE].delta_cpu / ndays);
    fprintf(LOG_DEST,
            "|------------|----------------------|----------------------|----------------------|----------------------|\n");
    fprintf(LOG_DEST, "\n");

    fprintf(LOG_DEST,
            "\n------------------------------"
            " END VIC TIMING PROFILE "
            "------------------------------\n\n");
}<|MERGE_RESOLUTION|>--- conflicted
+++ resolved
@@ -148,13 +148,6 @@
     fprintf(LOG_DEST,
             "|------------|----------------------|----------------------|----------------------|----------------------|\n");
     fprintf(LOG_DEST, "| Force Time | %20g | %20g | %20g | %20g |\n",
-<<<<<<< HEAD
-            timers[TIMER_VIC_FORCE].delta_wall, timers[TIMER_VIC_FORCE].delta_cpu,
-            timers[TIMER_VIC_FORCE].delta_wall / ndays,
-            timers[TIMER_VIC_FORCE].delta_cpu / ndays);
-    fprintf(LOG_DEST, "| Write Time | %20g | %20g | %20g | %20g |\n",
-            timers[TIMER_VIC_WRITE].delta_wall, timers[TIMER_VIC_WRITE].delta_cpu,
-=======
             timers[TIMER_VIC_FORCE].delta_wall,
             timers[TIMER_VIC_FORCE].delta_cpu,
             timers[TIMER_VIC_FORCE].delta_wall / ndays,
@@ -162,7 +155,6 @@
     fprintf(LOG_DEST, "| Write Time | %20g | %20g | %20g | %20g |\n",
             timers[TIMER_VIC_WRITE].delta_wall,
             timers[TIMER_VIC_WRITE].delta_cpu,
->>>>>>> ca2702df
             timers[TIMER_VIC_WRITE].delta_wall / ndays,
             timers[TIMER_VIC_WRITE].delta_cpu / ndays);
     fprintf(LOG_DEST,
