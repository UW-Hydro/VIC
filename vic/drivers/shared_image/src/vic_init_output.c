--- conflicted
+++ resolved
@@ -224,11 +224,7 @@
 
 
     // This could be further refined but for now, I've chosen a file naming
-<<<<<<< HEAD
     // convention that goes like this:
-=======
-    // Convention that goes like this:
->>>>>>> dc47e5ae
     switch (stream->agg_alarm.freq) {
     // If FREQ_NDAYS -- filename = result_dir/prefix.YYYY-MM-DD.nc
     case FREQ_NDAYS:
