--- conflicted
+++ resolved
@@ -65,6 +65,7 @@
 
     // validate state file dimensions and coordinate variables
     check_init_state_file();
+
     // read state variables
 
     // allocate memory for variables to be stored
@@ -897,10 +898,7 @@
     extern option_struct    options;
     extern soil_con_struct *soil_con;
     extern int              mpi_rank;
-<<<<<<< HEAD
     extern rout_struct      rout;
-=======
->>>>>>> 59b9fd6d
 
     int                     status;
     size_t                  dimlen;
@@ -943,7 +941,6 @@
         dimlen = get_nc_dimension(filenames.init_state, "snow_band");
         if (dimlen != options.SNOW_BAND) {
             log_err("Number of snow bands in state file does not "
-<<<<<<< HEAD
                     "match parameter file");
         }
         dimlen = get_nc_dimension(filenames.init_state, "nlayer");
@@ -961,25 +958,6 @@
             log_err("Number of soil nodes in state file does not "
                     "match parameter file");
         }
-=======
-                    "match parameter file");
-        }
-        dimlen = get_nc_dimension(filenames.init_state, "nlayer");
-        if (dimlen != options.Nlayer) {
-            log_err("Number of soil layers in state file does not "
-                    "match parameter file");
-        }
-        dimlen = get_nc_dimension(filenames.init_state, "frost_area");
-        if (dimlen != options.Nfrost) {
-            log_err("Number of frost areas in state file does not "
-                    "match parameter file");
-        }
-        dimlen = get_nc_dimension(filenames.init_state, "soil_node");
-        if (dimlen != options.Nnode) {
-            log_err("Number of soil nodes in state file does not "
-                    "match parameter file");
-        }
->>>>>>> 59b9fd6d
         if (options.LAKES) {
             dimlen = get_nc_dimension(filenames.init_state, "lake_node");
             if (dimlen != options.NLAKENODES) {
@@ -1059,7 +1037,6 @@
                     log_err("Longitudes in initial state file do not "
                             "match parameter file");
                 }
-<<<<<<< HEAD
             }
             status = nc_get_vara_double(nc.nc_id, lat_var_id,
                                         d2start, d2count, dvar);
@@ -1071,19 +1048,6 @@
                             "match parameter file");
                 }
             }
-=======
-            }
-            status = nc_get_vara_double(nc.nc_id, lat_var_id,
-                                        d2start, d2count, dvar);
-            check_nc_status(status, "Error reading data from \"%s\" in %s",
-                            global_domain.info.lat_var, filenames.init_state);
-            for (i = 0; i < global_domain.n_ny * global_domain.n_nx; i++) {
-                if (dvar[i] != (double) global_domain.locations[i].latitude) {
-                    log_err("Latitudes in initial state file do not "
-                            "match parameter file");
-                }
-            }
->>>>>>> 59b9fd6d
             free(dvar);
         }
         else {
