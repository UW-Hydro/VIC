/******************************************************************************
 * @section DESCRIPTION
 *
 * Read initial model state.
 *
 * @section LICENSE
 *
 * The Variable Infiltration Capacity (VIC) macroscale hydrological model
 * Copyright (C) 2016 The Computational Hydrology Group, Department of Civil
 * and Environmental Engineering, University of Washington.
 *
 * The VIC model is free software; you can redistribute it and/or
 * modify it under the terms of the GNU General Public License
 * as published by the Free Software Foundation; either version 2
 * of the License, or (at your option) any later version.
 *
 * This program is distributed in the hope that it will be useful,
 * but WITHOUT ANY WARRANTY; without even the implied warranty of
 * MERCHANTABILITY or FITNESS FOR A PARTICULAR PURPOSE.  See the
 * GNU General Public License for more details.
 *
 * You should have received a copy of the GNU General Public License along with
 * this program; if not, write to the Free Software Foundation, Inc.,
 * 51 Franklin Street, Fifth Floor, Boston, MA  02110-1301, USA.
 *****************************************************************************/

#include <vic_driver_shared_image.h>

/******************************************************************************
 * @brief    Read initial model state.
 *****************************************************************************/
void
vic_restore(void)
{
    extern int                 mpi_rank;
    extern all_vars_struct    *all_vars;
    extern domain_struct       global_domain;
    extern domain_struct       local_domain;
    extern option_struct       options;
    extern veg_con_map_struct *veg_con_map;
    extern filenames_struct    filenames;
    extern metadata_struct     state_metadata[N_STATE_VARS];

    int                        v;
    size_t                     i;
    size_t                     j;
    size_t                     k;
    size_t                     m;
    size_t                     p;
    int                       *ivar = NULL;
    int                        status;
    double                    *dvar = NULL;
    size_t                     d2count[2];
    size_t                     d2start[2];
    size_t                     d3count[3];
    size_t                     d3start[3];
    size_t                     d4count[4];
    size_t                     d4start[4];
    size_t                     d5count[5];
    size_t                     d5start[5];
    size_t                     d6count[6];
    size_t                     d6start[6];

<<<<<<< HEAD
    // validate state file dimensions and coordinate variables
    check_init_state_file();

=======
    if (mpi_rank == VIC_MPI_ROOT) {
        // open initial state file
        status = nc_open(filenames.init_state.nc_filename, NC_NOWRITE,
                         &(filenames.init_state.nc_id));
        check_nc_status(status, "Error opening %s",
                        filenames.init_state.nc_filename);
    }

    // validate state file dimensions and coordinate variables
    check_init_state_file();
>>>>>>> dc47e5ae
    // read state variables

    // allocate memory for variables to be stored
    ivar = malloc(local_domain.ncells_active * sizeof(*ivar));
    check_alloc_status(ivar, "Memory allocation error");

    dvar = malloc(local_domain.ncells_active * sizeof(*dvar));
    check_alloc_status(dvar, "Memory allocation error");

    // initialize starts and counts
    d2start[0] = 0;
    d2start[1] = 0;
    d2count[0] = global_domain.n_ny;
    d2count[1] = global_domain.n_nx;

    d3start[0] = 0;
    d3start[1] = 0;
    d3start[2] = 0;
    d3count[0] = 1;
    d3count[1] = global_domain.n_ny;
    d3count[2] = global_domain.n_nx;

    d4start[0] = 0;
    d4start[1] = 0;
    d4start[2] = 0;
    d4start[3] = 0;
    d4count[0] = 1;
    d4count[1] = 1;
    d4count[2] = global_domain.n_ny;
    d4count[3] = global_domain.n_nx;

    d5start[0] = 0;
    d5start[1] = 0;
    d5start[2] = 0;
    d5start[3] = 0;
    d5start[4] = 0;
    d5count[0] = 1;
    d5count[1] = 1;
    d5count[2] = 1;
    d5count[3] = global_domain.n_ny;
    d5count[4] = global_domain.n_nx;

    d6start[0] = 0;
    d6start[1] = 0;
    d6start[2] = 0;
    d6start[3] = 0;
    d6start[4] = 0;
    d6start[5] = 0;
    d6count[0] = 1;
    d6count[1] = 1;
    d6count[2] = 1;
    d6count[3] = 1;
    d6count[4] = global_domain.n_ny;
    d6count[5] = global_domain.n_nx;

    // total soil moisture
    for (m = 0; m < options.NVEGTYPES; m++) {
        d5start[0] = m;
        for (k = 0; k < options.SNOW_BAND; k++) {
            d5start[1] = k;
            for (j = 0; j < options.Nlayer; j++) {
                d5start[2] = j;
                get_scatter_nc_field_double(&(filenames.init_state),
                                            state_metadata[STATE_SOIL_MOISTURE].varname,
                                            d5start, d5count, dvar);
                for (i = 0; i < local_domain.ncells_active; i++) {
                    v = veg_con_map[i].vidx[m];
                    if (v >= 0) {
                        all_vars[i].cell[v][k].layer[j].moist = dvar[i];
                    }
                }
            }
        }
    }

    // ice content
    for (m = 0; m < options.NVEGTYPES; m++) {
        d6start[0] = m;
        for (k = 0; k < options.SNOW_BAND; k++) {
            d6start[1] = k;
            for (j = 0; j < options.Nlayer; j++) {
                d6start[2] = j;
                for (p = 0; p < options.Nfrost; p++) {
                    d6start[3] = p;
                    get_scatter_nc_field_double(&(filenames.init_state),
                                                state_metadata[STATE_SOIL_ICE].varname,
                                                d6start, d6count, dvar);
                    for (i = 0; i < local_domain.ncells_active; i++) {
                        v = veg_con_map[i].vidx[m];
                        if (v >= 0) {
                            all_vars[i].cell[v][k].layer[j].ice[p] = dvar[i];
                        }
                    }
                }
            }
        }
    }

    // dew storage: tmpval = veg_var[veg][band].Wdew;
    for (m = 0; m < options.NVEGTYPES; m++) {
        d4start[0] = m;
        for (k = 0; k < options.SNOW_BAND; k++) {
            d4start[1] = k;
            get_scatter_nc_field_double(&(filenames.init_state),
                                        state_metadata[STATE_CANOPY_WATER].varname,
                                        d4start, d4count, dvar);
            for (i = 0; i < local_domain.ncells_active; i++) {
                v = veg_con_map[i].vidx[m];
                if (v >= 0) {
                    all_vars[i].veg_var[v][k].Wdew = dvar[i];
                }
            }
        }
    }

    if (options.CARBON) {
        // cumulative NPP: tmpval = veg_var[veg][band].AnnualNPP;
        for (m = 0; m < options.NVEGTYPES; m++) {
            d4start[0] = m;
            for (k = 0; k < options.SNOW_BAND; k++) {
                d4start[1] = k;
                get_scatter_nc_field_double(&(filenames.init_state),
                                            state_metadata[STATE_ANNUALNPP].varname,
                                            d4start, d4count, dvar);
                for (i = 0; i < local_domain.ncells_active; i++) {
                    v = veg_con_map[i].vidx[m];
                    if (v >= 0) {
                        all_vars[i].veg_var[v][k].AnnualNPP = dvar[i];
                    }
                }
            }
        }

        // previous NPP: tmpval = veg_var[veg][band].AnnualNPPPrev;
        for (m = 0; m < options.NVEGTYPES; m++) {
            d4start[0] = m;
            for (k = 0; k < options.SNOW_BAND; k++) {
                d4start[1] = k;
                get_scatter_nc_field_double(&(filenames.init_state),
                                            state_metadata[STATE_ANNUALNPPPREV].varname,
                                            d4start, d4count, dvar);
                for (i = 0; i < local_domain.ncells_active; i++) {
                    v = veg_con_map[i].vidx[m];
                    if (v >= 0) {
                        all_vars[i].veg_var[v][k].AnnualNPPPrev = dvar[i];
                    }
                }
            }
        }

        // litter carbon: tmpval = cell[veg][band].CLitter;
        for (m = 0; m < options.NVEGTYPES; m++) {
            d4start[0] = m;
            for (k = 0; k < options.SNOW_BAND; k++) {
                d4start[1] = k;
                get_scatter_nc_field_double(&(filenames.init_state),
                                            state_metadata[STATE_CLITTER].varname,
                                            d4start, d4count, dvar);
                for (i = 0; i < local_domain.ncells_active; i++) {
                    v = veg_con_map[i].vidx[m];
                    if (v >= 0) {
                        all_vars[i].cell[v][k].CLitter = dvar[i];
                    }
                }
            }
        }

        // intermediate carbon: tmpval = cell[veg][band].CInter;
        for (m = 0; m < options.NVEGTYPES; m++) {
            d4start[0] = m;
            for (k = 0; k < options.SNOW_BAND; k++) {
                d4start[1] = k;
                get_scatter_nc_field_double(&(filenames.init_state),
                                            state_metadata[STATE_CINTER].varname,
                                            d4start, d4count, dvar);
                for (i = 0; i < local_domain.ncells_active; i++) {
                    v = veg_con_map[i].vidx[m];
                    if (v >= 0) {
                        all_vars[i].cell[v][k].CInter = dvar[i];
                    }
                }
            }
        }

        // slow carbon: tmpval = cell[veg][band].CSlow;
        for (m = 0; m < options.NVEGTYPES; m++) {
            d4start[0] = m;
            for (k = 0; k < options.SNOW_BAND; k++) {
                d4start[1] = k;
                get_scatter_nc_field_double(&(filenames.init_state),
                                            state_metadata[STATE_CSLOW].varname,
                                            d4start, d4count, dvar);
                for (i = 0; i < local_domain.ncells_active; i++) {
                    v = veg_con_map[i].vidx[m];
                    if (v >= 0) {
                        all_vars[i].cell[v][k].CSlow = dvar[i];
                    }
                }
            }
        }
    }

    // snow age: snow[veg][band].last_snow
    for (m = 0; m < options.NVEGTYPES; m++) {
        d4start[0] = m;
        for (k = 0; k < options.SNOW_BAND; k++) {
            d4start[1] = k;
            get_scatter_nc_field_int(&(filenames.init_state),
                                     state_metadata[STATE_SNOW_AGE].varname,
                                     d4start, d4count, ivar);
            for (i = 0; i < local_domain.ncells_active; i++) {
                v = veg_con_map[i].vidx[m];
                if (v >= 0) {
                    all_vars[i].snow[v][k].last_snow = ivar[i];
                }
            }
        }
    }

    // melting state: (int)snow[veg][band].MELTING
    for (m = 0; m < options.NVEGTYPES; m++) {
        d4start[0] = m;
        for (k = 0; k < options.SNOW_BAND; k++) {
            d4start[1] = k;
            get_scatter_nc_field_int(&(filenames.init_state),
                                     state_metadata[STATE_SNOW_MELT_STATE].varname,
                                     d4start, d4count, ivar);
            for (i = 0; i < local_domain.ncells_active; i++) {
                v = veg_con_map[i].vidx[m];
                if (v >= 0) {
                    all_vars[i].snow[v][k].MELTING = ivar[i];
                }
            }
        }
    }

    // snow covered fraction: snow[veg][band].coverage
    for (m = 0; m < options.NVEGTYPES; m++) {
        d4start[0] = m;
        for (k = 0; k < options.SNOW_BAND; k++) {
            d4start[1] = k;
            get_scatter_nc_field_double(&(filenames.init_state),
                                        state_metadata[STATE_SNOW_COVERAGE].varname,
                                        d4start, d4count, dvar);
            for (i = 0; i < local_domain.ncells_active; i++) {
                v = veg_con_map[i].vidx[m];
                if (v >= 0) {
                    all_vars[i].snow[v][k].coverage = dvar[i];
                }
            }
        }
    }

    // snow water equivalent: snow[veg][band].swq
    for (m = 0; m < options.NVEGTYPES; m++) {
        d4start[0] = m;
        for (k = 0; k < options.SNOW_BAND; k++) {
            d4start[1] = k;
            get_scatter_nc_field_double(&(filenames.init_state),
                                        state_metadata[
                                            STATE_SNOW_WATER_EQUIVALENT].varname,
                                        d4start, d4count, dvar);
            for (i = 0; i < local_domain.ncells_active; i++) {
                v = veg_con_map[i].vidx[m];
                if (v >= 0) {
                    all_vars[i].snow[v][k].swq = dvar[i];
                }
            }
        }
    }

    // snow surface temperature: snow[veg][band].surf_temp
    for (m = 0; m < options.NVEGTYPES; m++) {
        d4start[0] = m;
        for (k = 0; k < options.SNOW_BAND; k++) {
            d4start[1] = k;
            get_scatter_nc_field_double(&(filenames.init_state),
                                        state_metadata[STATE_SNOW_SURF_TEMP].varname,
                                        d4start, d4count, dvar);
            for (i = 0; i < local_domain.ncells_active; i++) {
                v = veg_con_map[i].vidx[m];
                if (v >= 0) {
                    all_vars[i].snow[v][k].surf_temp = dvar[i];
                }
            }
        }
    }

    // snow surface water: snow[veg][band].surf_water
    for (m = 0; m < options.NVEGTYPES; m++) {
        d4start[0] = m;
        for (k = 0; k < options.SNOW_BAND; k++) {
            d4start[1] = k;
            get_scatter_nc_field_double(&(filenames.init_state),
                                        state_metadata[STATE_SNOW_SURF_WATER].varname,
                                        d4start, d4count, dvar);
            for (i = 0; i < local_domain.ncells_active; i++) {
                v = veg_con_map[i].vidx[m];
                if (v >= 0) {
                    all_vars[i].snow[v][k].surf_water = dvar[i];
                }
            }
        }
    }

    // snow pack temperature: snow[veg][band].pack_temp
    for (m = 0; m < options.NVEGTYPES; m++) {
        d4start[0] = m;
        for (k = 0; k < options.SNOW_BAND; k++) {
            d4start[1] = k;
            get_scatter_nc_field_double(&(filenames.init_state),
                                        state_metadata[STATE_SNOW_PACK_TEMP].varname,
                                        d4start, d4count, dvar);
            for (i = 0; i < local_domain.ncells_active; i++) {
                v = veg_con_map[i].vidx[m];
                if (v >= 0) {
                    all_vars[i].snow[v][k].pack_temp = dvar[i];
                }
            }
        }
    }

    // snow pack water: snow[veg][band].pack_water
    for (m = 0; m < options.NVEGTYPES; m++) {
        d4start[0] = m;
        for (k = 0; k < options.SNOW_BAND; k++) {
            d4start[1] = k;
            get_scatter_nc_field_double(&(filenames.init_state),
                                        state_metadata[STATE_SNOW_PACK_WATER].varname,
                                        d4start, d4count, dvar);
            for (i = 0; i < local_domain.ncells_active; i++) {
                v = veg_con_map[i].vidx[m];
                if (v >= 0) {
                    all_vars[i].snow[v][k].pack_water = dvar[i];
                }
            }
        }
    }

    // snow density: snow[veg][band].density
    for (m = 0; m < options.NVEGTYPES; m++) {
        d4start[0] = m;
        for (k = 0; k < options.SNOW_BAND; k++) {
            d4start[1] = k;
            get_scatter_nc_field_double(&(filenames.init_state),
                                        state_metadata[STATE_SNOW_DENSITY].varname,
                                        d4start, d4count, dvar);
            for (i = 0; i < local_domain.ncells_active; i++) {
                v = veg_con_map[i].vidx[m];
                if (v >= 0) {
                    all_vars[i].snow[v][k].density = dvar[i];
                }
            }
        }
    }

    // snow cold content: snow[veg][band].coldcontent
    for (m = 0; m < options.NVEGTYPES; m++) {
        d4start[0] = m;
        for (k = 0; k < options.SNOW_BAND; k++) {
            d4start[1] = k;
            get_scatter_nc_field_double(&(filenames.init_state),
                                        state_metadata[STATE_SNOW_COLD_CONTENT].varname,
                                        d4start, d4count, dvar);
            for (i = 0; i < local_domain.ncells_active; i++) {
                v = veg_con_map[i].vidx[m];
                if (v >= 0) {
                    all_vars[i].snow[v][k].coldcontent = dvar[i];
                }
            }
        }
    }

    // snow canopy storage: snow[veg][band].snow_canopy
    for (m = 0; m < options.NVEGTYPES; m++) {
        d4start[0] = m;
        for (k = 0; k < options.SNOW_BAND; k++) {
            d4start[1] = k;
            get_scatter_nc_field_double(&(filenames.init_state),
                                        state_metadata[STATE_SNOW_CANOPY].varname,
                                        d4start, d4count, dvar);
            for (i = 0; i < local_domain.ncells_active; i++) {
                v = veg_con_map[i].vidx[m];
                if (v >= 0) {
                    all_vars[i].snow[v][k].snow_canopy = dvar[i];
                }
            }
        }
    }

    // soil node temperatures: energy[veg][band].T[nidx]
    for (m = 0; m < options.NVEGTYPES; m++) {
        d5start[0] = m;
        for (k = 0; k < options.SNOW_BAND; k++) {
            d5start[1] = k;
            for (j = 0; j < options.Nnode; j++) {
                d5start[2] = j;
                get_scatter_nc_field_double(&(filenames.init_state),
                                            state_metadata[STATE_SOIL_NODE_TEMP].varname,
                                            d5start, d5count, dvar);
                for (i = 0; i < local_domain.ncells_active; i++) {
                    v = veg_con_map[i].vidx[m];
                    if (v >= 0) {
                        all_vars[i].energy[v][k].T[j] = dvar[i];
                    }
                }
            }
        }
    }

    // Foliage temperature: energy[veg][band].Tfoliage
    for (m = 0; m < options.NVEGTYPES; m++) {
        d4start[0] = m;
        for (k = 0; k < options.SNOW_BAND; k++) {
            d4start[1] = k;
            get_scatter_nc_field_double(&(filenames.init_state),
                                        state_metadata[STATE_FOLIAGE_TEMPERATURE].varname,
                                        d4start, d4count, dvar);
            for (i = 0; i < local_domain.ncells_active; i++) {
                v = veg_con_map[i].vidx[m];
                if (v >= 0) {
                    all_vars[i].energy[v][k].Tfoliage = dvar[i];
                }
            }
        }
    }

    // Outgoing longwave from understory: energy[veg][band].LongUnderOut
    // This is a flux. Saving it to state file is a temporary solution!!
    for (m = 0; m < options.NVEGTYPES; m++) {
        d4start[0] = m;
        for (k = 0; k < options.SNOW_BAND; k++) {
            d4start[1] = k;
            get_scatter_nc_field_double(&(filenames.init_state),
                                        state_metadata[STATE_ENERGY_LONGUNDEROUT].varname,
                                        d4start, d4count, dvar);
            for (i = 0; i < local_domain.ncells_active; i++) {
                v = veg_con_map[i].vidx[m];
                if (v >= 0) {
                    all_vars[i].energy[v][k].LongUnderOut = dvar[i];
                }
            }
        }
    }

    // Thermal flux through the snow pack: energy[veg][band].snow_flux
    // This is a flux. Saving it to state file is a temporary solution!!
    for (m = 0; m < options.NVEGTYPES; m++) {
        d4start[0] = m;
        for (k = 0; k < options.SNOW_BAND; k++) {
            d4start[1] = k;
            get_scatter_nc_field_double(&(filenames.init_state),
                                        state_metadata[STATE_ENERGY_SNOW_FLUX].varname,
                                        d4start, d4count, dvar);
            for (i = 0; i < local_domain.ncells_active; i++) {
                v = veg_con_map[i].vidx[m];
                if (v >= 0) {
                    all_vars[i].energy[v][k].snow_flux = dvar[i];
                }
            }
        }
    }

    if (options.LAKES) {
        // total soil moisture
        for (j = 0; j < options.Nlayer; j++) {
            d3start[0] = j;
            get_scatter_nc_field_double(&(filenames.init_state),
                                        state_metadata[STATE_LAKE_SOIL_MOISTURE].varname,
                                        d3start, d3count, dvar);
            for (i = 0; i < local_domain.ncells_active; i++) {
                all_vars[i].lake_var.soil.layer[j].moist = dvar[i];
            }
        }

        // ice content
        for (j = 0; j < options.Nlayer; j++) {
            d4start[0] = j;
            for (p = 0; p < options.Nfrost; p++) {
                d4start[1] = p;
                get_scatter_nc_field_double(&(filenames.init_state),
                                            state_metadata[STATE_LAKE_SOIL_ICE].varname,
                                            d4start, d4count, dvar);
                for (i = 0; i < local_domain.ncells_active; i++) {
                    all_vars[i].lake_var.soil.layer[j].ice[p] = dvar[i];
                }
            }
        }

        if (options.CARBON) {
            // litter carbon: tmpval = lake_var.soil.CLitter;
            get_scatter_nc_field_double(&(filenames.init_state),
                                        state_metadata[STATE_LAKE_CLITTER].varname,
                                        d2start, d2count, dvar);
            for (i = 0; i < local_domain.ncells_active; i++) {
                all_vars[i].lake_var.soil.CLitter = dvar[i];
            }

            // intermediate carbon: tmpval = lake_var.soil.CInter;
            get_scatter_nc_field_double(&(filenames.init_state),
                                        state_metadata[STATE_LAKE_CINTER].varname,
                                        d2start, d2count, dvar);
            for (i = 0; i < local_domain.ncells_active; i++) {
                all_vars[i].lake_var.soil.CInter = dvar[i];
            }

            // slow carbon: tmpval = lake_var.soil.CSlow;
            get_scatter_nc_field_double(&(filenames.init_state),
                                        state_metadata[STATE_LAKE_CSLOW].varname,
                                        d2start, d2count, dvar);
            for (i = 0; i < local_domain.ncells_active; i++) {
                all_vars[i].lake_var.soil.CSlow = dvar[i];
            }
        }

        // snow age: lake_var.snow.last_snow
        get_scatter_nc_field_int(&(filenames.init_state),
                                 state_metadata[STATE_LAKE_SNOW_AGE].varname,
                                 d2start, d2count, ivar);
        for (i = 0; i < local_domain.ncells_active; i++) {
            all_vars[i].lake_var.snow.last_snow = ivar[i];
        }

        // melting state: (int)lake_var.snow.MELTING
        get_scatter_nc_field_int(&(filenames.init_state),
                                 state_metadata[STATE_LAKE_SNOW_MELT_STATE].varname,
                                 d2start, d2count, ivar);
        for (i = 0; i < local_domain.ncells_active; i++) {
            all_vars[i].lake_var.snow.MELTING = ivar[i];
        }

        // snow covered fraction: lake_var.snow.coverage
        get_scatter_nc_field_double(&(filenames.init_state),
                                    state_metadata[STATE_LAKE_SNOW_COVERAGE].varname,
                                    d2start, d2count, dvar);
        for (i = 0; i < local_domain.ncells_active; i++) {
            all_vars[i].lake_var.snow.coverage = dvar[i];
        }

        // snow water equivalent: lake_var.snow.swq
        get_scatter_nc_field_double(&(filenames.init_state),
                                    state_metadata[
                                        STATE_LAKE_SNOW_WATER_EQUIVALENT].varname,
                                    d2start, d2count, dvar);
        for (i = 0; i < local_domain.ncells_active; i++) {
            all_vars[i].lake_var.snow.swq = dvar[i];
        }

        // snow surface temperature: lake_var.snow.surf_temp
        get_scatter_nc_field_double(&(filenames.init_state),
                                    state_metadata[STATE_LAKE_SNOW_SURF_TEMP].varname,
                                    d2start, d2count, dvar);
        for (i = 0; i < local_domain.ncells_active; i++) {
            all_vars[i].lake_var.snow.surf_temp = dvar[i];
        }

        // snow surface water: lake_var.snow.surf_water
        get_scatter_nc_field_double(&(filenames.init_state),
                                    state_metadata[STATE_LAKE_SNOW_SURF_WATER].varname,
                                    d2start, d2count, dvar);
        for (i = 0; i < local_domain.ncells_active; i++) {
            all_vars[i].lake_var.snow.surf_water = dvar[i];
        }

        // snow pack temperature: lake_var.snow.pack_temp
        get_scatter_nc_field_double(&(filenames.init_state),
                                    state_metadata[STATE_LAKE_SNOW_PACK_TEMP].varname,
                                    d2start, d2count, dvar);
        for (i = 0; i < local_domain.ncells_active; i++) {
            all_vars[i].lake_var.snow.pack_temp = dvar[i];
        }

        // snow pack water: lake_var.snow.pack_water
        get_scatter_nc_field_double(&(filenames.init_state),
                                    state_metadata[STATE_LAKE_SNOW_PACK_WATER].varname,
                                    d2start, d2count, dvar);
        for (i = 0; i < local_domain.ncells_active; i++) {
            all_vars[i].lake_var.snow.pack_water = dvar[i];
        }

        // snow density: lake_var.snow.density
        get_scatter_nc_field_double(&(filenames.init_state),
                                    state_metadata[STATE_LAKE_SNOW_SURF_TEMP].varname,
                                    d2start, d2count, dvar);
        for (i = 0; i < local_domain.ncells_active; i++) {
            all_vars[i].lake_var.snow.density = dvar[i];
        }

        // snow cold content: lake_var.snow.coldcontent
        get_scatter_nc_field_double(&(filenames.init_state),
                                    state_metadata[STATE_LAKE_SNOW_COLD_CONTENT].varname,
                                    d2start, d2count, dvar);
        for (i = 0; i < local_domain.ncells_active; i++) {
            all_vars[i].lake_var.snow.coldcontent = dvar[i];
        }

        // snow canopy storage: lake_var.snow.snow_canopy
        get_scatter_nc_field_double(&(filenames.init_state),
                                    state_metadata[STATE_LAKE_SNOW_CANOPY].varname,
                                    d2start, d2count, dvar);
        for (i = 0; i < local_domain.ncells_active; i++) {
            all_vars[i].lake_var.snow.snow_canopy = dvar[i];
        }

        // soil node temperatures: lake_var.energy.T[nidx]
        for (j = 0; j < options.Nnode; j++) {
            d3start[0] = j;
            get_scatter_nc_field_double(&(filenames.init_state),
                                        state_metadata[STATE_LAKE_SOIL_NODE_TEMP].varname,
                                        d3start, d3count, dvar);
            for (i = 0; i < local_domain.ncells_active; i++) {
                all_vars[i].lake_var.soil.layer[j].moist = dvar[i];
            }
        }

        // lake active layers: lake_var.activenod
        get_scatter_nc_field_int(&(filenames.init_state),
                                 state_metadata[STATE_LAKE_ACTIVE_LAYERS].varname,
                                 d2start, d2count, ivar);
        for (i = 0; i < local_domain.ncells_active; i++) {
            all_vars[i].lake_var.activenod = ivar[i];
        }

        // lake layer thickness: lake_var.dz
        get_scatter_nc_field_double(&(filenames.init_state),
                                    state_metadata[STATE_LAKE_LAYER_DZ].varname,
                                    d2start, d2count, dvar);
        for (i = 0; i < local_domain.ncells_active; i++) {
            all_vars[i].lake_var.dz = dvar[i];
        }

        // lake surface layer thickness: lake_var.surfdz
        get_scatter_nc_field_double(&(filenames.init_state),
                                    state_metadata[STATE_LAKE_SURF_LAYER_DZ].varname,
                                    d2start, d2count, dvar);
        for (i = 0; i < local_domain.ncells_active; i++) {
            all_vars[i].lake_var.surfdz = dvar[i];
        }

        // lake depth: lake_var.ldepth
        get_scatter_nc_field_double(&(filenames.init_state),
                                    state_metadata[STATE_LAKE_DEPTH].varname,
                                    d2start, d2count, dvar);
        for (i = 0; i < local_domain.ncells_active; i++) {
            all_vars[i].lake_var.ldepth = dvar[i];
        }

        // lake layer surface areas: lake_var.surface[ndix]
        for (j = 0; j < options.NLAKENODES; j++) {
            d3start[0] = j;
            get_scatter_nc_field_double(&(filenames.init_state),
                                        state_metadata[
                                            STATE_LAKE_LAYER_SURF_AREA].varname,
                                        d3start, d3count, dvar);
            for (i = 0; i < local_domain.ncells_active; i++) {
                all_vars[i].lake_var.surface[j] = dvar[i];
            }
        }

        // lake surface area: lake_var.sarea
        get_scatter_nc_field_double(&(filenames.init_state),
                                    state_metadata[STATE_LAKE_SURF_AREA].varname,
                                    d2start, d2count, dvar);
        for (i = 0; i < local_domain.ncells_active; i++) {
            all_vars[i].lake_var.sarea = dvar[i];
        }

        // lake volume: lake_var.volume
        get_scatter_nc_field_double(&(filenames.init_state),
                                    state_metadata[STATE_LAKE_VOLUME].varname,
                                    d2start, d2count, dvar);
        for (i = 0; i < local_domain.ncells_active; i++) {
            all_vars[i].lake_var.volume = dvar[i];
        }

        // lake layer temperatures: lake_var.temp[nidx]
        for (j = 0; j < options.NLAKENODES; j++) {
            d3start[0] = j;
            get_scatter_nc_field_double(&(filenames.init_state),
                                        state_metadata[STATE_LAKE_LAYER_TEMP].varname,
                                        d3start, d3count, dvar);
            for (i = 0; i < local_domain.ncells_active; i++) {
                all_vars[i].lake_var.temp[j] = dvar[i];
            }
        }

        // vertical average lake temperature: lake_var.tempavg
        get_scatter_nc_field_double(&(filenames.init_state),
                                    state_metadata[STATE_LAKE_AVERAGE_TEMP].varname,
                                    d2start, d2count, dvar);
        for (i = 0; i < local_domain.ncells_active; i++) {
            all_vars[i].lake_var.tempavg = dvar[i];
        }

        // lake ice area fraction: lake_var.areai
        get_scatter_nc_field_double(&(filenames.init_state),
                                    state_metadata[STATE_LAKE_ICE_AREA_FRAC].varname,
                                    d2start, d2count, dvar);
        for (i = 0; i < local_domain.ncells_active; i++) {
            all_vars[i].lake_var.areai = dvar[i];
        }

        // new lake ice area fraction: lake_var.new_ice_area
        get_scatter_nc_field_double(&(filenames.init_state),
                                    state_metadata[STATE_LAKE_ICE_AREA_FRAC_NEW].varname,
                                    d2start, d2count, dvar);
        for (i = 0; i < local_domain.ncells_active; i++) {
            all_vars[i].lake_var.new_ice_area = dvar[i];
        }

        // lake ice water equivalent: lake_var.ice_water_eq
        get_scatter_nc_field_double(&(filenames.init_state),
                                    state_metadata[
                                        STATE_LAKE_ICE_WATER_EQUIVALENT].varname,
                                    d2start, d2count, dvar);
        for (i = 0; i < local_domain.ncells_active; i++) {
            all_vars[i].lake_var.ice_water_eq = dvar[i];
        }

        // lake ice height: lake_var.hice
        get_scatter_nc_field_double(&(filenames.init_state),
                                    state_metadata[STATE_LAKE_ICE_HEIGHT].varname,
                                    d2start, d2count, dvar);
        for (i = 0; i < local_domain.ncells_active; i++) {
            all_vars[i].lake_var.hice = dvar[i];
        }

        // lake ice temperature: lake_var.tempi
        get_scatter_nc_field_double(&(filenames.init_state),
                                    state_metadata[STATE_LAKE_ICE_TEMP].varname,
                                    d2start, d2count, dvar);
        for (i = 0; i < local_domain.ncells_active; i++) {
            all_vars[i].lake_var.tempi = dvar[i];
        }

        // lake ice snow water equivalent: lake_var.swe
        get_scatter_nc_field_double(&(filenames.init_state),
                                    state_metadata[STATE_LAKE_ICE_SWE].varname,
                                    d2start, d2count, dvar);
        for (i = 0; i < local_domain.ncells_active; i++) {
            all_vars[i].lake_var.swe = dvar[i];
        }

        // lake ice snow surface temperature: lake_var.surf_temp
        get_scatter_nc_field_double(&(filenames.init_state),
                                    state_metadata[STATE_LAKE_ICE_SNOW_SURF_TEMP].varname,
                                    d2start, d2count, dvar);
        for (i = 0; i < local_domain.ncells_active; i++) {
            all_vars[i].lake_var.surf_temp = dvar[i];
        }

        // lake ice snow pack temperature: lake_var.pack_temp
        get_scatter_nc_field_double(&(filenames.init_state),
                                    state_metadata[STATE_LAKE_ICE_SNOW_PACK_TEMP].varname,
                                    d2start, d2count, dvar);
        for (i = 0; i < local_domain.ncells_active; i++) {
            all_vars[i].lake_var.pack_temp = dvar[i];
        }

        // lake ice snow coldcontent: lake_var.coldcontent
        get_scatter_nc_field_double(&(filenames.init_state),
                                    state_metadata[
                                        STATE_LAKE_ICE_SNOW_COLD_CONTENT].varname,
                                    d2start, d2count, dvar);
        for (i = 0; i < local_domain.ncells_active; i++) {
            all_vars[i].lake_var.coldcontent = dvar[i];
        }

        // lake ice snow surface water: lake_var.surf_water
        get_scatter_nc_field_double(&(filenames.init_state),
                                    state_metadata[
                                        STATE_LAKE_ICE_SNOW_SURF_WATER].varname,
                                    d2start, d2count, dvar);
        for (i = 0; i < local_domain.ncells_active; i++) {
            all_vars[i].lake_var.surf_water = dvar[i];
        }

        // lake ice snow pack water: lake_var.pack_water
        get_scatter_nc_field_double(&(filenames.init_state),
                                    state_metadata[
                                        STATE_LAKE_ICE_SNOW_PACK_WATER].varname,
                                    d2start, d2count, dvar);
        for (i = 0; i < local_domain.ncells_active; i++) {
            all_vars[i].lake_var.pack_water = dvar[i];
        }

        // lake ice snow albedo: lake_var.SAlbedo
        get_scatter_nc_field_double(&(filenames.init_state),
                                    state_metadata[STATE_LAKE_ICE_SNOW_ALBEDO].varname,
                                    d2start, d2count, dvar);
        for (i = 0; i < local_domain.ncells_active; i++) {
            all_vars[i].lake_var.SAlbedo = dvar[i];
        }

        // lake ice snow depth: lake_var.sdepth
        get_scatter_nc_field_double(&(filenames.init_state),
                                    state_metadata[STATE_LAKE_ICE_SNOW_DEPTH].varname,
                                    d2start, d2count, dvar);
        for (i = 0; i < local_domain.ncells_active; i++) {
            all_vars[i].lake_var.sdepth = dvar[i];
        }
    }

    free(ivar);
    free(dvar);

    // close initial state file
    if (mpi_rank == VIC_MPI_ROOT) {
        status = nc_close(filenames.init_state.nc_id);
        check_nc_status(status, "Error closing %s",
                        filenames.init_state.nc_filename);
    }
}

/******************************************************************************
 * @brief    Check that the initial state file matches the global parameter
             settings
 *****************************************************************************/
void
check_init_state_file(void)
{
    extern filenames_struct filenames;
    extern domain_struct    global_domain;
    extern domain_struct    local_domain;
    extern option_struct    options;
    extern soil_con_struct *soil_con;
    extern int              mpi_rank;

    int                     status;
    size_t                  dimlen;
    size_t                  i;
    size_t                  j;
    size_t                  d1count[1];
    size_t                  d1start[1];
    size_t                  d2count[2];
    size_t                  d2start[2];
    size_t                  d3count[3];
    size_t                  d3start[3];
    int                     lon_var_id;
    int                     lat_var_id;
    double                 *dvar;
    double                  rtol = 0.0; // maybe move this to a .h file
    double                  abs_tol = 0.0001; // maybe move this to a .h file

    // read and validate dimension lengths
    if (mpi_rank == VIC_MPI_ROOT) {
        dimlen = get_nc_dimension(&(filenames.init_state), global_domain.info.x_dim);
        if (dimlen != global_domain.n_nx) {
            log_err("Number of grid columns in state file does not "
                    "match parameter file");
        }
        dimlen = get_nc_dimension(&(filenames.init_state), global_domain.info.y_dim);
        if (dimlen != global_domain.n_ny) {
            log_err("Number of grid rows in state file does not "
                    "match parameter file");
        }
        dimlen = get_nc_dimension(&(filenames.init_state), "veg_class");
        if (dimlen != options.NVEGTYPES) {
            log_err("Number of veg classes in state file does not "
                    "match parameter file");
        }
        dimlen = get_nc_dimension(&(filenames.init_state), "snow_band");
        if (dimlen != options.SNOW_BAND) {
            log_err("Number of snow bands in state file does not "
                    "match parameter file");
        }
        dimlen = get_nc_dimension(&(filenames.init_state), "nlayer");
        if (dimlen != options.Nlayer) {
            log_err("Number of soil layers in state file does not "
                    "match parameter file");
        }
        dimlen = get_nc_dimension(&(filenames.init_state), "frost_area");
        if (dimlen != options.Nfrost) {
            log_err("Number of frost areas in state file does not "
                    "match parameter file");
        }
        dimlen = get_nc_dimension(&(filenames.init_state), "soil_node");
        if (dimlen != options.Nnode) {
            log_err("Number of soil nodes in state file does not "
                    "match parameter file");
        }
        if (options.LAKES) {
            dimlen = get_nc_dimension(&(filenames.init_state), "lake_node");
            if (dimlen != options.NLAKENODES) {
                log_err("Number of lake nodes in state file does not "
                        "match parameter file");
            }
        }
    }

    // read dimension variables

    // lat/lon
    if (mpi_rank == VIC_MPI_ROOT) {
        status = nc_inq_varid(filenames.init_state.nc_id, global_domain.info.lon_var, &lon_var_id);
        check_nc_status(status, "Unable to find variable \"%s\" in %s",
                        global_domain.info.lon_var, filenames.init_state.nc_filename);
        status = nc_inq_varid(filenames.init_state.nc_id, global_domain.info.lat_var, &lat_var_id);
        check_nc_status(status, "Unable to find variable \"%s\" in %s",
                        global_domain.info.lat_var, filenames.init_state.nc_filename);
        if (global_domain.info.n_coord_dims == 1) {
            d1start[0] = 0;
            dvar = calloc(global_domain.n_nx, sizeof(*dvar));
            check_alloc_status(dvar, "Memory allocation error");
    
            d1count[0] = global_domain.n_nx;
            status = nc_get_vara_double(filenames.init_state.nc_id, lon_var_id,
                                        d1start, d1count, dvar);
            check_nc_status(status, "Error reading data from \"%s\" in %s",
                            global_domain.info.lon_var, filenames.init_state.nc_filename);
            // implicitly nested loop over ni and nj with j set to 0
            for (i = 0; i < global_domain.n_nx; i++) {
                if (!assert_close_double(dvar[i],
                                         global_domain.locations[i].longitude, rtol,
                                         abs_tol)) {
                    log_err("Longitudes in initial state file do not "
                            "match parameter file");
                }
            }
            free(dvar);
    
            dvar = calloc(global_domain.n_ny, sizeof(*dvar));
            check_alloc_status(dvar, "Memory allocation error");
    
            d1count[0] = global_domain.n_ny;
            status = nc_get_vara_double(filenames.init_state.nc_id, lat_var_id,
                                        d1start, d1count, dvar);
            check_nc_status(status, "Error reading data from \"%s\" in %s",
                            global_domain.info.lat_var, filenames.init_state.nc_filename);
            // implicitly nested loop over ni and nj with i set to 0;
            // j stride = n_nx
            for (j = 0; j < global_domain.n_ny; j++) {
                if (!assert_close_double(dvar[j],
                                         global_domain.locations[j *
                                                                 global_domain.n_nx]
                                         .latitude, rtol,
                                         abs_tol)) {
                    log_err("Latitudes in initial state file do not "
                            "match parameter file");
                }
            }
            free(dvar);
        }
        else if (global_domain.info.n_coord_dims == 2) {
            d2start[0] = 0;
            d2start[1] = 0;
            dvar = calloc(global_domain.n_ny * global_domain.n_nx, sizeof(*dvar));
            check_alloc_status(dvar, "Memory allocation error");
    
            d2count[0] = global_domain.n_ny;
            d2count[1] = global_domain.n_nx;
            status = nc_get_vara_double(filenames.init_state.nc_id, lon_var_id,
                                        d2start, d2count, dvar);
            check_nc_status(status, "Error reading data from \"%s\" in %s",
                            global_domain.info.lon_var, filenames.init_state.nc_filename);
            for (i = 0; i < global_domain.n_ny * global_domain.n_nx; i++) {
                if (dvar[i] != (double) global_domain.locations[i].longitude) {
                    log_err("Longitudes in initial state file do not "
                            "match parameter file");
                }
            }
            status = nc_get_vara_double(filenames.init_state.nc_id, lat_var_id,
                                        d2start, d2count, dvar);
            check_nc_status(status, "Error reading data from \"%s\" in %s",
                            global_domain.info.lat_var, filenames.init_state.nc_filename);
            for (i = 0; i < global_domain.n_ny * global_domain.n_nx; i++) {
                if (dvar[i] != (double) global_domain.locations[i].latitude) {
                    log_err("Latitudes in initial state file do not "
                            "match parameter file");
                }
            }
            free(dvar);
        }
        else {
            log_err("global_domain.info.n_coord_dims should be 1 or 2");
        }
    }

    // initialize dvar for soil thermal node deltas and depths
    dvar = malloc(local_domain.ncells_active * sizeof(*dvar));
    check_alloc_status(dvar, "Memory allocation error");

    // soil thermal node deltas (dimension: node, lat, lon)
    d3start[0] = 0;
    d3start[1] = 0;
    d3start[2] = 0;
    d3count[0] = 1;
    d3count[1] = global_domain.n_ny;
    d3count[2] = global_domain.n_nx;
    for (j = 0; j < options.Nnode; j++) {
        d3start[0] = j;
        get_scatter_nc_field_double(&(filenames.init_state),
                                    "dz_node",
                                    d3start, d3count, dvar);
        for (i = 0; i < local_domain.ncells_active; i++) {
            if (dvar[i] != soil_con[i].dz_node[j]) {
                log_err("Soil node intervals in state file do not match "
                        "those computed by VIC");
            }
        }
    }

    // soil thermal node depths
    d3start[0] = 0;
    d3start[1] = 0;
    d3start[2] = 0;
    d3count[0] = 1;
    d3count[1] = global_domain.n_ny;
    d3count[2] = global_domain.n_nx;
    for (j = 0; j < options.Nnode; j++) {
        d3start[0] = j;
        get_scatter_nc_field_double(&(filenames.init_state),
                                    "node_depth",
                                    d3start, d3count, dvar);
        for (i = 0; i < local_domain.ncells_active; i++) {
            if (dvar[i] != soil_con[i].Zsum_node[j]) {
                log_err("Soil node depths in state file do not match "
                        "those computed by VIC");
            }
        }
    }
    free(dvar);
}<|MERGE_RESOLUTION|>--- conflicted
+++ resolved
@@ -61,11 +61,6 @@
     size_t                     d6count[6];
     size_t                     d6start[6];
 
-<<<<<<< HEAD
-    // validate state file dimensions and coordinate variables
-    check_init_state_file();
-
-=======
     if (mpi_rank == VIC_MPI_ROOT) {
         // open initial state file
         status = nc_open(filenames.init_state.nc_filename, NC_NOWRITE,
@@ -76,7 +71,6 @@
 
     // validate state file dimensions and coordinate variables
     check_init_state_file();
->>>>>>> dc47e5ae
     // read state variables
 
     // allocate memory for variables to be stored
