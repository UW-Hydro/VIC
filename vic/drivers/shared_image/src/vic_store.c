/******************************************************************************
 * @section DESCRIPTION
 *
 * Save model state.
 *
 * @section LICENSE
 *
 * The Variable Infiltration Capacity (VIC) macroscale hydrological model
 * Copyright (C) 2016 The Computational Hydrology Group, Department of Civil
 * and Environmental Engineering, University of Washington.
 *
 * The VIC model is free software; you can redistribute it and/or
 * modify it under the terms of the GNU General Public License
 * as published by the Free Software Foundation; either version 2
 * of the License, or (at your option) any later version.
 *
 * This program is distributed in the hope that it will be useful,
 * but WITHOUT ANY WARRANTY; without even the implied warranty of
 * MERCHANTABILITY or FITNESS FOR A PARTICULAR PURPOSE.  See the
 * GNU General Public License for more details.
 *
 * You should have received a copy of the GNU General Public License along with
 * this program; if not, write to the Free Software Foundation, Inc.,
 * 51 Franklin Street, Fifth Floor, Boston, MA  02110-1301, USA.
 *****************************************************************************/

#include <vic_driver_shared_image.h>
#include <rout.h>

/******************************************************************************
 * @brief    Save model state.
 *****************************************************************************/
void
vic_store(dmy_struct *dmy_state,
          char       *filename)
{
    extern filenames_struct    filenames;
    extern all_vars_struct    *all_vars;
    extern domain_struct       local_domain;
    extern option_struct       options;
    extern veg_con_map_struct *veg_con_map;
    extern int                 mpi_rank;
    extern global_param_struct global_param;
    extern rout_struct         rout;

    int                        status;
    int                        v;
    size_t                     i;
    size_t                     j;
    size_t                     k;
    size_t                     m;
    size_t                     p;
    int                       *ivar = NULL;
    double                    *dvar = NULL;
    size_t                     d2start[2];
    size_t                     d3start[3];
    size_t                     d4start[4];
    size_t                     d5start[5];
    size_t                     d6start[6];
    nc_file_struct             nc_state_file;
    nc_var_struct             *nc_var;

    set_nc_state_file_info(&nc_state_file);

<<<<<<< HEAD
    // only open and initialize the netcdf file on the first thread
    // create netcdf file for storing model state
    sprintf(filename, "%s.%04i%02i%02i_%05u.nc",
            filenames.statefile, global_param.stateyear,
            global_param.statemonth, global_param.stateday,
            global_param.statesec);
    initialize_state_file(filename, &nc_state_file, dmy_current);
=======
    // create netcdf file for storing model state
    sprintf(filename, "%s.%04i%02i%02i_%05u.nc",
            filenames.statefile, dmy_state->year,
            dmy_state->month, dmy_state->day,
            dmy_state->dayseconds);

    initialize_state_file(filename, &nc_state_file, dmy_state);

>>>>>>> f19521c5
    if (mpi_rank == VIC_MPI_ROOT) {
        debug("writing state file: %s", filename);
    }

    // write state variables

    // allocate memory for variables to be stored
    ivar = malloc(local_domain.ncells_active * sizeof(*ivar));
    check_alloc_status(ivar, "Memory allocation error");


    dvar = malloc(local_domain.ncells_active * sizeof(*dvar));
    check_alloc_status(dvar, "Memory allocation error");


    // initialize starts and counts
    d2start[0] = 0;
    d2start[1] = 0;

    d3start[0] = 0;
    d3start[1] = 0;
    d3start[2] = 0;

    d4start[0] = 0;
    d4start[1] = 0;
    d4start[2] = 0;
    d4start[3] = 0;

    d5start[0] = 0;
    d5start[1] = 0;
    d5start[2] = 0;
    d5start[3] = 0;
    d5start[4] = 0;

    d6start[0] = 0;
    d6start[1] = 0;
    d6start[2] = 0;
    d6start[3] = 0;
    d6start[4] = 0;
    d6start[5] = 0;

    // set missing values
    for (i = 0; i < local_domain.ncells_active; i++) {
        ivar[i] = nc_state_file.i_fillvalue;
        dvar[i] = nc_state_file.d_fillvalue;
    }

    // routing ring
    if (mpi_rank == VIC_MPI_ROOT) {
        d2start[0] = 0;
        d2start[1] = 0;
        nc_var = &(nc_state_file.nc_vars[STATE_ROUT_RING]);

        status =
            nc_put_vara_double(nc_state_file.nc_id, nc_var->nc_varid, d2start,
                               nc_var->nc_counts,
                               rout.ring);
        check_nc_status(status, "Error writing values.");
    }

    // total soil moisture
    nc_var = &(nc_state_file.nc_vars[STATE_SOIL_MOISTURE]);
    for (m = 0; m < options.NVEGTYPES; m++) {
        d5start[0] = m;
        for (k = 0; k < options.SNOW_BAND; k++) {
            d5start[1] = k;
            for (j = 0; j < options.Nlayer; j++) {
                d5start[2] = j;
                for (i = 0; i < local_domain.ncells_active; i++) {
                    v = veg_con_map[i].vidx[m];
                    if (v >= 0) {
                        dvar[i] =
                            (double) all_vars[i].cell[v][k].layer[j].moist;
                    }
                    else {
                        dvar[i] = nc_state_file.d_fillvalue;
                    }
                }
                gather_put_nc_field_double(nc_state_file.nc_id,
                                           nc_var->nc_varid,
                                           nc_state_file.d_fillvalue,
                                           d5start, nc_var->nc_counts, dvar);
                for (i = 0; i < local_domain.ncells_active; i++) {
                    dvar[i] = nc_state_file.d_fillvalue;
                }
            }
        }
    }

    // ice content
    nc_var = &(nc_state_file.nc_vars[STATE_SOIL_ICE]);
    for (m = 0; m < options.NVEGTYPES; m++) {
        d6start[0] = m;
        for (k = 0; k < options.SNOW_BAND; k++) {
            d6start[1] = k;
            for (j = 0; j < options.Nlayer; j++) {
                d6start[2] = j;
                for (p = 0; p < options.Nfrost; p++) {
                    d6start[3] = p;
                    for (i = 0; i < local_domain.ncells_active; i++) {
                        v = veg_con_map[i].vidx[m];
                        if (v >= 0) {
                            dvar[i] =
                                (double) all_vars[i].cell[v][k].layer[j].ice[p];
                        }
                        else {
                            dvar[i] = nc_state_file.d_fillvalue;
                        }
                    }
                    gather_put_nc_field_double(nc_state_file.nc_id,
                                               nc_var->nc_varid,
                                               nc_state_file.d_fillvalue,
                                               d6start, nc_var->nc_counts,
                                               dvar);
                    for (i = 0; i < local_domain.ncells_active; i++) {
                        dvar[i] = nc_state_file.d_fillvalue;
                    }
                }
            }
        }
    }


    // dew storage: tmpval = veg_var[veg][band].Wdew;
    nc_var = &(nc_state_file.nc_vars[STATE_CANOPY_WATER]);
    for (m = 0; m < options.NVEGTYPES; m++) {
        d4start[0] = m;
        for (k = 0; k < options.SNOW_BAND; k++) {
            d4start[1] = k;
            for (i = 0; i < local_domain.ncells_active; i++) {
                v = veg_con_map[i].vidx[m];
                if (v >= 0) {
                    dvar[i] = (double) all_vars[i].veg_var[v][k].Wdew;
                }
                else {
                    dvar[i] = nc_state_file.d_fillvalue;
                }
            }
            gather_put_nc_field_double(nc_state_file.nc_id,
                                       nc_var->nc_varid,
                                       nc_state_file.d_fillvalue,
                                       d4start, nc_var->nc_counts, dvar);
            for (i = 0; i < local_domain.ncells_active; i++) {
                dvar[i] = nc_state_file.d_fillvalue;
            }
        }
    }


    if (options.CARBON) {
        // cumulative NPP: tmpval = veg_var[veg][band].AnnualNPP;
        nc_var = &(nc_state_file.nc_vars[STATE_ANNUALNPP]);
        for (m = 0; m < options.NVEGTYPES; m++) {
            d4start[0] = m;
            for (k = 0; k < options.SNOW_BAND; k++) {
                d4start[1] = k;
                for (i = 0; i < local_domain.ncells_active; i++) {
                    v = veg_con_map[i].vidx[m];
                    if (v >= 0) {
                        dvar[i] = (double) all_vars[i].veg_var[v][k].AnnualNPP;
                    }
                    else {
                        dvar[i] = nc_state_file.d_fillvalue;
                    }
                }
                gather_put_nc_field_double(nc_state_file.nc_id,
                                           nc_var->nc_varid,
                                           nc_state_file.d_fillvalue,
                                           d4start, nc_var->nc_counts, dvar);
                for (i = 0; i < local_domain.ncells_active; i++) {
                    dvar[i] = nc_state_file.d_fillvalue;
                }
            }
        }

        // previous NPP: tmpval = veg_var[veg][band].AnnualNPPPrev;
        nc_var = &(nc_state_file.nc_vars[STATE_ANNUALNPPPREV]);
        for (m = 0; m < options.NVEGTYPES; m++) {
            d4start[0] = m;
            for (k = 0; k < options.SNOW_BAND; k++) {
                d4start[1] = k;
                for (i = 0; i < local_domain.ncells_active; i++) {
                    v = veg_con_map[i].vidx[m];
                    if (v >= 0) {
                        dvar[i] =
                            (double) all_vars[i].veg_var[v][k].AnnualNPPPrev;
                    }
                    else {
                        dvar[i] = nc_state_file.d_fillvalue;
                    }
                }
                gather_put_nc_field_double(nc_state_file.nc_id,
                                           nc_var->nc_varid,
                                           nc_state_file.d_fillvalue,
                                           d4start, nc_var->nc_counts, dvar);
                for (i = 0; i < local_domain.ncells_active; i++) {
                    dvar[i] = nc_state_file.d_fillvalue;
                }
            }
        }

        // litter carbon: tmpval = cell[veg][band].CLitter;
        nc_var = &(nc_state_file.nc_vars[STATE_CLITTER]);
        for (m = 0; m < options.NVEGTYPES; m++) {
            d4start[0] = m;
            for (k = 0; k < options.SNOW_BAND; k++) {
                d4start[1] = k;
                for (i = 0; i < local_domain.ncells_active; i++) {
                    v = veg_con_map[i].vidx[m];
                    if (v >= 0) {
                        dvar[i] = (double) all_vars[i].cell[v][k].CLitter;
                    }
                    else {
                        dvar[i] = nc_state_file.d_fillvalue;
                    }
                }
                gather_put_nc_field_double(nc_state_file.nc_id,
                                           nc_var->nc_varid,
                                           nc_state_file.d_fillvalue,
                                           d4start, nc_var->nc_counts, dvar);
                for (i = 0; i < local_domain.ncells_active; i++) {
                    dvar[i] = nc_state_file.d_fillvalue;
                }
            }
        }

        // intermediate carbon: tmpval = tmpval = cell[veg][band].CInter;
        nc_var = &(nc_state_file.nc_vars[STATE_CINTER]);
        for (m = 0; m < options.NVEGTYPES; m++) {
            d4start[0] = m;
            for (k = 0; k < options.SNOW_BAND; k++) {
                d4start[1] = k;
                for (i = 0; i < local_domain.ncells_active; i++) {
                    v = veg_con_map[i].vidx[m];
                    if (v >= 0) {
                        dvar[i] = (double) all_vars[i].cell[v][k].CInter;
                    }
                    else {
                        dvar[i] = nc_state_file.d_fillvalue;
                    }
                }
                gather_put_nc_field_double(nc_state_file.nc_id,
                                           nc_var->nc_varid,
                                           nc_state_file.d_fillvalue,
                                           d4start, nc_var->nc_counts, dvar);
                for (i = 0; i < local_domain.ncells_active; i++) {
                    dvar[i] = nc_state_file.d_fillvalue;
                }
            }
        }

        // slow carbon: tmpval = cell[veg][band].CSlow;
        nc_var = &(nc_state_file.nc_vars[STATE_CSLOW]);
        for (m = 0; m < options.NVEGTYPES; m++) {
            d4start[0] = m;
            for (k = 0; k < options.SNOW_BAND; k++) {
                d4start[1] = k;
                for (i = 0; i < local_domain.ncells_active; i++) {
                    v = veg_con_map[i].vidx[m];
                    if (v >= 0) {
                        dvar[i] = (double) all_vars[i].cell[v][k].CSlow;
                    }
                    else {
                        dvar[i] = nc_state_file.d_fillvalue;
                    }
                }
                gather_put_nc_field_double(nc_state_file.nc_id,
                                           nc_var->nc_varid,
                                           nc_state_file.d_fillvalue,
                                           d4start, nc_var->nc_counts, dvar);
                for (i = 0; i < local_domain.ncells_active; i++) {
                    dvar[i] = nc_state_file.d_fillvalue;
                }
            }
        }
    }

    // snow age: snow[veg][band].last_snow
    nc_var = &(nc_state_file.nc_vars[STATE_SNOW_AGE]);
    for (m = 0; m < options.NVEGTYPES; m++) {
        d4start[0] = m;
        for (k = 0; k < options.SNOW_BAND; k++) {
            d4start[1] = k;
            for (i = 0; i < local_domain.ncells_active; i++) {
                v = veg_con_map[i].vidx[m];
                if (v >= 0) {
                    ivar[i] = (int) all_vars[i].snow[v][k].last_snow;
                }
                else {
                    ivar[i] = nc_state_file.i_fillvalue;
                }
            }
            gather_put_nc_field_int(nc_state_file.nc_id,
                                    nc_var->nc_varid,
                                    nc_state_file.d_fillvalue,
                                    d4start, nc_var->nc_counts, ivar);
            for (i = 0; i < local_domain.ncells_active; i++) {
                ivar[i] = nc_state_file.i_fillvalue;
            }
        }
    }


    // melting state: (int)snow[veg][band].MELTING
    nc_var = &(nc_state_file.nc_vars[STATE_SNOW_MELT_STATE]);
    for (m = 0; m < options.NVEGTYPES; m++) {
        d4start[0] = m;
        for (k = 0; k < options.SNOW_BAND; k++) {
            d4start[1] = k;
            for (i = 0; i < local_domain.ncells_active; i++) {
                v = veg_con_map[i].vidx[m];
                if (v >= 0) {
                    ivar[i] = (int) all_vars[i].snow[v][k].MELTING;
                }
                else {
                    ivar[i] = nc_state_file.i_fillvalue;
                }
            }
            gather_put_nc_field_int(nc_state_file.nc_id,
                                    nc_var->nc_varid,
                                    nc_state_file.d_fillvalue,
                                    d4start, nc_var->nc_counts, ivar);
            for (i = 0; i < local_domain.ncells_active; i++) {
                ivar[i] = nc_state_file.i_fillvalue;
            }
        }
    }


    // snow covered fraction: snow[veg][band].coverage
    nc_var = &(nc_state_file.nc_vars[STATE_SNOW_COVERAGE]);
    for (m = 0; m < options.NVEGTYPES; m++) {
        d4start[0] = m;
        for (k = 0; k < options.SNOW_BAND; k++) {
            d4start[1] = k;
            for (i = 0; i < local_domain.ncells_active; i++) {
                v = veg_con_map[i].vidx[m];
                if (v >= 0) {
                    dvar[i] = (double) all_vars[i].snow[v][k].coverage;
                }
                else {
                    dvar[i] = nc_state_file.d_fillvalue;
                }
            }
            gather_put_nc_field_double(nc_state_file.nc_id,
                                       nc_var->nc_varid,
                                       nc_state_file.d_fillvalue,
                                       d4start, nc_var->nc_counts, dvar);
            for (i = 0; i < local_domain.ncells_active; i++) {
                dvar[i] = nc_state_file.d_fillvalue;
            }
        }
    }


    // snow water equivalent: snow[veg][band].swq
    nc_var = &(nc_state_file.nc_vars[STATE_SNOW_WATER_EQUIVALENT]);
    for (m = 0; m < options.NVEGTYPES; m++) {
        d4start[0] = m;
        for (k = 0; k < options.SNOW_BAND; k++) {
            d4start[1] = k;
            for (i = 0; i < local_domain.ncells_active; i++) {
                v = veg_con_map[i].vidx[m];
                if (v >= 0) {
                    dvar[i] = (double) all_vars[i].snow[v][k].swq;
                }
                else {
                    dvar[i] = nc_state_file.d_fillvalue;
                }
            }
            gather_put_nc_field_double(nc_state_file.nc_id,
                                       nc_var->nc_varid,
                                       nc_state_file.d_fillvalue,
                                       d4start, nc_var->nc_counts, dvar);
            for (i = 0; i < local_domain.ncells_active; i++) {
                dvar[i] = nc_state_file.d_fillvalue;
            }
        }
    }


    // snow surface temperature: snow[veg][band].surf_temp
    nc_var = &(nc_state_file.nc_vars[STATE_SNOW_SURF_TEMP]);
    for (m = 0; m < options.NVEGTYPES; m++) {
        d4start[0] = m;
        for (k = 0; k < options.SNOW_BAND; k++) {
            d4start[1] = k;
            for (i = 0; i < local_domain.ncells_active; i++) {
                v = veg_con_map[i].vidx[m];
                if (v >= 0) {
                    dvar[i] = (double) all_vars[i].snow[v][k].surf_temp;
                }
                else {
                    dvar[i] = nc_state_file.d_fillvalue;
                }
            }
            gather_put_nc_field_double(nc_state_file.nc_id,
                                       nc_var->nc_varid,
                                       nc_state_file.d_fillvalue,
                                       d4start, nc_var->nc_counts, dvar);
            for (i = 0; i < local_domain.ncells_active; i++) {
                dvar[i] = nc_state_file.d_fillvalue;
            }
        }
    }


    // snow surface water: snow[veg][band].surf_water
    nc_var = &(nc_state_file.nc_vars[STATE_SNOW_SURF_WATER]);
    for (m = 0; m < options.NVEGTYPES; m++) {
        d4start[0] = m;
        for (k = 0; k < options.SNOW_BAND; k++) {
            d4start[1] = k;
            for (i = 0; i < local_domain.ncells_active; i++) {
                v = veg_con_map[i].vidx[m];
                if (v >= 0) {
                    dvar[i] = (double) all_vars[i].snow[v][k].surf_water;
                }
                else {
                    dvar[i] = nc_state_file.d_fillvalue;
                }
            }
            gather_put_nc_field_double(nc_state_file.nc_id,
                                       nc_var->nc_varid,
                                       nc_state_file.d_fillvalue,
                                       d4start, nc_var->nc_counts, dvar);
            for (i = 0; i < local_domain.ncells_active; i++) {
                dvar[i] = nc_state_file.d_fillvalue;
            }
        }
    }


    // snow pack temperature: snow[veg][band].pack_temp
    nc_var = &(nc_state_file.nc_vars[STATE_SNOW_PACK_TEMP]);
    for (m = 0; m < options.NVEGTYPES; m++) {
        d4start[0] = m;
        for (k = 0; k < options.SNOW_BAND; k++) {
            d4start[1] = k;
            for (i = 0; i < local_domain.ncells_active; i++) {
                v = veg_con_map[i].vidx[m];
                if (v >= 0) {
                    dvar[i] = (double) all_vars[i].snow[v][k].pack_temp;
                }
                else {
                    dvar[i] = nc_state_file.d_fillvalue;
                }
            }
            gather_put_nc_field_double(nc_state_file.nc_id,
                                       nc_var->nc_varid,
                                       nc_state_file.d_fillvalue,
                                       d4start, nc_var->nc_counts, dvar);
            for (i = 0; i < local_domain.ncells_active; i++) {
                dvar[i] = nc_state_file.d_fillvalue;
            }
        }
    }


    // snow pack water: snow[veg][band].pack_water
    nc_var = &(nc_state_file.nc_vars[STATE_SNOW_PACK_WATER]);
    for (m = 0; m < options.NVEGTYPES; m++) {
        d4start[0] = m;
        for (k = 0; k < options.SNOW_BAND; k++) {
            d4start[1] = k;
            for (i = 0; i < local_domain.ncells_active; i++) {
                v = veg_con_map[i].vidx[m];
                if (v >= 0) {
                    dvar[i] = (double) all_vars[i].snow[v][k].pack_water;
                }
                else {
                    dvar[i] = nc_state_file.d_fillvalue;
                }
            }
            gather_put_nc_field_double(nc_state_file.nc_id,
                                       nc_var->nc_varid,
                                       nc_state_file.d_fillvalue,
                                       d4start, nc_var->nc_counts, dvar);
            for (i = 0; i < local_domain.ncells_active; i++) {
                dvar[i] = nc_state_file.d_fillvalue;
            }
        }
    }


    // snow density: snow[veg][band].density
    nc_var = &(nc_state_file.nc_vars[STATE_SNOW_DENSITY]);
    for (m = 0; m < options.NVEGTYPES; m++) {
        d4start[0] = m;
        for (k = 0; k < options.SNOW_BAND; k++) {
            d4start[1] = k;
            for (i = 0; i < local_domain.ncells_active; i++) {
                v = veg_con_map[i].vidx[m];
                if (v >= 0) {
                    dvar[i] = (double) all_vars[i].snow[v][k].density;
                }
                else {
                    dvar[i] = nc_state_file.d_fillvalue;
                }
            }
            gather_put_nc_field_double(nc_state_file.nc_id,
                                       nc_var->nc_varid,
                                       nc_state_file.d_fillvalue,
                                       d4start, nc_var->nc_counts, dvar);
            for (i = 0; i < local_domain.ncells_active; i++) {
                dvar[i] = nc_state_file.d_fillvalue;
            }
        }
    }


    // snow cold content: snow[veg][band].coldcontent
    nc_var = &(nc_state_file.nc_vars[STATE_SNOW_COLD_CONTENT]);
    for (m = 0; m < options.NVEGTYPES; m++) {
        d4start[0] = m;
        for (k = 0; k < options.SNOW_BAND; k++) {
            d4start[1] = k;
            for (i = 0; i < local_domain.ncells_active; i++) {
                v = veg_con_map[i].vidx[m];
                if (v >= 0) {
                    dvar[i] = (double) all_vars[i].snow[v][k].coldcontent;
                }
                else {
                    dvar[i] = nc_state_file.d_fillvalue;
                }
            }
            gather_put_nc_field_double(nc_state_file.nc_id,
                                       nc_var->nc_varid,
                                       nc_state_file.d_fillvalue,
                                       d4start, nc_var->nc_counts, dvar);
            for (i = 0; i < local_domain.ncells_active; i++) {
                dvar[i] = nc_state_file.d_fillvalue;
            }
        }
    }


    // snow canopy storage: snow[veg][band].snow_canopy
    nc_var = &(nc_state_file.nc_vars[STATE_SNOW_CANOPY]);
    for (m = 0; m < options.NVEGTYPES; m++) {
        d4start[0] = m;
        for (k = 0; k < options.SNOW_BAND; k++) {
            d4start[1] = k;
            for (i = 0; i < local_domain.ncells_active; i++) {
                v = veg_con_map[i].vidx[m];
                if (v >= 0) {
                    dvar[i] = (double) all_vars[i].snow[v][k].snow_canopy;
                }
                else {
                    dvar[i] = nc_state_file.d_fillvalue;
                }
            }
            gather_put_nc_field_double(nc_state_file.nc_id,
                                       nc_var->nc_varid,
                                       nc_state_file.d_fillvalue,
                                       d4start, nc_var->nc_counts, dvar);
            for (i = 0; i < local_domain.ncells_active; i++) {
                dvar[i] = nc_state_file.d_fillvalue;
            }
        }
    }


    // soil node temperatures: energy[veg][band].T[nidx]
    nc_var = &(nc_state_file.nc_vars[STATE_SOIL_NODE_TEMP]);
    for (m = 0; m < options.NVEGTYPES; m++) {
        d5start[0] = m;
        for (k = 0; k < options.SNOW_BAND; k++) {
            d5start[1] = k;
            for (j = 0; j < options.Nnode; j++) {
                d5start[2] = j;
                for (i = 0; i < local_domain.ncells_active; i++) {
                    v = veg_con_map[i].vidx[m];
                    if (v >= 0) {
                        dvar[i] = (double) all_vars[i].energy[v][k].T[j];
                    }
                    else {
                        dvar[i] = nc_state_file.d_fillvalue;
                    }
                }
                gather_put_nc_field_double(nc_state_file.nc_id,
                                           nc_var->nc_varid,
                                           nc_state_file.d_fillvalue,
                                           d5start, nc_var->nc_counts, dvar);
                for (i = 0; i < local_domain.ncells_active; i++) {
                    dvar[i] = nc_state_file.d_fillvalue;
                }
            }
        }
    }


    // Foliage temperature: energy[veg][band].Tfoliage
    nc_var = &(nc_state_file.nc_vars[STATE_FOLIAGE_TEMPERATURE]);
    for (m = 0; m < options.NVEGTYPES; m++) {
        d4start[0] = m;
        for (k = 0; k < options.SNOW_BAND; k++) {
            d4start[1] = k;
            for (i = 0; i < local_domain.ncells_active; i++) {
                v = veg_con_map[i].vidx[m];
                if (v >= 0) {
                    dvar[i] = (double) all_vars[i].energy[v][k].Tfoliage;
                }
                else {
                    dvar[i] = nc_state_file.d_fillvalue;
                }
            }
            gather_put_nc_field_double(nc_state_file.nc_id,
                                       nc_var->nc_varid,
                                       nc_state_file.d_fillvalue,
                                       d4start, nc_var->nc_counts, dvar);
            for (i = 0; i < local_domain.ncells_active; i++) {
                dvar[i] = nc_state_file.d_fillvalue;
            }
        }
    }


    // Outgoing longwave from understory: energy[veg][band].LongUnderOut
    // This is a flux, and saving it to state file is a temporary solution!!
    nc_var = &(nc_state_file.nc_vars[STATE_ENERGY_LONGUNDEROUT]);
    for (m = 0; m < options.NVEGTYPES; m++) {
        d4start[0] = m;
        for (k = 0; k < options.SNOW_BAND; k++) {
            d4start[1] = k;
            for (i = 0; i < local_domain.ncells_active; i++) {
                v = veg_con_map[i].vidx[m];
                if (v >= 0) {
                    dvar[i] = (double) all_vars[i].energy[v][k].LongUnderOut;
                }
                else {
                    dvar[i] = nc_state_file.d_fillvalue;
                }
            }
            gather_put_nc_field_double(nc_state_file.nc_id,
                                       nc_var->nc_varid,
                                       nc_state_file.d_fillvalue,
                                       d4start, nc_var->nc_counts, dvar);
            for (i = 0; i < local_domain.ncells_active; i++) {
                dvar[i] = nc_state_file.d_fillvalue;
            }
        }
    }


    // Thermal flux through the snow pack: energy[veg][band].snow_flux
    // This is a flux, and saving it to state file is a temporary solution!!
    nc_var = &(nc_state_file.nc_vars[STATE_ENERGY_SNOW_FLUX]);
    for (m = 0; m < options.NVEGTYPES; m++) {
        d4start[0] = m;
        for (k = 0; k < options.SNOW_BAND; k++) {
            d4start[1] = k;
            for (i = 0; i < local_domain.ncells_active; i++) {
                v = veg_con_map[i].vidx[m];
                if (v >= 0) {
                    dvar[i] = (double) all_vars[i].energy[v][k].snow_flux;
                }
                else {
                    dvar[i] = nc_state_file.d_fillvalue;
                }
            }
            gather_put_nc_field_double(nc_state_file.nc_id,
                                       nc_var->nc_varid,
                                       nc_state_file.d_fillvalue,
                                       d4start, nc_var->nc_counts, dvar);
            for (i = 0; i < local_domain.ncells_active; i++) {
                dvar[i] = nc_state_file.d_fillvalue;
            }
        }
    }


    if (options.LAKES) {
        // total soil moisture
        nc_var = &(nc_state_file.nc_vars[STATE_LAKE_SOIL_MOISTURE]);
        for (j = 0; j < options.Nlayer; j++) {
            d3start[0] = j;
            for (i = 0; i < local_domain.ncells_active; i++) {
                dvar[i] = (double) all_vars[i].lake_var.soil.layer[j].moist;
            }
            gather_put_nc_field_double(nc_state_file.nc_id,
                                       nc_var->nc_varid,
                                       nc_state_file.d_fillvalue,
                                       d3start, nc_var->nc_counts, dvar);
            for (i = 0; i < local_domain.ncells_active; i++) {
                dvar[i] = nc_state_file.d_fillvalue;
            }
        }

        // ice content
        nc_var = &(nc_state_file.nc_vars[STATE_LAKE_SOIL_ICE]);
        for (j = 0; j < options.Nlayer; j++) {
            d4start[0] = j;
            for (p = 0; p < options.Nfrost; p++) {
                d4start[1] = p;
                for (i = 0; i < local_domain.ncells_active; i++) {
                    dvar[i] =
                        (double) all_vars[i].lake_var.soil.layer[j].ice[p];
                }
                gather_put_nc_field_double(nc_state_file.nc_id,
                                           nc_var->nc_varid,
                                           nc_state_file.d_fillvalue,
                                           d4start, nc_var->nc_counts, dvar);
                for (i = 0; i < local_domain.ncells_active; i++) {
                    dvar[i] = nc_state_file.d_fillvalue;
                }
            }
        }

        if (options.CARBON) {
            // litter carbon: tmpval = lake_var.soil.CLitter;
            nc_var = &(nc_state_file.nc_vars[STATE_LAKE_CLITTER]);
            for (i = 0; i < local_domain.ncells_active; i++) {
                dvar[i] = (double) all_vars[i].lake_var.soil.CLitter;
            }
            gather_put_nc_field_double(nc_state_file.nc_id,
                                       nc_var->nc_varid,
                                       nc_state_file.d_fillvalue,
                                       d2start, nc_var->nc_counts, dvar);
            for (i = 0; i < local_domain.ncells_active; i++) {
                dvar[i] = nc_state_file.d_fillvalue;
            }

            // intermediate carbon: tmpval = lake_var.soil.CInter;
            nc_var = &(nc_state_file.nc_vars[STATE_LAKE_CINTER]);
            for (i = 0; i < local_domain.ncells_active; i++) {
                dvar[i] = (double) all_vars[i].lake_var.soil.CInter;
            }
            gather_put_nc_field_double(nc_state_file.nc_id,
                                       nc_var->nc_varid,
                                       nc_state_file.d_fillvalue,
                                       d2start, nc_var->nc_counts, dvar);
            for (i = 0; i < local_domain.ncells_active; i++) {
                dvar[i] = nc_state_file.d_fillvalue;
            }

            // slow carbon: tmpval = lake_var.soil.CSlow;
            nc_var = &(nc_state_file.nc_vars[STATE_LAKE_CSLOW]);
            for (i = 0; i < local_domain.ncells_active; i++) {
                dvar[i] = (double) all_vars[i].lake_var.soil.CSlow;
            }
            gather_put_nc_field_double(nc_state_file.nc_id,
                                       nc_var->nc_varid,
                                       nc_state_file.d_fillvalue,
                                       d2start, nc_var->nc_counts, dvar);
            for (i = 0; i < local_domain.ncells_active; i++) {
                dvar[i] = nc_state_file.d_fillvalue;
            }
        }

        // snow age: lake_var.snow.last_snow
        nc_var = &(nc_state_file.nc_vars[STATE_LAKE_SNOW_AGE]);
        for (i = 0; i < local_domain.ncells_active; i++) {
            ivar[i] = (int) all_vars[i].lake_var.snow.last_snow;
        }
        gather_put_nc_field_int(nc_state_file.nc_id,
                                nc_var->nc_varid,
                                nc_state_file.d_fillvalue,
                                d2start, nc_var->nc_counts, ivar);
        for (i = 0; i < local_domain.ncells_active; i++) {
            ivar[i] = nc_state_file.i_fillvalue;
        }

        // melting state: (int)lake_var.snow.MELTING
        nc_var = &(nc_state_file.nc_vars[STATE_LAKE_SNOW_MELT_STATE]);
        for (i = 0; i < local_domain.ncells_active; i++) {
            ivar[i] = (int) all_vars[i].lake_var.snow.MELTING;
        }
        gather_put_nc_field_int(nc_state_file.nc_id,
                                nc_var->nc_varid,
                                nc_state_file.d_fillvalue,
                                d2start, nc_var->nc_counts, ivar);
        for (i = 0; i < local_domain.ncells_active; i++) {
            ivar[i] = nc_state_file.i_fillvalue;
        }

        // snow covered fraction: lake_var.snow.coverage
        nc_var = &(nc_state_file.nc_vars[STATE_LAKE_SNOW_COVERAGE]);
        for (i = 0; i < local_domain.ncells_active; i++) {
            dvar[i] = (double) all_vars[i].lake_var.snow.coverage;
        }
        gather_put_nc_field_double(nc_state_file.nc_id,
                                   nc_var->nc_varid,
                                   nc_state_file.d_fillvalue,
                                   d2start, nc_var->nc_counts, dvar);
        for (i = 0; i < local_domain.ncells_active; i++) {
            dvar[i] = nc_state_file.d_fillvalue;
        }

        // snow water equivalent: lake_var.snow.swq
        nc_var = &(nc_state_file.nc_vars[STATE_LAKE_SNOW_WATER_EQUIVALENT]);
        for (i = 0; i < local_domain.ncells_active; i++) {
            dvar[i] = (double) all_vars[i].lake_var.snow.swq;
        }
        gather_put_nc_field_double(nc_state_file.nc_id,
                                   nc_var->nc_varid,
                                   nc_state_file.d_fillvalue,
                                   d2start, nc_var->nc_counts, dvar);
        for (i = 0; i < local_domain.ncells_active; i++) {
            dvar[i] = nc_state_file.d_fillvalue;
        }

        // snow surface temperature: lake_var.snow.surf_temp
        nc_var = &(nc_state_file.nc_vars[STATE_LAKE_SNOW_SURF_TEMP]);
        for (i = 0; i < local_domain.ncells_active; i++) {
            dvar[i] = (double) all_vars[i].lake_var.snow.surf_temp;
        }
        gather_put_nc_field_double(nc_state_file.nc_id,
                                   nc_var->nc_varid,
                                   nc_state_file.d_fillvalue,
                                   d2start, nc_var->nc_counts, dvar);
        for (i = 0; i < local_domain.ncells_active; i++) {
            dvar[i] = nc_state_file.d_fillvalue;
        }

        // snow surface water: lake_var.snow.surf_water
        nc_var = &(nc_state_file.nc_vars[STATE_LAKE_SNOW_SURF_WATER]);
        for (i = 0; i < local_domain.ncells_active; i++) {
            dvar[i] = (double) all_vars[i].lake_var.snow.surf_water;
        }
        gather_put_nc_field_double(nc_state_file.nc_id,
                                   nc_var->nc_varid,
                                   nc_state_file.d_fillvalue,
                                   d2start, nc_var->nc_counts, dvar);
        for (i = 0; i < local_domain.ncells_active; i++) {
            dvar[i] = nc_state_file.d_fillvalue;
        }

        // snow pack temperature: lake_var.snow.pack_temp
        nc_var = &(nc_state_file.nc_vars[STATE_LAKE_SNOW_PACK_TEMP]);
        for (i = 0; i < local_domain.ncells_active; i++) {
            dvar[i] = (double) all_vars[i].lake_var.snow.pack_temp;
        }
        gather_put_nc_field_double(nc_state_file.nc_id,
                                   nc_var->nc_varid,
                                   nc_state_file.d_fillvalue,
                                   d2start, nc_var->nc_counts, dvar);
        for (i = 0; i < local_domain.ncells_active; i++) {
            dvar[i] = nc_state_file.d_fillvalue;
        }

        // snow pack water: lake_var.snow.pack_water
        nc_var = &(nc_state_file.nc_vars[STATE_LAKE_SNOW_PACK_WATER]);
        for (i = 0; i < local_domain.ncells_active; i++) {
            dvar[i] = (double) all_vars[i].lake_var.snow.pack_water;
        }
        gather_put_nc_field_double(nc_state_file.nc_id,
                                   nc_var->nc_varid,
                                   nc_state_file.d_fillvalue,
                                   d2start, nc_var->nc_counts, dvar);
        for (i = 0; i < local_domain.ncells_active; i++) {
            dvar[i] = nc_state_file.d_fillvalue;
        }

        // snow density: lake_var.snow.density
        nc_var = &(nc_state_file.nc_vars[STATE_LAKE_SNOW_DENSITY]);
        for (i = 0; i < local_domain.ncells_active; i++) {
            dvar[i] = (double) all_vars[i].lake_var.snow.density;
        }
        gather_put_nc_field_double(nc_state_file.nc_id,
                                   nc_var->nc_varid,
                                   nc_state_file.d_fillvalue,
                                   d2start, nc_var->nc_counts, dvar);
        for (i = 0; i < local_domain.ncells_active; i++) {
            dvar[i] = nc_state_file.d_fillvalue;
        }

        // snow cold content: lake_var.snow.coldcontent
        nc_var = &(nc_state_file.nc_vars[STATE_LAKE_SNOW_COLD_CONTENT]);
        for (i = 0; i < local_domain.ncells_active; i++) {
            dvar[i] = (double) all_vars[i].lake_var.snow.coldcontent;
        }
        gather_put_nc_field_double(nc_state_file.nc_id,
                                   nc_var->nc_varid,
                                   nc_state_file.d_fillvalue,
                                   d2start, nc_var->nc_counts, dvar);
        for (i = 0; i < local_domain.ncells_active; i++) {
            dvar[i] = nc_state_file.d_fillvalue;
        }

        // snow canopy storage: lake_var.snow.snow_canopy
        nc_var = &(nc_state_file.nc_vars[STATE_LAKE_SNOW_CANOPY]);
        for (i = 0; i < local_domain.ncells_active; i++) {
            dvar[i] = (double) all_vars[i].lake_var.snow.snow_canopy;
        }
        gather_put_nc_field_double(nc_state_file.nc_id,
                                   nc_var->nc_varid,
                                   nc_state_file.d_fillvalue,
                                   d2start, nc_var->nc_counts, dvar);
        for (i = 0; i < local_domain.ncells_active; i++) {
            dvar[i] = nc_state_file.d_fillvalue;
        }

        // soil node temperatures: lake_var.energy.T[nidx]
        nc_var = &(nc_state_file.nc_vars[STATE_LAKE_SOIL_NODE_TEMP]);
        for (j = 0; j < options.Nnode; j++) {
            d3start[0] = j;
            for (i = 0; i < local_domain.ncells_active; i++) {
                dvar[i] = (double) all_vars[i].lake_var.soil.layer[j].moist;
            }
            gather_put_nc_field_double(nc_state_file.nc_id,
                                       nc_var->nc_varid,
                                       nc_state_file.d_fillvalue,
                                       d2start, nc_var->nc_counts, dvar);
            for (i = 0; i < local_domain.ncells_active; i++) {
                dvar[i] = nc_state_file.d_fillvalue;
            }
        }

        // lake active layers: lake_var.activenod
        nc_var = &(nc_state_file.nc_vars[STATE_LAKE_ACTIVE_LAYERS]);
        for (i = 0; i < local_domain.ncells_active; i++) {
            ivar[i] = (int) all_vars[i].lake_var.activenod;
        }
        gather_put_nc_field_int(nc_state_file.nc_id,
                                nc_var->nc_varid,
                                nc_state_file.d_fillvalue,
                                d2start, nc_var->nc_counts, ivar);
        for (i = 0; i < local_domain.ncells_active; i++) {
            ivar[i] = nc_state_file.i_fillvalue;
        }

        // lake layer thickness: lake_var.dz
        nc_var = &(nc_state_file.nc_vars[STATE_LAKE_LAYER_DZ]);
        for (i = 0; i < local_domain.ncells_active; i++) {
            dvar[i] = (double) all_vars[i].lake_var.dz;
        }
        gather_put_nc_field_double(nc_state_file.nc_id,
                                   nc_var->nc_varid,
                                   nc_state_file.d_fillvalue,
                                   d2start, nc_var->nc_counts, dvar);
        for (i = 0; i < local_domain.ncells_active; i++) {
            dvar[i] = nc_state_file.d_fillvalue;
        }

        // lake surface layer thickness: lake_var.surfdz
        nc_var = &(nc_state_file.nc_vars[STATE_LAKE_SURF_LAYER_DZ]);
        for (i = 0; i < local_domain.ncells_active; i++) {
            dvar[i] = (double) all_vars[i].lake_var.surfdz;
        }
        gather_put_nc_field_double(nc_state_file.nc_id,
                                   nc_var->nc_varid,
                                   nc_state_file.d_fillvalue,
                                   d2start, nc_var->nc_counts, dvar);
        for (i = 0; i < local_domain.ncells_active; i++) {
            dvar[i] = nc_state_file.d_fillvalue;
        }

        // lake depth: lake_var.ldepth
        nc_var = &(nc_state_file.nc_vars[STATE_LAKE_DEPTH]);
        for (i = 0; i < local_domain.ncells_active; i++) {
            dvar[i] = (double) all_vars[i].lake_var.ldepth;
        }
        gather_put_nc_field_double(nc_state_file.nc_id,
                                   nc_var->nc_varid,
                                   nc_state_file.d_fillvalue,
                                   d2start, nc_var->nc_counts, dvar);
        for (i = 0; i < local_domain.ncells_active; i++) {
            dvar[i] = nc_state_file.d_fillvalue;
        }

        // lake layer surface areas: lake_var.surface[ndix]
        nc_var = &(nc_state_file.nc_vars[STATE_LAKE_LAYER_SURF_AREA]);
        for (j = 0; j < options.NLAKENODES; j++) {
            d3start[0] = j;
            for (i = 0; i < local_domain.ncells_active; i++) {
                dvar[i] = (double) all_vars[i].lake_var.surface[j];
            }
            gather_put_nc_field_double(nc_state_file.nc_id,
                                       nc_var->nc_varid,
                                       nc_state_file.d_fillvalue,
                                       d3start, nc_var->nc_counts, dvar);
            for (i = 0; i < local_domain.ncells_active; i++) {
                dvar[i] = nc_state_file.d_fillvalue;
            }
        }

        // lake surface area: lake_var.sarea
        nc_var = &(nc_state_file.nc_vars[STATE_LAKE_SURF_AREA]);
        for (i = 0; i < local_domain.ncells_active; i++) {
            dvar[i] = (double) all_vars[i].lake_var.sarea;
        }
        gather_put_nc_field_double(nc_state_file.nc_id,
                                   nc_var->nc_varid,
                                   nc_state_file.d_fillvalue,
                                   d2start, nc_var->nc_counts, dvar);
        for (i = 0; i < local_domain.ncells_active; i++) {
            dvar[i] = nc_state_file.d_fillvalue;
        }

        // lake volume: lake_var.volume
        nc_var = &(nc_state_file.nc_vars[STATE_LAKE_VOLUME]);
        for (i = 0; i < local_domain.ncells_active; i++) {
            dvar[i] = (double) all_vars[i].lake_var.volume;
        }
        gather_put_nc_field_double(nc_state_file.nc_id,
                                   nc_var->nc_varid,
                                   nc_state_file.d_fillvalue,
                                   d2start, nc_var->nc_counts, dvar);
        for (i = 0; i < local_domain.ncells_active; i++) {
            dvar[i] = nc_state_file.d_fillvalue;
        }

        // lake layer temperatures: lake_var.temp[nidx]
        nc_var = &(nc_state_file.nc_vars[STATE_LAKE_LAYER_TEMP]);
        for (j = 0; j < options.NLAKENODES; j++) {
            d3start[0] = j;
            for (i = 0; i < local_domain.ncells_active; i++) {
                dvar[i] = (double) all_vars[i].lake_var.temp[j];
            }
            gather_put_nc_field_double(nc_state_file.nc_id,
                                       nc_var->nc_varid,
                                       nc_state_file.d_fillvalue,
                                       d2start, nc_var->nc_counts, dvar);
            for (i = 0; i < local_domain.ncells_active; i++) {
                dvar[i] = nc_state_file.d_fillvalue;
            }
        }

        // vertical average lake temperature: lake_var.tempavg
        nc_var = &(nc_state_file.nc_vars[STATE_LAKE_AVERAGE_TEMP]);
        for (i = 0; i < local_domain.ncells_active; i++) {
            dvar[i] = (double) all_vars[i].lake_var.tempavg;
        }
        gather_put_nc_field_double(nc_state_file.nc_id,
                                   nc_var->nc_varid,
                                   nc_state_file.d_fillvalue,
                                   d2start, nc_var->nc_counts, dvar);
        for (i = 0; i < local_domain.ncells_active; i++) {
            dvar[i] = nc_state_file.d_fillvalue;
        }

        // lake ice area fraction: lake_var.areai
        nc_var = &(nc_state_file.nc_vars[STATE_LAKE_ICE_AREA_FRAC]);
        for (i = 0; i < local_domain.ncells_active; i++) {
            dvar[i] = (double) all_vars[i].lake_var.areai;
        }
        gather_put_nc_field_double(nc_state_file.nc_id,
                                   nc_var->nc_varid,
                                   nc_state_file.d_fillvalue,
                                   d2start, nc_var->nc_counts, dvar);
        for (i = 0; i < local_domain.ncells_active; i++) {
            dvar[i] = nc_state_file.d_fillvalue;
        }

        // new lake ice area fraction: lake_var.new_ice_area
        nc_var = &(nc_state_file.nc_vars[STATE_LAKE_ICE_AREA_FRAC_NEW]);
        for (i = 0; i < local_domain.ncells_active; i++) {
            dvar[i] = (double) all_vars[i].lake_var.new_ice_area;
        }
        gather_put_nc_field_double(nc_state_file.nc_id,
                                   nc_var->nc_varid,
                                   nc_state_file.d_fillvalue,
                                   d2start, nc_var->nc_counts, dvar);
        for (i = 0; i < local_domain.ncells_active; i++) {
            dvar[i] = nc_state_file.d_fillvalue;
        }

        // lake ice water equivalent: lake_var.ice_water_eq
        nc_var = &(nc_state_file.nc_vars[STATE_LAKE_ICE_WATER_EQUIVALENT]);
        for (i = 0; i < local_domain.ncells_active; i++) {
            dvar[i] = (double) all_vars[i].lake_var.ice_water_eq;
        }
        gather_put_nc_field_double(nc_state_file.nc_id,
                                   nc_var->nc_varid,
                                   nc_state_file.d_fillvalue,
                                   d2start, nc_var->nc_counts, dvar);
        for (i = 0; i < local_domain.ncells_active; i++) {
            dvar[i] = nc_state_file.d_fillvalue;
        }

        // lake ice height: lake_var.hice
        nc_var = &(nc_state_file.nc_vars[STATE_LAKE_ICE_HEIGHT]);
        for (i = 0; i < local_domain.ncells_active; i++) {
            dvar[i] = (double) all_vars[i].lake_var.hice;
        }
        gather_put_nc_field_double(nc_state_file.nc_id,
                                   nc_var->nc_varid,
                                   nc_state_file.d_fillvalue,
                                   d2start, nc_var->nc_counts, dvar);
        for (i = 0; i < local_domain.ncells_active; i++) {
            dvar[i] = nc_state_file.d_fillvalue;
        }

        // lake ice temperature: lake_var.tempi
        nc_var = &(nc_state_file.nc_vars[STATE_LAKE_ICE_TEMP]);
        for (i = 0; i < local_domain.ncells_active; i++) {
            dvar[i] = (double) all_vars[i].lake_var.tempi;
        }
        gather_put_nc_field_double(nc_state_file.nc_id,
                                   nc_var->nc_varid,
                                   nc_state_file.d_fillvalue,
                                   d2start, nc_var->nc_counts, dvar);
        for (i = 0; i < local_domain.ncells_active; i++) {
            dvar[i] = nc_state_file.d_fillvalue;
        }

        // lake ice snow water equivalent: lake_var.swe
        nc_var = &(nc_state_file.nc_vars[STATE_LAKE_ICE_SWE]);
        for (i = 0; i < local_domain.ncells_active; i++) {
            dvar[i] = (double) all_vars[i].lake_var.swe;
        }
        gather_put_nc_field_double(nc_state_file.nc_id,
                                   nc_var->nc_varid,
                                   nc_state_file.d_fillvalue,
                                   d2start, nc_var->nc_counts, dvar);
        for (i = 0; i < local_domain.ncells_active; i++) {
            dvar[i] = nc_state_file.d_fillvalue;
        }

        // lake ice snow surface temperature: lake_var.surf_temp
        nc_var = &(nc_state_file.nc_vars[STATE_LAKE_ICE_SNOW_SURF_TEMP]);
        for (i = 0; i < local_domain.ncells_active; i++) {
            dvar[i] = (double) all_vars[i].lake_var.surf_temp;
        }
        gather_put_nc_field_double(nc_state_file.nc_id,
                                   nc_var->nc_varid,
                                   nc_state_file.d_fillvalue,
                                   d2start, nc_var->nc_counts, dvar);
        for (i = 0; i < local_domain.ncells_active; i++) {
            dvar[i] = nc_state_file.d_fillvalue;
        }

        // lake ice snow pack temperature: lake_var.pack_temp
        nc_var = &(nc_state_file.nc_vars[STATE_LAKE_ICE_SNOW_PACK_TEMP]);
        for (i = 0; i < local_domain.ncells_active; i++) {
            dvar[i] = (double) all_vars[i].lake_var.pack_temp;
        }
        gather_put_nc_field_double(nc_state_file.nc_id,
                                   nc_var->nc_varid,
                                   nc_state_file.d_fillvalue,
                                   d2start, nc_var->nc_counts, dvar);
        for (i = 0; i < local_domain.ncells_active; i++) {
            dvar[i] = nc_state_file.d_fillvalue;
        }

        // lake ice snow coldcontent: lake_var.coldcontent
        nc_var = &(nc_state_file.nc_vars[STATE_LAKE_ICE_SNOW_COLD_CONTENT]);
        for (i = 0; i < local_domain.ncells_active; i++) {
            dvar[i] = (double) all_vars[i].lake_var.coldcontent;
        }
        gather_put_nc_field_double(nc_state_file.nc_id,
                                   nc_var->nc_varid,
                                   nc_state_file.d_fillvalue,
                                   d2start, nc_var->nc_counts, dvar);
        for (i = 0; i < local_domain.ncells_active; i++) {
            dvar[i] = nc_state_file.d_fillvalue;
        }

        // lake ice snow surface water: lake_var.surf_water
        nc_var = &(nc_state_file.nc_vars[STATE_LAKE_ICE_SNOW_SURF_WATER]);
        for (i = 0; i < local_domain.ncells_active; i++) {
            dvar[i] = (double) all_vars[i].lake_var.surf_water;
        }
        gather_put_nc_field_double(nc_state_file.nc_id,
                                   nc_var->nc_varid,
                                   nc_state_file.d_fillvalue,
                                   d2start, nc_var->nc_counts, dvar);
        for (i = 0; i < local_domain.ncells_active; i++) {
            dvar[i] = nc_state_file.d_fillvalue;
        }

        // lake ice snow pack water: lake_var.pack_water
        nc_var = &(nc_state_file.nc_vars[STATE_LAKE_ICE_SNOW_PACK_WATER]);
        for (i = 0; i < local_domain.ncells_active; i++) {
            dvar[i] = (double) all_vars[i].lake_var.pack_water;
        }
        gather_put_nc_field_double(nc_state_file.nc_id,
                                   nc_var->nc_varid,
                                   nc_state_file.d_fillvalue,
                                   d2start, nc_var->nc_counts, dvar);
        for (i = 0; i < local_domain.ncells_active; i++) {
            dvar[i] = nc_state_file.d_fillvalue;
        }

        // lake ice snow albedo: lake_var.SAlbedo
        nc_var = &(nc_state_file.nc_vars[STATE_LAKE_ICE_SNOW_ALBEDO]);
        for (i = 0; i < local_domain.ncells_active; i++) {
            dvar[i] = (double) all_vars[i].lake_var.SAlbedo;
        }
        gather_put_nc_field_double(nc_state_file.nc_id,
                                   nc_var->nc_varid,
                                   nc_state_file.d_fillvalue,
                                   d2start, nc_var->nc_counts, dvar);
        for (i = 0; i < local_domain.ncells_active; i++) {
            dvar[i] = nc_state_file.d_fillvalue;
        }

        // lake ice snow depth: lake_var.sdepth
        nc_var = &(nc_state_file.nc_vars[STATE_LAKE_ICE_SNOW_DEPTH]);
        for (i = 0; i < local_domain.ncells_active; i++) {
            dvar[i] = (double) all_vars[i].lake_var.sdepth;
        }
        gather_put_nc_field_double(nc_state_file.nc_id,
                                   nc_var->nc_varid,
                                   nc_state_file.d_fillvalue,
                                   d2start, nc_var->nc_counts, dvar);
        for (i = 0; i < local_domain.ncells_active; i++) {
            dvar[i] = nc_state_file.d_fillvalue;
        }
    }

    // close the netcdf file if it is still open
    if (mpi_rank == VIC_MPI_ROOT) {
        if (nc_state_file.open == true) {
            status = nc_close(nc_state_file.nc_id);
            check_nc_status(status, "Error closing %s", filename);
        }
    }

    free(ivar);
    free(dvar);
}

/******************************************************************************
 * @brief   Setup state file netcdf structure
 *****************************************************************************/
void
set_nc_state_file_info(nc_file_struct *nc_state_file)
{
    extern option_struct options;
    extern domain_struct global_domain;
    extern rout_struct   rout;

    // Set fill values
    nc_state_file->c_fillvalue = NC_FILL_CHAR;
    nc_state_file->s_fillvalue = NC_FILL_SHORT;
    nc_state_file->i_fillvalue = NC_FILL_INT;
    nc_state_file->d_fillvalue = NC_FILL_DOUBLE;
    nc_state_file->f_fillvalue = NC_FILL_FLOAT;

    // set ids to MISSING
    nc_state_file->nc_id = MISSING;
    nc_state_file->band_dimid = MISSING;
    nc_state_file->front_dimid = MISSING;
    nc_state_file->frost_dimid = MISSING;
    nc_state_file->lake_node_dimid = MISSING;
    nc_state_file->layer_dimid = MISSING;
    nc_state_file->ni_dimid = MISSING;
    nc_state_file->nj_dimid = MISSING;
    nc_state_file->node_dimid = MISSING;
    nc_state_file->outlet_dimid = MISSING;
    nc_state_file->routing_timestep_dimid = MISSING;
    nc_state_file->root_zone_dimid = MISSING;
    nc_state_file->time_dimid = MISSING;
    nc_state_file->veg_dimid = MISSING;

    // Set dimension sizes
    nc_state_file->band_size = options.SNOW_BAND;
    nc_state_file->front_size = MAX_FRONTS;
    nc_state_file->frost_size = options.Nfrost;
    nc_state_file->layer_size = options.Nlayer;
    nc_state_file->ni_size = global_domain.n_nx;
    nc_state_file->nj_size = global_domain.n_ny;
    nc_state_file->node_size = options.Nnode;
    nc_state_file->outlet_size = rout.rout_param.n_outlets;
    nc_state_file->routing_timestep_size = rout.rout_param.n_timesteps;
    nc_state_file->root_zone_size = options.ROOT_ZONES;
    nc_state_file->time_size = NC_UNLIMITED;
    nc_state_file->veg_size = options.NVEGTYPES;

    // allocate memory for nc_vars
    nc_state_file->nc_vars =
        calloc(N_STATE_VARS, sizeof(*(nc_state_file->nc_vars)));
    check_alloc_status(nc_state_file->nc_vars, "Memory allocation error");
}

/******************************************************************************
 * @brief   Setup state variable dimensions, types, etc.
 *****************************************************************************/
void
set_nc_state_var_info(nc_file_struct *nc)
{
    size_t i;
    size_t j;

    for (i = 0; i < N_STATE_VARS; i++) {
        nc->nc_vars[i].nc_varid = i;
        for (j = 0; j < MAXDIMS; j++) {
            nc->nc_vars[i].nc_dimids[j] = -1;
            nc->nc_vars[i].nc_counts[j] = 0;
        }
        nc->nc_vars[i].nc_dims = 0;

        switch (i) {
        case STATE_SNOW_AGE:
        case STATE_SNOW_MELT_STATE:
        case STATE_LAKE_SNOW_AGE:
        case STATE_LAKE_SNOW_MELT_STATE:
        case STATE_LAKE_ACTIVE_LAYERS:
            nc->nc_vars[i].nc_type = NC_INT;
            break;
        default:
            nc->nc_vars[i].nc_type = NC_DOUBLE;
        }

        // Set the number of dimensions and dimids for each state variable
        switch (i) {
        case STATE_SOIL_MOISTURE:
            // 5d vars [veg, band, layer, j, i]
            nc->nc_vars[i].nc_dims = 5;
            nc->nc_vars[i].nc_dimids[0] = nc->veg_dimid;
            nc->nc_vars[i].nc_dimids[1] = nc->band_dimid;
            nc->nc_vars[i].nc_dimids[2] = nc->layer_dimid;
            nc->nc_vars[i].nc_dimids[3] = nc->nj_dimid;
            nc->nc_vars[i].nc_dimids[4] = nc->ni_dimid;
            nc->nc_vars[i].nc_counts[0] = 1;
            nc->nc_vars[i].nc_counts[1] = 1;
            nc->nc_vars[i].nc_counts[2] = 1;
            nc->nc_vars[i].nc_counts[3] = nc->nj_size;
            nc->nc_vars[i].nc_counts[4] = nc->ni_size;
            break;
        case STATE_SOIL_ICE:
            // 6d vars [veg, band, layer, frost, j, i]
            nc->nc_vars[i].nc_dims = 6;
            nc->nc_vars[i].nc_dimids[0] = nc->veg_dimid;
            nc->nc_vars[i].nc_dimids[1] = nc->band_dimid;
            nc->nc_vars[i].nc_dimids[2] = nc->layer_dimid;
            nc->nc_vars[i].nc_dimids[3] = nc->frost_dimid;
            nc->nc_vars[i].nc_dimids[4] = nc->nj_dimid;
            nc->nc_vars[i].nc_dimids[5] = nc->ni_dimid;
            nc->nc_vars[i].nc_counts[0] = 1;
            nc->nc_vars[i].nc_counts[1] = 1;
            nc->nc_vars[i].nc_counts[2] = 1;
            nc->nc_vars[i].nc_counts[3] = 1;
            nc->nc_vars[i].nc_counts[4] = nc->nj_size;
            nc->nc_vars[i].nc_counts[5] = nc->ni_size;
            break;
        case STATE_CANOPY_WATER:
        case STATE_ANNUALNPP:
        case STATE_ANNUALNPPPREV:
        case STATE_CLITTER:
        case STATE_CINTER:
        case STATE_CSLOW:
        case STATE_SNOW_AGE:
        case STATE_SNOW_MELT_STATE:
        case STATE_SNOW_COVERAGE:
        case STATE_SNOW_WATER_EQUIVALENT:
        case STATE_SNOW_SURF_TEMP:
        case STATE_SNOW_SURF_WATER:
        case STATE_SNOW_PACK_TEMP:
        case STATE_SNOW_PACK_WATER:
        case STATE_SNOW_DENSITY:
        case STATE_SNOW_COLD_CONTENT:
        case STATE_SNOW_CANOPY:
        case STATE_FOLIAGE_TEMPERATURE:
        case STATE_ENERGY_LONGUNDEROUT:
        case STATE_ENERGY_SNOW_FLUX:
            // 4d vars [veg, band, j, i]
            nc->nc_vars[i].nc_dims = 4;
            nc->nc_vars[i].nc_dimids[0] = nc->veg_dimid;
            nc->nc_vars[i].nc_dimids[1] = nc->band_dimid;
            nc->nc_vars[i].nc_dimids[2] = nc->nj_dimid;
            nc->nc_vars[i].nc_dimids[3] = nc->ni_dimid;
            nc->nc_vars[i].nc_counts[0] = 1;
            nc->nc_vars[i].nc_counts[1] = 1;
            nc->nc_vars[i].nc_counts[2] = nc->nj_size;
            nc->nc_vars[i].nc_counts[3] = nc->ni_size;
            break;
        case STATE_ROUT_RING:
            // 2d vars [routing_timestep, outlet]
            nc->nc_vars[i].nc_dims = 2;
            nc->nc_vars[i].nc_dimids[0] = nc->routing_timestep_dimid;
            nc->nc_vars[i].nc_dimids[1] = nc->outlet_dimid;
            nc->nc_vars[i].nc_counts[0] = nc->routing_timestep_size;
            nc->nc_vars[i].nc_counts[1] = nc->outlet_size;
            break;
        case STATE_SOIL_NODE_TEMP:
            // 5d vars [veg, band, node, j, i]
            nc->nc_vars[i].nc_dims = 5;
            nc->nc_vars[i].nc_dimids[0] = nc->veg_dimid;
            nc->nc_vars[i].nc_dimids[1] = nc->band_dimid;
            nc->nc_vars[i].nc_dimids[2] = nc->node_dimid;
            nc->nc_vars[i].nc_dimids[3] = nc->nj_dimid;
            nc->nc_vars[i].nc_dimids[4] = nc->ni_dimid;
            nc->nc_vars[i].nc_counts[0] = 1;
            nc->nc_vars[i].nc_counts[1] = 1;
            nc->nc_vars[i].nc_counts[2] = 1;
            nc->nc_vars[i].nc_counts[3] = nc->nj_size;
            nc->nc_vars[i].nc_counts[4] = nc->ni_size;
            break;
        case STATE_LAKE_SOIL_MOISTURE:
            // 3d vars [layer, j, i]
            nc->nc_vars[i].nc_dims = 3;
            nc->nc_vars[i].nc_dimids[0] = nc->layer_dimid;
            nc->nc_vars[i].nc_dimids[1] = nc->nj_dimid;
            nc->nc_vars[i].nc_dimids[2] = nc->ni_dimid;
            break;
        case STATE_LAKE_SOIL_ICE:
            // 4d vars [layer, frost, j, i]
            nc->nc_vars[i].nc_dims = 4;
            nc->nc_vars[i].nc_dimids[0] = nc->layer_dimid;
            nc->nc_vars[i].nc_dimids[1] = nc->frost_dimid;
            nc->nc_vars[i].nc_dimids[2] = nc->nj_dimid;
            nc->nc_vars[i].nc_dimids[3] = nc->ni_dimid;
            nc->nc_vars[i].nc_counts[0] = 1;
            nc->nc_vars[i].nc_counts[1] = 1;
            nc->nc_vars[i].nc_counts[2] = nc->nj_size;
            nc->nc_vars[i].nc_counts[3] = nc->ni_size;
            break;
        case STATE_LAKE_CLITTER:
        case STATE_LAKE_CINTER:
        case STATE_LAKE_CSLOW:
        case STATE_LAKE_SNOW_AGE:
        case STATE_LAKE_SNOW_MELT_STATE:
        case STATE_LAKE_SNOW_COVERAGE:
        case STATE_LAKE_SNOW_WATER_EQUIVALENT:
        case STATE_LAKE_SNOW_SURF_TEMP:
        case STATE_LAKE_SNOW_SURF_WATER:
        case STATE_LAKE_SNOW_PACK_TEMP:
        case STATE_LAKE_SNOW_PACK_WATER:
        case STATE_LAKE_SNOW_DENSITY:
        case STATE_LAKE_SNOW_COLD_CONTENT:
        case STATE_LAKE_SNOW_CANOPY:
        case STATE_LAKE_ACTIVE_LAYERS:
        case STATE_LAKE_LAYER_DZ:
        case STATE_LAKE_SURF_LAYER_DZ:
        case STATE_LAKE_DEPTH:
        case STATE_LAKE_SURF_AREA:
        case STATE_LAKE_VOLUME:
        case STATE_LAKE_AVERAGE_TEMP:
        case STATE_LAKE_ICE_AREA_FRAC:
        case STATE_LAKE_ICE_AREA_FRAC_NEW:
        case STATE_LAKE_ICE_WATER_EQUIVALENT:
        case STATE_LAKE_ICE_HEIGHT:
        case STATE_LAKE_ICE_TEMP:
        case STATE_LAKE_ICE_SWE:
        case STATE_LAKE_ICE_SNOW_SURF_TEMP:
        case STATE_LAKE_ICE_SNOW_PACK_TEMP:
        case STATE_LAKE_ICE_SNOW_COLD_CONTENT:
        case STATE_LAKE_ICE_SNOW_SURF_WATER:
        case STATE_LAKE_ICE_SNOW_PACK_WATER:
        case STATE_LAKE_ICE_SNOW_ALBEDO:
        case STATE_LAKE_ICE_SNOW_DEPTH:
            // 2d vars [j, i]
            nc->nc_vars[i].nc_dims = 2;
            nc->nc_vars[i].nc_dimids[0] = nc->nj_dimid;
            nc->nc_vars[i].nc_dimids[1] = nc->ni_dimid;
            nc->nc_vars[i].nc_counts[0] = nc->nj_size;
            nc->nc_vars[i].nc_counts[1] = nc->ni_size;
            break;
        case STATE_LAKE_SOIL_NODE_TEMP:
            // 3d vars [node, j, i]
            nc->nc_vars[i].nc_dims = 3;
            nc->nc_vars[i].nc_dimids[0] = nc->node_dimid;
            nc->nc_vars[i].nc_dimids[1] = nc->nj_dimid;
            nc->nc_vars[i].nc_dimids[2] = nc->ni_dimid;
            nc->nc_vars[i].nc_counts[0] = 1;
            nc->nc_vars[i].nc_counts[1] = nc->nj_size;
            nc->nc_vars[i].nc_counts[2] = nc->ni_size;
            break;
        case STATE_LAKE_LAYER_SURF_AREA:
        case STATE_LAKE_LAYER_TEMP:
            // 3d vars [lake_node, j, i]
            nc->nc_vars[i].nc_dims = 3;
            nc->nc_vars[i].nc_dimids[0] = nc->lake_node_dimid;
            nc->nc_vars[i].nc_dimids[1] = nc->nj_dimid;
            nc->nc_vars[i].nc_dimids[2] = nc->ni_dimid;
            nc->nc_vars[i].nc_counts[0] = 1;
            nc->nc_vars[i].nc_counts[1] = nc->nj_size;
            nc->nc_vars[i].nc_counts[2] = nc->ni_size;
            break;
        default:
            log_err("state variable %zu not found when setting dimensions", i);
        }

        if (nc->nc_vars[i].nc_dims > MAXDIMS) {
            log_err("Too many dimensions specified in variable %zu", i);
        }
    }
}

/******************************************************************************
 * @brief   Initialize state file by creating dimensions, variables,
            and adding metadata.
 *****************************************************************************/
void
initialize_state_file(char           *filename,
                      nc_file_struct *nc_state_file,
                      dmy_struct     *dmy_state)
{
    extern option_struct       options;
    extern domain_struct       global_domain;
    extern domain_struct       local_domain;
    extern global_param_struct global_param;
    extern metadata_struct     state_metadata[N_STATE_VARS];
    extern soil_con_struct    *soil_con;
    extern int                 mpi_rank;

    int                        status;
    int                        dimids[MAXDIMS];
    int                        old_fill_mode;
    size_t                     i;
    size_t                     j;
    size_t                     dcount[MAXDIMS];
    size_t                     dstart[MAXDIMS];
    int                        lon_var_id;
    int                        lat_var_id;
    int                        veg_var_id;
    int                        snow_band_var_id;
    int                        layer_var_id;
    int                        frost_area_var_id;
    int                        dz_node_var_id;
    int                        node_depth_var_id;
    int                        lake_node_var_id;
    char                       unit_str[MAXSTRING];
    char                       str[MAXSTRING];
    size_t                     ndims;
    double                     dtime;
    double                    *dvar = NULL;
    int                       *ivar = NULL;

    // open the netcdf file
    if (mpi_rank == VIC_MPI_ROOT) {
        status = nc_create(filename, get_nc_mode(options.STATE_FORMAT),
                           &(nc_state_file->nc_id));
        check_nc_status(status, "Error creating %s", filename);
        nc_state_file->open = true;
    }

    if (mpi_rank == VIC_MPI_ROOT) {
        // Set netcdf file global attributes
        set_global_nc_attributes(nc_state_file->nc_id, NC_STATE_FILE);

        // set the NC_FILL attribute
        status = nc_set_fill(nc_state_file->nc_id, NC_FILL, &old_fill_mode);
        check_nc_status(status, "Error setting fill value in %s", filename);

        // define the time dimension
        status = nc_def_dim(nc_state_file->nc_id, "time", nc_state_file->time_size,
                            &(nc_state_file->time_dimid));
        check_nc_status(status, "Error defining time dimenension in %s", filename);

        // define the variable time
        status = nc_def_var(nc_state_file->nc_id, "time", NC_DOUBLE, 1,
                            &(nc_state_file->time_dimid),
                            &(nc_state_file->time_varid));
        check_nc_status(status, "Error defining time variable in %s", filename);
        status = nc_put_att_text(nc_state_file->nc_id, nc_state_file->time_varid,
                                 "standard_name", strlen("time"), "time");
        check_nc_status(status, "Error adding attribute in %s", filename);

        // adding units attribute to time variable
        str_from_time_units(global_param.time_units, unit_str);

        sprintf(str, "%s since %s", unit_str, global_param.time_origin_str);

        status = nc_put_att_text(nc_state_file->nc_id, nc_state_file->time_varid,
                                 "units", strlen(str), str);
        check_nc_status(status, "Error adding attribute in %s", filename);

        // adding calendar attribute to time variable
        str_from_calendar(global_param.calendar, str);

        status = nc_put_att_text(nc_state_file->nc_id, nc_state_file->time_varid,
                                 "calendar", strlen(str), str);
        check_nc_status(status, "Error adding calendar attribute in %s", filename);

        // define netcdf dimensions
        status = nc_def_dim(nc_state_file->nc_id, global_domain.info.x_dim,
                            nc_state_file->ni_size, &(nc_state_file->ni_dimid));
        check_nc_status(status, "Error defining \"%s\" in %s",
                        global_domain.info.x_dim,
                        filename);

        status = nc_def_dim(nc_state_file->nc_id, global_domain.info.y_dim,
                            nc_state_file->nj_size, &(nc_state_file->nj_dimid));
        check_nc_status(status, "Error defining \"%s\" in %s",
                        global_domain.info.y_dim,
                        filename);

        status = nc_def_dim(nc_state_file->nc_id, "veg_class",
                            nc_state_file->veg_size, &(nc_state_file->veg_dimid));
        check_nc_status(status, "Error defining veg_class in %s", filename);

        status = nc_def_dim(nc_state_file->nc_id, "snow_band",
                            nc_state_file->band_size,
                            &(nc_state_file->band_dimid));
        check_nc_status(status, "Error defining snow_band in %s", filename);

        status = nc_def_dim(nc_state_file->nc_id, "nlayer",
                            nc_state_file->layer_size,
                            &(nc_state_file->layer_dimid));
        check_nc_status(status, "Error defining nlayer in %s", filename);

        status = nc_def_dim(nc_state_file->nc_id, "frost_area",
                            nc_state_file->frost_size,
                            &(nc_state_file->frost_dimid));
        check_nc_status(status, "Error defining frost_area in %s", filename);

        status = nc_def_dim(nc_state_file->nc_id, "soil_node",
                            nc_state_file->node_size,
                            &(nc_state_file->node_dimid));
        check_nc_status(status, "Error defining soil_node in %s", filename);
<<<<<<< HEAD
    
    // Add routing dimensions
    status = nc_def_dim(nc_state_file->nc_id, "outlet",
                        nc_state_file->outlet_size,
                        &(nc_state_file->outlet_dimid));
    check_nc_status(status, "Error defining outlet in %s", filename);

    status = nc_def_dim(nc_state_file->nc_id, "routing_timestep",
                        nc_state_file->routing_timestep_size,
                        &(nc_state_file->routing_timestep_dimid));
    check_nc_status(status, "Error defining routing_timestep in %s", filename);
=======
>>>>>>> f19521c5

        if (options.LAKES) {
            status = nc_def_dim(nc_state_file->nc_id, "lake_node",
                                nc_state_file->lake_node_size,
                                &(nc_state_file->lake_node_dimid));
            check_nc_status(status, "Error defining lake_node in %s", filename);
        }

        set_nc_state_var_info(nc_state_file);
    }

    // initialize dimids to invalid values
    for (i = 0; i < MAXDIMS; i++) {
        dimids[i] = -1;
        dcount[i] = 0;
    }

    // write dimension variables

    // Coordinate variables
    if (mpi_rank == VIC_MPI_ROOT) {
        ndims = global_domain.info.n_coord_dims;
        dstart[0] = 0;
        dstart[1] = 0;

        if (global_domain.info.n_coord_dims == 1) {
            dimids[0] = nc_state_file->ni_dimid;
            dcount[0] = nc_state_file->ni_size;
        }
        else if (global_domain.info.n_coord_dims == 2) {
            dimids[0] = nc_state_file->nj_dimid;
            dcount[0] = nc_state_file->nj_size;

            dimids[1] = nc_state_file->ni_dimid;
            dcount[1] = nc_state_file->ni_size;
        }
        else {
            log_err("COORD_DIMS_OUT should be 1 or 2");
        }
    }

    // define the netcdf variable longitude
    if (mpi_rank == VIC_MPI_ROOT) {
        status = nc_def_var(nc_state_file->nc_id, global_domain.info.lon_var,
                            NC_DOUBLE, ndims, dimids, &(lon_var_id));
        check_nc_status(status, "Error defining lon variable in %s", filename);

        status = nc_put_att_text(nc_state_file->nc_id, lon_var_id, "long_name", strlen(
                                     "longitude"), "longitude");
        check_nc_status(status, "Error adding attribute in %s", filename);
        status = nc_put_att_text(nc_state_file->nc_id, lon_var_id, "units", strlen(
                                     "degrees_east"), "degrees_east");
        check_nc_status(status, "Error adding attribute in %s", filename);
        status = nc_put_att_text(nc_state_file->nc_id, lon_var_id,
                                 "standard_name", strlen(
                                     "longitude"), "longitude");
        check_nc_status(status, "Error adding attribute in %s", filename);

        if (global_domain.info.n_coord_dims == 1) {
            dimids[0] = nc_state_file->nj_dimid;
            dcount[0] = nc_state_file->nj_size;
        }

        // define the netcdf variable latitude
        status = nc_def_var(nc_state_file->nc_id, global_domain.info.lat_var,
                            NC_DOUBLE, ndims, dimids, &(lat_var_id));
        check_nc_status(status, "Error defining lat variable (%s) in %s",
                        global_domain.info.lat_var, filename);
        status = nc_put_att_text(nc_state_file->nc_id, lat_var_id, "long_name", strlen(
                                     "latitude"), "latitude");
        check_nc_status(status, "Error adding attribute in %s", filename);
        status = nc_put_att_text(nc_state_file->nc_id, lat_var_id, "units", strlen(
                                     "degrees_north"), "degrees_north");
        check_nc_status(status, "Error adding attribute in %s", filename);
        status = nc_put_att_text(nc_state_file->nc_id, lat_var_id,
                                 "standard_name", strlen("latitude"),
                                 "latitude");
        check_nc_status(status, "Error adding attribute in %s", filename);
        for (i = 0; i < MAXDIMS; i++) {
            dimids[i] = -1;
            dcount[i] = 0;
        }

        // veg_class
        dimids[0] = nc_state_file->veg_dimid;
        status = nc_def_var(nc_state_file->nc_id, "veg_class",
                            NC_INT, 1, dimids, &(veg_var_id));
        check_nc_status(status, "Error defining veg_class variable in %s",
                        filename);
        status = nc_put_att_text(nc_state_file->nc_id, veg_var_id, "long_name",
                                 strlen("veg_class"), "veg_class");
        check_nc_status(status, "Error adding attribute in %s", filename);
        status = nc_put_att_text(nc_state_file->nc_id, veg_var_id,
                                 "standard_name", strlen("vegetation_class_number"),
                                 "vegetation_class_number");
        check_nc_status(status, "Error adding attribute in %s", filename);
        dimids[0] = -1;

        // snow_band
        dimids[0] = nc_state_file->band_dimid;
        status = nc_def_var(nc_state_file->nc_id, "snow_band",
                            NC_INT, 1, dimids, &(snow_band_var_id));
        check_nc_status(status, "Error defining snow_band variable in %s",
                        filename);
        status = nc_put_att_text(nc_state_file->nc_id, snow_band_var_id,
                                 "long_name",
                                 strlen("snow_band"), "snow_band");
        check_nc_status(status, "Error adding attribute in %s", filename);
        status = nc_put_att_text(nc_state_file->nc_id, snow_band_var_id,
                                 "standard_name",
                                 strlen("snow_elevation_band_number"),
                                 "snow_elevation_band_number");
        check_nc_status(status, "Error adding attribute in %s", filename);
        dimids[0] = -1;

        // layer
        dimids[0] = nc_state_file->layer_dimid;
        status =
            nc_def_var(nc_state_file->nc_id, "layer", NC_INT, 1, dimids,
                       &(layer_var_id));
        check_nc_status(status, "Error defining layer variable in %s", filename);
        status = nc_put_att_text(nc_state_file->nc_id, layer_var_id, "long_name",
                                 strlen("layer"), "layer");
        check_nc_status(status, "Error adding attribute in %s", filename);
        status = nc_put_att_text(nc_state_file->nc_id, layer_var_id,
                                 "standard_name", strlen("soil_layer_number"),
                                 "soil_layer_number");
        check_nc_status(status, "Error adding attribute in %s", filename);
        dimids[0] = -1;

        // frost_area
        dimids[0] = nc_state_file->frost_dimid;
        status = nc_def_var(nc_state_file->nc_id, "frost_area", NC_INT, 1,
                            dimids, &(frost_area_var_id));
        check_nc_status(status, "Error defining frost_area variable in %s",
                        filename);
        status = nc_put_att_text(nc_state_file->nc_id, frost_area_var_id,
                                 "long_name",
                                 strlen("frost_area"), "frost_area");
        check_nc_status(status, "Error adding attribute in %s", filename);
        status = nc_put_att_text(nc_state_file->nc_id, frost_area_var_id,
                                 "standard_name", strlen("frost_area_number"),
                                 "frost_area_number");
        check_nc_status(status, "Error adding attribute in %s", filename);
        dimids[0] = -1;

        // dz_node (dimension: node, lat, lon)
        dimids[0] = nc_state_file->node_dimid;
        dimids[1] = nc_state_file->nj_dimid;
        dimids[2] = nc_state_file->ni_dimid;
        status = nc_def_var(nc_state_file->nc_id, "dz_node", NC_DOUBLE, 3,
                            dimids, &(dz_node_var_id));
        check_nc_status(status, "Error defining node variable in %s", filename);
        status = nc_put_att_text(nc_state_file->nc_id, dz_node_var_id, "long_name",
                                 strlen("dz_node"), "dz_node");
        check_nc_status(status, "Error adding attribute in %s", filename);
        status = nc_put_att_text(nc_state_file->nc_id, dz_node_var_id,
                                 "standard_name", strlen(
                                     "soil_thermal_node_spacing"),
                                 "soil_thermal_node_spacing");
        check_nc_status(status, "Error adding attribute in %s", filename);
        status = nc_put_att_text(nc_state_file->nc_id, dz_node_var_id, "units",
                                 strlen("m"), "m");
        check_nc_status(status, "Error adding attribute in %s", filename);
        dimids[0] = -1;
        dimids[1] = -1;
        dimids[2] = -1;

        // node_depth (dimension: node, lat, lon)
        dimids[0] = nc_state_file->node_dimid;
        dimids[1] = nc_state_file->nj_dimid;
        dimids[2] = nc_state_file->ni_dimid;
        status = nc_def_var(nc_state_file->nc_id, "node_depth", NC_DOUBLE, 3,
                            dimids, &(node_depth_var_id));
        check_nc_status(status, "Error defining node variable in %s", filename);
        status = nc_put_att_text(nc_state_file->nc_id, node_depth_var_id,
                                 "long_name",
                                 strlen("node_depth"), "node_depth");
        check_nc_status(status, "Error adding attribute in %s", filename);
        status = nc_put_att_text(nc_state_file->nc_id, node_depth_var_id,
                                 "standard_name", strlen("soil_thermal_node_depth"),
                                 "soil_thermal_node_depth");
        check_nc_status(status, "Error adding attribute in %s", filename);
        status = nc_put_att_text(nc_state_file->nc_id, node_depth_var_id, "units",
                                 strlen("m"), "m");
        check_nc_status(status, "Error adding attribute in %s", filename);
        dimids[0] = -1;
        dimids[1] = -1;
        dimids[2] = -1;

        if (options.LAKES) {
            // lake_node
            dimids[0] = nc_state_file->lake_node_dimid;
            status = nc_def_var(nc_state_file->nc_id, "lake_node", NC_INT, 1,
                                dimids, &(lake_node_var_id));
            check_nc_status(status, "Error defining node variable in %s", filename);
            status = nc_put_att_text(nc_state_file->nc_id, lake_node_var_id,
                                     "long_name",
                                     strlen("lake_node"), "lake_node");
            check_nc_status(status, "Error adding attribute in %s", filename);
            status = nc_put_att_text(nc_state_file->nc_id, dz_node_var_id,
                                     "standard_name", strlen("lake_node_number"),
                                     "lake_node_number");
            check_nc_status(status, "Error adding attribute in %s", filename);
            dimids[0] = -1;
        }
    }

    // Define state variables
    if (mpi_rank == VIC_MPI_ROOT) {
        for (i = 0; i < N_STATE_VARS; i++) {
            if (strcasecmp(state_metadata[i].varname, MISSING_S) == 0) {
                // skip variables not set in set_state_meta_data_info
                continue;
            }

            // create the variable
            status = nc_def_var(nc_state_file->nc_id, state_metadata[i].varname,
                                nc_state_file->nc_vars[i].nc_type,
                                nc_state_file->nc_vars[i].nc_dims,
                                nc_state_file->nc_vars[i].nc_dimids,
                                &(nc_state_file->nc_vars[i].nc_varid));
            check_nc_status(status, "Error defining state variable %s in %s",
                            state_metadata[i].varname, filename);

            // set the fill value attribute
            if (nc_state_file->nc_vars[i].nc_type == NC_DOUBLE) {
                status = nc_put_att_double(nc_state_file->nc_id,
                                           nc_state_file->nc_vars[i].nc_varid,
                                           "_FillValue", NC_DOUBLE, 1,
                                           &(nc_state_file->d_fillvalue));
            }
            else if (nc_state_file->nc_vars[i].nc_type == NC_INT) {
                status = nc_put_att_int(nc_state_file->nc_id,
                                        nc_state_file->nc_vars[i].nc_varid,
                                        "_FillValue", NC_INT, 1,
                                        &(nc_state_file->i_fillvalue));
            }
            else {
                log_err("NC_TYPE %d not supported at this time",
                        nc_state_file->nc_vars[i].nc_type);
            }
            check_nc_status(status,
                            "Error putting _FillValue attribute to %s in %s",
                            state_metadata[i].varname, filename);

            // Set string attributes
            put_nc_attr(nc_state_file->nc_id, nc_state_file->nc_vars[i].nc_varid,
                        "long_name", state_metadata[i].long_name);
            put_nc_attr(nc_state_file->nc_id, nc_state_file->nc_vars[i].nc_varid,
                        "standard_name", state_metadata[i].standard_name);
            put_nc_attr(nc_state_file->nc_id, nc_state_file->nc_vars[i].nc_varid,
                        "units", state_metadata[i].units);
            put_nc_attr(nc_state_file->nc_id, nc_state_file->nc_vars[i].nc_varid,
                        "description", state_metadata[i].description);
        }

        // leave define mode
        status = nc_enddef(nc_state_file->nc_id);
        check_nc_status(status, "Error leaving define mode for %s", filename);
    }

    // time variable
    if (mpi_rank == VIC_MPI_ROOT) {
        dtime = date2num(global_param.time_origin_num, dmy_state, 0,
                         global_param.calendar, global_param.time_units);
        // put in netCDF file
        dstart[0] = 0;
        status = nc_put_var1_double(nc_state_file->nc_id,
                                    nc_state_file->time_varid,
                                    dstart, &dtime);
        check_nc_status(status, "Error writing time variable");
    }

    // populate lat/lon
    if (mpi_rank == VIC_MPI_ROOT) {
        if (global_domain.info.n_coord_dims == 1) {
            dvar = calloc(nc_state_file->ni_size, sizeof(*dvar));
            check_alloc_status(dvar, "Memory allocation error");

            dcount[0] = nc_state_file->ni_size;
            // implicitly nested loop over ni and nj with j set to 0
            for (i = 0; i < nc_state_file->ni_size; i++) {
                dvar[i] = (double) global_domain.locations[i].longitude;
            }
            status = nc_put_vara_double(nc_state_file->nc_id, lon_var_id, dstart,
                                        dcount, dvar);
            check_nc_status(status, "Error adding data to lon in %s", filename);
            free(dvar);

            dvar = calloc(nc_state_file->nj_size, sizeof(*dvar));
            check_alloc_status(dvar, "Memory allocation error");
            dcount[0] = nc_state_file->nj_size;
            // implicitly nested loop over ni and nj with i set to 0;
            // j stride = ni_size
            for (j = 0; j < nc_state_file->nj_size; j++) {
                dvar[j] =
                    (double) global_domain.locations[j *
                                                     nc_state_file->ni_size].
                    latitude;
            }

            status = nc_put_vara_double(nc_state_file->nc_id, lat_var_id, dstart,
                                        dcount, dvar);
            check_nc_status(status, "Error adding data to lon in %s", filename);
            free(dvar);
        }
        else if (global_domain.info.n_coord_dims == 2) {
            dvar = calloc(global_domain.ncells_total, sizeof(*dvar));
            check_alloc_status(dvar, "Memory allocation error");
            dcount[0] = nc_state_file->nj_size;
            dcount[1] = nc_state_file->ni_size;

            for (i = 0; i < global_domain.ncells_total; i++) {
                dvar[i] = (double) global_domain.locations[i].longitude;
            }
            status = nc_put_vara_double(nc_state_file->nc_id, lon_var_id, dstart,
                                        dcount, dvar);
            check_nc_status(status, "Error adding data to lon in %s", filename);

            for (i = 0; i < global_domain.ncells_total;
                 i++) {
                dvar[i] = (double) global_domain.locations[i].latitude;
            }
            status = nc_put_vara_double(nc_state_file->nc_id, lat_var_id, dstart,
                                        dcount, dvar);
            check_nc_status(status, "Error adding data to lat in %s", filename);

            free(dvar);
        }
        else {
            log_err("COORD_DIMS_OUT should be 1 or 2");
        }
    }

    // Variables for other dimensions (all 1-dimensional)
    if (mpi_rank == VIC_MPI_ROOT) {
        ndims = 1;

        // vegetation classes
        dimids[0] = nc_state_file->veg_dimid;
        dcount[0] = nc_state_file->veg_size;
        ivar = malloc(nc_state_file->veg_size * sizeof(*ivar));
        check_alloc_status(ivar, "Memory allocation error");

        for (j = 0; j < nc_state_file->veg_size; j++) {
            ivar[j] = (int) j + 1;
        }
        status = nc_put_vara_int(nc_state_file->nc_id, veg_var_id, dstart, dcount,
                                 ivar);
        check_nc_status(status, "Error writing veg var id");
        for (i = 0; i < ndims; i++) {
            dimids[i] = -1;
            dcount[i] = 0;
        }
        free(ivar);

        // snow bands
        dimids[0] = nc_state_file->band_dimid;
        dcount[0] = nc_state_file->band_size;
        ivar = malloc(nc_state_file->band_size * sizeof(*ivar));
        check_alloc_status(ivar, "Memory allocation error");

        for (j = 0; j < nc_state_file->band_size; j++) {
            ivar[j] = (int) j;
        }
        status = nc_put_vara_int(nc_state_file->nc_id, snow_band_var_id, dstart,
                                 dcount, ivar);
        check_nc_status(status, "Error writing snow band id");
        for (i = 0; i < ndims; i++) {
            dimids[i] = -1;
            dcount[i] = 0;
        }
        free(ivar);

        // soil layers
        dimids[0] = nc_state_file->layer_dimid;
        dcount[0] = nc_state_file->layer_size;
        ivar = malloc(nc_state_file->layer_size * sizeof(*ivar));
        check_alloc_status(ivar, "Memory allocation error");

        for (j = 0; j < nc_state_file->layer_size; j++) {
            ivar[j] = (int) j;
        }
        status = nc_put_vara_int(nc_state_file->nc_id, layer_var_id, dstart, dcount,
                                 ivar);
        check_nc_status(status, "Error writing layer id");
        for (i = 0; i < ndims; i++) {
            dimids[i] = -1;
            dcount[i] = 0;
        }
        free(ivar);

        // frost areas
        dimids[0] = nc_state_file->frost_dimid;
        dcount[0] = nc_state_file->frost_size;
        ivar = malloc(nc_state_file->frost_size * sizeof(*ivar));
        check_alloc_status(ivar, "Memory allocation error");

        for (j = 0; j < nc_state_file->frost_size; j++) {
            ivar[j] = (int) j;
        }
        status = nc_put_vara_int(nc_state_file->nc_id, frost_area_var_id, dstart,
                                 dcount, ivar);
        check_nc_status(status, "Error writing frost id");
        for (i = 0; i < ndims; i++) {
            dimids[i] = -1;
            dcount[i] = 0;
        }
        free(ivar);
    }

    // initialize dvar for soil thermal node deltas and depths
    dvar = malloc(local_domain.ncells_active * sizeof(*dvar));
    check_alloc_status(dvar, "Memory allocation error");
    // set missing values
    for (i = 0; i < local_domain.ncells_active; i++) {
        dvar[i] = nc_state_file->d_fillvalue;
    }

    // soil thermal node deltas (dimension: node, lat, lon)
    dstart[0] = 0;
    dstart[1] = 0;
    dstart[2] = 0;
    dcount[0] = 1;
    dcount[1] = nc_state_file->nj_size;
    dcount[2] = nc_state_file->ni_size;
    for (j = 0; j < nc_state_file->node_size; j++) {
        dstart[0] = j;
        for (i = 0; i < local_domain.ncells_active; i++) {
            dvar[i] = soil_con[i].dz_node[j];
        }
        gather_put_nc_field_double(nc_state_file->nc_id,
                                   dz_node_var_id,
                                   nc_state_file->d_fillvalue,
                                   dstart, dcount, dvar);
        for (i = 0; i < local_domain.ncells_active; i++) {
            dvar[i] = nc_state_file->d_fillvalue;
        }
    }

    // soil thermal node depths (dimension: node, lat, lon)
    dstart[0] = 0;
    dstart[1] = 0;
    dstart[2] = 0;
    dcount[0] = 1;
    dcount[1] = nc_state_file->nj_size;
    dcount[2] = nc_state_file->ni_size;
    for (j = 0; j < nc_state_file->node_size; j++) {
        dstart[0] = j;
        for (i = 0; i < local_domain.ncells_active; i++) {
            dvar[i] = soil_con[i].Zsum_node[j];
        }
        gather_put_nc_field_double(nc_state_file->nc_id,
                                   node_depth_var_id,
                                   nc_state_file->d_fillvalue,
                                   dstart, dcount, dvar);
        for (i = 0; i < local_domain.ncells_active; i++) {
            dvar[i] = nc_state_file->d_fillvalue;
        }
    }

    if (options.LAKES) {
        // lake nodes
        dimids[0] = nc_state_file->lake_node_dimid;
        dcount[0] = nc_state_file->lake_node_size;
        ivar = malloc(nc_state_file->lake_node_size * sizeof(*ivar));
        check_alloc_status(ivar, "Memory allocation error");

        for (j = 0; j < nc_state_file->lake_node_size; j++) {
            ivar[j] = (int) j;
        }
        status = nc_put_vara_int(nc_state_file->nc_id, lake_node_var_id, dstart,
                                 dcount, ivar);
        check_nc_status(status, "Error writing lake nodes");

        for (i = 0; i < MAXDIMS; i++) {
            dimids[i] = -1;
            dcount[i] = 0;
        }
        free(ivar);
    }
}<|MERGE_RESOLUTION|>--- conflicted
+++ resolved
@@ -41,7 +41,6 @@
     extern veg_con_map_struct *veg_con_map;
     extern int                 mpi_rank;
     extern global_param_struct global_param;
-    extern rout_struct         rout;
 
     int                        status;
     int                        v;
@@ -62,15 +61,6 @@
 
     set_nc_state_file_info(&nc_state_file);
 
-<<<<<<< HEAD
-    // only open and initialize the netcdf file on the first thread
-    // create netcdf file for storing model state
-    sprintf(filename, "%s.%04i%02i%02i_%05u.nc",
-            filenames.statefile, global_param.stateyear,
-            global_param.statemonth, global_param.stateday,
-            global_param.statesec);
-    initialize_state_file(filename, &nc_state_file, dmy_current);
-=======
     // create netcdf file for storing model state
     sprintf(filename, "%s.%04i%02i%02i_%05u.nc",
             filenames.statefile, dmy_state->year,
@@ -79,7 +69,6 @@
 
     initialize_state_file(filename, &nc_state_file, dmy_state);
 
->>>>>>> f19521c5
     if (mpi_rank == VIC_MPI_ROOT) {
         debug("writing state file: %s", filename);
     }
@@ -374,7 +363,7 @@
             }
             gather_put_nc_field_int(nc_state_file.nc_id,
                                     nc_var->nc_varid,
-                                    nc_state_file.d_fillvalue,
+                                    nc_state_file.i_fillvalue,
                                     d4start, nc_var->nc_counts, ivar);
             for (i = 0; i < local_domain.ncells_active; i++) {
                 ivar[i] = nc_state_file.i_fillvalue;
@@ -400,7 +389,7 @@
             }
             gather_put_nc_field_int(nc_state_file.nc_id,
                                     nc_var->nc_varid,
-                                    nc_state_file.d_fillvalue,
+                                    nc_state_file.i_fillvalue,
                                     d4start, nc_var->nc_counts, ivar);
             for (i = 0; i < local_domain.ncells_active; i++) {
                 ivar[i] = nc_state_file.i_fillvalue;
@@ -837,7 +826,7 @@
         }
         gather_put_nc_field_int(nc_state_file.nc_id,
                                 nc_var->nc_varid,
-                                nc_state_file.d_fillvalue,
+                                nc_state_file.i_fillvalue,
                                 d2start, nc_var->nc_counts, ivar);
         for (i = 0; i < local_domain.ncells_active; i++) {
             ivar[i] = nc_state_file.i_fillvalue;
@@ -850,7 +839,7 @@
         }
         gather_put_nc_field_int(nc_state_file.nc_id,
                                 nc_var->nc_varid,
-                                nc_state_file.d_fillvalue,
+                                nc_state_file.i_fillvalue,
                                 d2start, nc_var->nc_counts, ivar);
         for (i = 0; i < local_domain.ncells_active; i++) {
             ivar[i] = nc_state_file.i_fillvalue;
@@ -996,7 +985,7 @@
         }
         gather_put_nc_field_int(nc_state_file.nc_id,
                                 nc_var->nc_varid,
-                                nc_state_file.d_fillvalue,
+                                nc_state_file.i_fillvalue,
                                 d2start, nc_var->nc_counts, ivar);
         for (i = 0; i < local_domain.ncells_active; i++) {
             ivar[i] = nc_state_file.i_fillvalue;
@@ -1674,20 +1663,17 @@
                             nc_state_file->node_size,
                             &(nc_state_file->node_dimid));
         check_nc_status(status, "Error defining soil_node in %s", filename);
-<<<<<<< HEAD
-    
-    // Add routing dimensions
-    status = nc_def_dim(nc_state_file->nc_id, "outlet",
-                        nc_state_file->outlet_size,
-                        &(nc_state_file->outlet_dimid));
-    check_nc_status(status, "Error defining outlet in %s", filename);
-
-    status = nc_def_dim(nc_state_file->nc_id, "routing_timestep",
-                        nc_state_file->routing_timestep_size,
-                        &(nc_state_file->routing_timestep_dimid));
-    check_nc_status(status, "Error defining routing_timestep in %s", filename);
-=======
->>>>>>> f19521c5
+        
+        // Add routing dimensions
+        status = nc_def_dim(nc_state_file->nc_id, "outlet",
+                            nc_state_file->outlet_size,
+                            &(nc_state_file->outlet_dimid));
+        check_nc_status(status, "Error defining outlet in %s", filename);
+
+        status = nc_def_dim(nc_state_file->nc_id, "routing_timestep",
+                            nc_state_file->routing_timestep_size,
+                            &(nc_state_file->routing_timestep_dimid));
+        check_nc_status(status, "Error defining routing_timestep in %s", filename);
 
         if (options.LAKES) {
             status = nc_def_dim(nc_state_file->nc_id, "lake_node",
