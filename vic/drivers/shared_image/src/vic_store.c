--- conflicted
+++ resolved
@@ -64,41 +64,13 @@
 
     set_nc_state_file_info(&nc_state_file);
 
-<<<<<<< HEAD
-    // only open and initialize the netcdf file on the first thread
-    if (mpi_rank == VIC_MPI_ROOT) {
-
-	// advance dmy_current by one timestep since dmy_current is the 
-    	// timestep-beginning timestamp, and state file date should be 
-    	// the end of the current time step 
-    	dt_seconds_to_time_units(global_param.time_units, global_param.dt,
-                                 &offset);
-    	time_num = date2num(global_param.time_origin_num, dmy_current, 0,
-                            global_param.calendar, global_param.time_units);
-    	end_time_num = time_num + offset;
-
-    	// allocate dmy struct for end of current time step 
-    	num2date(global_param.time_origin_num, end_time_num, 0.,
-                                 global_param.calendar, global_param.time_units,
-                                 &end_time_date);
-	
-
-        // create netcdf file for storing model state
-        sprintf(filename, "%s.%04i%02i%02i_%05u.nc",
-                filenames.statefile, end_time_date.year,
-                end_time_date.month, end_time_date.day,
-                end_time_date.dayseconds);
-=======
-    // create netcdf file for storing model state
     sprintf(filename, "%s.%04i%02i%02i_%05u.nc",
             filenames.statefile, dmy_state->year,
             dmy_state->month, dmy_state->day,
             dmy_state->dayseconds);
->>>>>>> dc47e5ae
-
-    initialize_state_file(filename, &nc_state_file, dmy_state);
 
     if (mpi_rank == VIC_MPI_ROOT) {
+	initialize_state_file(filename, &nc_state_file, dmy_state);
         debug("writing state file: %s", filename);
     }
 
