--- conflicted
+++ resolved
@@ -40,10 +40,7 @@
     extern option_struct       options;
     extern veg_con_map_struct *veg_con_map;
     extern int                 mpi_rank;
-<<<<<<< HEAD
     extern rout_struct         rout;
-=======
->>>>>>> 5317327f
 
     int                        status;
     int                        v;
