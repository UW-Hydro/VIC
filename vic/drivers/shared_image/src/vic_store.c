/******************************************************************************
 * @section DESCRIPTION
 *
 * Save model state.
 *
 * @section LICENSE
 *
 * The Variable Infiltration Capacity (VIC) macroscale hydrological model
 * Copyright (C) 2016 The Computational Hydrology Group, Department of Civil
 * and Environmental Engineering, University of Washington.
 *
 * The VIC model is free software; you can redistribute it and/or
 * modify it under the terms of the GNU General Public License
 * as published by the Free Software Foundation; either version 2
 * of the License, or (at your option) any later version.
 *
 * This program is distributed in the hope that it will be useful,
 * but WITHOUT ANY WARRANTY; without even the implied warranty of
 * MERCHANTABILITY or FITNESS FOR A PARTICULAR PURPOSE.  See the
 * GNU General Public License for more details.
 *
 * You should have received a copy of the GNU General Public License along with
 * this program; if not, write to the Free Software Foundation, Inc.,
 * 51 Franklin Street, Fifth Floor, Boston, MA  02110-1301, USA.
 *****************************************************************************/

#include <vic_driver_shared_image.h>

/******************************************************************************
 * @brief    Save model state.
 *****************************************************************************/
void
vic_store(dmy_struct *dmy_current,
          char       *filename)
{
    extern filenames_struct    filenames;
    extern all_vars_struct    *all_vars;
    extern domain_struct       local_domain;
    extern option_struct       options;
    extern veg_con_map_struct *veg_con_map;
    extern int                 mpi_rank;
    extern global_param_struct global_param;

    int                        status;
    int                        v;
    size_t                     i;
    size_t                     j;
    size_t                     k;
    size_t                     m;
    size_t                     p;
    double                     offset;
    double                     time_num;
    double                     end_time_num;
    int                       *ivar = NULL;
    double                    *dvar = NULL;
    size_t                     d2start[2];
    size_t                     d3start[3];
    size_t                     d4start[4];
    size_t                     d5start[5];
    size_t                     d6start[6];
    dmy_struct                 end_time_date;
    nc_file_struct             nc_state_file;
    nc_var_struct             *nc_var;

    set_nc_state_file_info(&nc_state_file);

    // only open and initialize the netcdf file on the first thread
    // create netcdf file for storing model state
    sprintf(filename, "%s.%04i%02i%02i_%05u.nc",
            filenames.statefile, global_param.stateyear,
            global_param.statemonth, global_param.stateday,
            global_param.statesec);
    initialize_state_file(filename, &nc_state_file, dmy_current);
    if (mpi_rank == VIC_MPI_ROOT) {
<<<<<<< HEAD

	// advance dmy_current by one timestep since dmy_current is the 
    	// timestep-beginning timestamp, and state file date should be 
    	// the end of the current time step 
    	dt_seconds_to_time_units(global_param.time_units, global_param.dt,
                                 &offset);
    	time_num = date2num(global_param.time_origin_num, dmy_current, 0,
                            global_param.calendar, global_param.time_units);
    	end_time_num = time_num + offset;

    	// allocate dmy struct for end of current time step 
    	num2date(global_param.time_origin_num, end_time_num, 0.,
                                 global_param.calendar, global_param.time_units,
                                 &end_time_date);
	

        // create netcdf file for storing model state
        sprintf(filename, "%s.%04i%02i%02i_%05u.nc",
                filenames.statefile, end_time_date.year,
                end_time_date.month, end_time_date.day,
                end_time_date.dayseconds);

        initialize_state_file(filename, &nc_state_file, dmy_current);

=======
>>>>>>> ebd2ba34
        debug("writing state file: %s", filename);
    }

    // write state variables

    // allocate memory for variables to be stored
    ivar = malloc(local_domain.ncells_active * sizeof(*ivar));
    check_alloc_status(ivar, "Memory allocation error");


    dvar = malloc(local_domain.ncells_active * sizeof(*dvar));
    check_alloc_status(dvar, "Memory allocation error");


    // initialize starts and counts
    d2start[0] = 0;
    d2start[1] = 0;

    d3start[0] = 0;
    d3start[1] = 0;
    d3start[2] = 0;

    d4start[0] = 0;
    d4start[1] = 0;
    d4start[2] = 0;
    d4start[3] = 0;

    d5start[0] = 0;
    d5start[1] = 0;
    d5start[2] = 0;
    d5start[3] = 0;
    d5start[4] = 0;

    d6start[0] = 0;
    d6start[1] = 0;
    d6start[2] = 0;
    d6start[3] = 0;
    d6start[4] = 0;
    d6start[5] = 0;

    // set missing values
    for (i = 0; i < local_domain.ncells_active; i++) {
        ivar[i] = nc_state_file.i_fillvalue;
        dvar[i] = nc_state_file.d_fillvalue;
    }

    // total soil moisture
    nc_var = &(nc_state_file.nc_vars[STATE_SOIL_MOISTURE]);
    for (m = 0; m < options.NVEGTYPES; m++) {
        d5start[0] = m;
        for (k = 0; k < options.SNOW_BAND; k++) {
            d5start[1] = k;
            for (j = 0; j < options.Nlayer; j++) {
                d5start[2] = j;
                for (i = 0; i < local_domain.ncells_active; i++) {
                    v = veg_con_map[i].vidx[m];
                    if (v >= 0) {
                        dvar[i] =
                            (double) all_vars[i].cell[v][k].layer[j].moist;
                    }
                    else {
                        dvar[i] = nc_state_file.d_fillvalue;
                    }
                }
                gather_put_nc_field_double(nc_state_file.nc_id,
                                           nc_var->nc_varid,
                                           nc_state_file.d_fillvalue,
                                           d5start, nc_var->nc_counts, dvar);
                for (i = 0; i < local_domain.ncells_active; i++) {
                    dvar[i] = nc_state_file.d_fillvalue;
                }
            }
        }
    }

    // ice content
    nc_var = &(nc_state_file.nc_vars[STATE_SOIL_ICE]);
    for (m = 0; m < options.NVEGTYPES; m++) {
        d6start[0] = m;
        for (k = 0; k < options.SNOW_BAND; k++) {
            d6start[1] = k;
            for (j = 0; j < options.Nlayer; j++) {
                d6start[2] = j;
                for (p = 0; p < options.Nfrost; p++) {
                    d6start[3] = p;
                    for (i = 0; i < local_domain.ncells_active; i++) {
                        v = veg_con_map[i].vidx[m];
                        if (v >= 0) {
                            dvar[i] =
                                (double) all_vars[i].cell[v][k].layer[j].ice[p];
                        }
                        else {
                            dvar[i] = nc_state_file.d_fillvalue;
                        }
                    }
                    gather_put_nc_field_double(nc_state_file.nc_id,
                                               nc_var->nc_varid,
                                               nc_state_file.d_fillvalue,
                                               d6start, nc_var->nc_counts,
                                               dvar);
                    for (i = 0; i < local_domain.ncells_active; i++) {
                        dvar[i] = nc_state_file.d_fillvalue;
                    }
                }
            }
        }
    }


    // dew storage: tmpval = veg_var[veg][band].Wdew;
    nc_var = &(nc_state_file.nc_vars[STATE_CANOPY_WATER]);
    for (m = 0; m < options.NVEGTYPES; m++) {
        d4start[0] = m;
        for (k = 0; k < options.SNOW_BAND; k++) {
            d4start[1] = k;
            for (i = 0; i < local_domain.ncells_active; i++) {
                v = veg_con_map[i].vidx[m];
                if (v >= 0) {
                    dvar[i] = (double) all_vars[i].veg_var[v][k].Wdew;
                }
                else {
                    dvar[i] = nc_state_file.d_fillvalue;
                }
            }
            gather_put_nc_field_double(nc_state_file.nc_id,
                                       nc_var->nc_varid,
                                       nc_state_file.d_fillvalue,
                                       d4start, nc_var->nc_counts, dvar);
            for (i = 0; i < local_domain.ncells_active; i++) {
                dvar[i] = nc_state_file.d_fillvalue;
            }
        }
    }


    if (options.CARBON) {
        // cumulative NPP: tmpval = veg_var[veg][band].AnnualNPP;
        nc_var = &(nc_state_file.nc_vars[STATE_ANNUALNPP]);
        for (m = 0; m < options.NVEGTYPES; m++) {
            d4start[0] = m;
            for (k = 0; k < options.SNOW_BAND; k++) {
                d4start[1] = k;
                for (i = 0; i < local_domain.ncells_active; i++) {
                    v = veg_con_map[i].vidx[m];
                    if (v >= 0) {
                        dvar[i] = (double) all_vars[i].veg_var[v][k].AnnualNPP;
                    }
                    else {
                        dvar[i] = nc_state_file.d_fillvalue;
                    }
                }
                gather_put_nc_field_double(nc_state_file.nc_id,
                                           nc_var->nc_varid,
                                           nc_state_file.d_fillvalue,
                                           d4start, nc_var->nc_counts, dvar);
                for (i = 0; i < local_domain.ncells_active; i++) {
                    dvar[i] = nc_state_file.d_fillvalue;
                }
            }
        }

        // previous NPP: tmpval = veg_var[veg][band].AnnualNPPPrev;
        nc_var = &(nc_state_file.nc_vars[STATE_ANNUALNPPPREV]);
        for (m = 0; m < options.NVEGTYPES; m++) {
            d4start[0] = m;
            for (k = 0; k < options.SNOW_BAND; k++) {
                d4start[1] = k;
                for (i = 0; i < local_domain.ncells_active; i++) {
                    v = veg_con_map[i].vidx[m];
                    if (v >= 0) {
                        dvar[i] =
                            (double) all_vars[i].veg_var[v][k].AnnualNPPPrev;
                    }
                    else {
                        dvar[i] = nc_state_file.d_fillvalue;
                    }
                }
                gather_put_nc_field_double(nc_state_file.nc_id,
                                           nc_var->nc_varid,
                                           nc_state_file.d_fillvalue,
                                           d4start, nc_var->nc_counts, dvar);
                for (i = 0; i < local_domain.ncells_active; i++) {
                    dvar[i] = nc_state_file.d_fillvalue;
                }
            }
        }

        // litter carbon: tmpval = cell[veg][band].CLitter;
        nc_var = &(nc_state_file.nc_vars[STATE_CLITTER]);
        for (m = 0; m < options.NVEGTYPES; m++) {
            d4start[0] = m;
            for (k = 0; k < options.SNOW_BAND; k++) {
                d4start[1] = k;
                for (i = 0; i < local_domain.ncells_active; i++) {
                    v = veg_con_map[i].vidx[m];
                    if (v >= 0) {
                        dvar[i] = (double) all_vars[i].cell[v][k].CLitter;
                    }
                    else {
                        dvar[i] = nc_state_file.d_fillvalue;
                    }
                }
                gather_put_nc_field_double(nc_state_file.nc_id,
                                           nc_var->nc_varid,
                                           nc_state_file.d_fillvalue,
                                           d4start, nc_var->nc_counts, dvar);
                for (i = 0; i < local_domain.ncells_active; i++) {
                    dvar[i] = nc_state_file.d_fillvalue;
                }
            }
        }

        // intermediate carbon: tmpval = tmpval = cell[veg][band].CInter;
        nc_var = &(nc_state_file.nc_vars[STATE_CINTER]);
        for (m = 0; m < options.NVEGTYPES; m++) {
            d4start[0] = m;
            for (k = 0; k < options.SNOW_BAND; k++) {
                d4start[1] = k;
                for (i = 0; i < local_domain.ncells_active; i++) {
                    v = veg_con_map[i].vidx[m];
                    if (v >= 0) {
                        dvar[i] = (double) all_vars[i].cell[v][k].CInter;
                    }
                    else {
                        dvar[i] = nc_state_file.d_fillvalue;
                    }
                }
                gather_put_nc_field_double(nc_state_file.nc_id,
                                           nc_var->nc_varid,
                                           nc_state_file.d_fillvalue,
                                           d4start, nc_var->nc_counts, dvar);
                for (i = 0; i < local_domain.ncells_active; i++) {
                    dvar[i] = nc_state_file.d_fillvalue;
                }
            }
        }

        // slow carbon: tmpval = cell[veg][band].CSlow;
        nc_var = &(nc_state_file.nc_vars[STATE_CSLOW]);
        for (m = 0; m < options.NVEGTYPES; m++) {
            d4start[0] = m;
            for (k = 0; k < options.SNOW_BAND; k++) {
                d4start[1] = k;
                for (i = 0; i < local_domain.ncells_active; i++) {
                    v = veg_con_map[i].vidx[m];
                    if (v >= 0) {
                        dvar[i] = (double) all_vars[i].cell[v][k].CSlow;
                    }
                    else {
                        dvar[i] = nc_state_file.d_fillvalue;
                    }
                }
                gather_put_nc_field_double(nc_state_file.nc_id,
                                           nc_var->nc_varid,
                                           nc_state_file.d_fillvalue,
                                           d4start, nc_var->nc_counts, dvar);
                for (i = 0; i < local_domain.ncells_active; i++) {
                    dvar[i] = nc_state_file.d_fillvalue;
                }
            }
        }
    }

    // snow age: snow[veg][band].last_snow
    nc_var = &(nc_state_file.nc_vars[STATE_SNOW_AGE]);
    for (m = 0; m < options.NVEGTYPES; m++) {
        d4start[0] = m;
        for (k = 0; k < options.SNOW_BAND; k++) {
            d4start[1] = k;
            for (i = 0; i < local_domain.ncells_active; i++) {
                v = veg_con_map[i].vidx[m];
                if (v >= 0) {
                    ivar[i] = (int) all_vars[i].snow[v][k].last_snow;
                }
                else {
                    ivar[i] = nc_state_file.i_fillvalue;
                }
            }
            gather_put_nc_field_int(nc_state_file.nc_id,
                                    nc_var->nc_varid,
                                    nc_state_file.i_fillvalue,
                                    d4start, nc_var->nc_counts, ivar);
            for (i = 0; i < local_domain.ncells_active; i++) {
                ivar[i] = nc_state_file.i_fillvalue;
            }
        }
    }


    // melting state: (int)snow[veg][band].MELTING
    nc_var = &(nc_state_file.nc_vars[STATE_SNOW_MELT_STATE]);
    for (m = 0; m < options.NVEGTYPES; m++) {
        d4start[0] = m;
        for (k = 0; k < options.SNOW_BAND; k++) {
            d4start[1] = k;
            for (i = 0; i < local_domain.ncells_active; i++) {
                v = veg_con_map[i].vidx[m];
                if (v >= 0) {
                    ivar[i] = (int) all_vars[i].snow[v][k].MELTING;
                }
                else {
                    ivar[i] = nc_state_file.i_fillvalue;
                }
            }
            gather_put_nc_field_int(nc_state_file.nc_id,
                                    nc_var->nc_varid,
                                    nc_state_file.i_fillvalue,
                                    d4start, nc_var->nc_counts, ivar);
            for (i = 0; i < local_domain.ncells_active; i++) {
                ivar[i] = nc_state_file.i_fillvalue;
            }
        }
    }


    // snow covered fraction: snow[veg][band].coverage
    nc_var = &(nc_state_file.nc_vars[STATE_SNOW_COVERAGE]);
    for (m = 0; m < options.NVEGTYPES; m++) {
        d4start[0] = m;
        for (k = 0; k < options.SNOW_BAND; k++) {
            d4start[1] = k;
            for (i = 0; i < local_domain.ncells_active; i++) {
                v = veg_con_map[i].vidx[m];
                if (v >= 0) {
                    dvar[i] = (double) all_vars[i].snow[v][k].coverage;
                }
                else {
                    dvar[i] = nc_state_file.d_fillvalue;
                }
            }
            gather_put_nc_field_double(nc_state_file.nc_id,
                                       nc_var->nc_varid,
                                       nc_state_file.d_fillvalue,
                                       d4start, nc_var->nc_counts, dvar);
            for (i = 0; i < local_domain.ncells_active; i++) {
                dvar[i] = nc_state_file.d_fillvalue;
            }
        }
    }


    // snow water equivalent: snow[veg][band].swq
    nc_var = &(nc_state_file.nc_vars[STATE_SNOW_WATER_EQUIVALENT]);
    for (m = 0; m < options.NVEGTYPES; m++) {
        d4start[0] = m;
        for (k = 0; k < options.SNOW_BAND; k++) {
            d4start[1] = k;
            for (i = 0; i < local_domain.ncells_active; i++) {
                v = veg_con_map[i].vidx[m];
                if (v >= 0) {
                    dvar[i] = (double) all_vars[i].snow[v][k].swq;
                }
                else {
                    dvar[i] = nc_state_file.d_fillvalue;
                }
            }
            gather_put_nc_field_double(nc_state_file.nc_id,
                                       nc_var->nc_varid,
                                       nc_state_file.d_fillvalue,
                                       d4start, nc_var->nc_counts, dvar);
            for (i = 0; i < local_domain.ncells_active; i++) {
                dvar[i] = nc_state_file.d_fillvalue;
            }
        }
    }


    // snow surface temperature: snow[veg][band].surf_temp
    nc_var = &(nc_state_file.nc_vars[STATE_SNOW_SURF_TEMP]);
    for (m = 0; m < options.NVEGTYPES; m++) {
        d4start[0] = m;
        for (k = 0; k < options.SNOW_BAND; k++) {
            d4start[1] = k;
            for (i = 0; i < local_domain.ncells_active; i++) {
                v = veg_con_map[i].vidx[m];
                if (v >= 0) {
                    dvar[i] = (double) all_vars[i].snow[v][k].surf_temp;
                }
                else {
                    dvar[i] = nc_state_file.d_fillvalue;
                }
            }
            gather_put_nc_field_double(nc_state_file.nc_id,
                                       nc_var->nc_varid,
                                       nc_state_file.d_fillvalue,
                                       d4start, nc_var->nc_counts, dvar);
            for (i = 0; i < local_domain.ncells_active; i++) {
                dvar[i] = nc_state_file.d_fillvalue;
            }
        }
    }


    // snow surface water: snow[veg][band].surf_water
    nc_var = &(nc_state_file.nc_vars[STATE_SNOW_SURF_WATER]);
    for (m = 0; m < options.NVEGTYPES; m++) {
        d4start[0] = m;
        for (k = 0; k < options.SNOW_BAND; k++) {
            d4start[1] = k;
            for (i = 0; i < local_domain.ncells_active; i++) {
                v = veg_con_map[i].vidx[m];
                if (v >= 0) {
                    dvar[i] = (double) all_vars[i].snow[v][k].surf_water;
                }
                else {
                    dvar[i] = nc_state_file.d_fillvalue;
                }
            }
            gather_put_nc_field_double(nc_state_file.nc_id,
                                       nc_var->nc_varid,
                                       nc_state_file.d_fillvalue,
                                       d4start, nc_var->nc_counts, dvar);
            for (i = 0; i < local_domain.ncells_active; i++) {
                dvar[i] = nc_state_file.d_fillvalue;
            }
        }
    }


    // snow pack temperature: snow[veg][band].pack_temp
    nc_var = &(nc_state_file.nc_vars[STATE_SNOW_PACK_TEMP]);
    for (m = 0; m < options.NVEGTYPES; m++) {
        d4start[0] = m;
        for (k = 0; k < options.SNOW_BAND; k++) {
            d4start[1] = k;
            for (i = 0; i < local_domain.ncells_active; i++) {
                v = veg_con_map[i].vidx[m];
                if (v >= 0) {
                    dvar[i] = (double) all_vars[i].snow[v][k].pack_temp;
                }
                else {
                    dvar[i] = nc_state_file.d_fillvalue;
                }
            }
            gather_put_nc_field_double(nc_state_file.nc_id,
                                       nc_var->nc_varid,
                                       nc_state_file.d_fillvalue,
                                       d4start, nc_var->nc_counts, dvar);
            for (i = 0; i < local_domain.ncells_active; i++) {
                dvar[i] = nc_state_file.d_fillvalue;
            }
        }
    }


    // snow pack water: snow[veg][band].pack_water
    nc_var = &(nc_state_file.nc_vars[STATE_SNOW_PACK_WATER]);
    for (m = 0; m < options.NVEGTYPES; m++) {
        d4start[0] = m;
        for (k = 0; k < options.SNOW_BAND; k++) {
            d4start[1] = k;
            for (i = 0; i < local_domain.ncells_active; i++) {
                v = veg_con_map[i].vidx[m];
                if (v >= 0) {
                    dvar[i] = (double) all_vars[i].snow[v][k].pack_water;
                }
                else {
                    dvar[i] = nc_state_file.d_fillvalue;
                }
            }
            gather_put_nc_field_double(nc_state_file.nc_id,
                                       nc_var->nc_varid,
                                       nc_state_file.d_fillvalue,
                                       d4start, nc_var->nc_counts, dvar);
            for (i = 0; i < local_domain.ncells_active; i++) {
                dvar[i] = nc_state_file.d_fillvalue;
            }
        }
    }


    // snow density: snow[veg][band].density
    nc_var = &(nc_state_file.nc_vars[STATE_SNOW_DENSITY]);
    for (m = 0; m < options.NVEGTYPES; m++) {
        d4start[0] = m;
        for (k = 0; k < options.SNOW_BAND; k++) {
            d4start[1] = k;
            for (i = 0; i < local_domain.ncells_active; i++) {
                v = veg_con_map[i].vidx[m];
                if (v >= 0) {
                    dvar[i] = (double) all_vars[i].snow[v][k].density;
                }
                else {
                    dvar[i] = nc_state_file.d_fillvalue;
                }
            }
            gather_put_nc_field_double(nc_state_file.nc_id,
                                       nc_var->nc_varid,
                                       nc_state_file.d_fillvalue,
                                       d4start, nc_var->nc_counts, dvar);
            for (i = 0; i < local_domain.ncells_active; i++) {
                dvar[i] = nc_state_file.d_fillvalue;
            }
        }
    }


    // snow cold content: snow[veg][band].coldcontent
    nc_var = &(nc_state_file.nc_vars[STATE_SNOW_COLD_CONTENT]);
    for (m = 0; m < options.NVEGTYPES; m++) {
        d4start[0] = m;
        for (k = 0; k < options.SNOW_BAND; k++) {
            d4start[1] = k;
            for (i = 0; i < local_domain.ncells_active; i++) {
                v = veg_con_map[i].vidx[m];
                if (v >= 0) {
                    dvar[i] = (double) all_vars[i].snow[v][k].coldcontent;
                }
                else {
                    dvar[i] = nc_state_file.d_fillvalue;
                }
            }
            gather_put_nc_field_double(nc_state_file.nc_id,
                                       nc_var->nc_varid,
                                       nc_state_file.d_fillvalue,
                                       d4start, nc_var->nc_counts, dvar);
            for (i = 0; i < local_domain.ncells_active; i++) {
                dvar[i] = nc_state_file.d_fillvalue;
            }
        }
    }


    // snow canopy storage: snow[veg][band].snow_canopy
    nc_var = &(nc_state_file.nc_vars[STATE_SNOW_CANOPY]);
    for (m = 0; m < options.NVEGTYPES; m++) {
        d4start[0] = m;
        for (k = 0; k < options.SNOW_BAND; k++) {
            d4start[1] = k;
            for (i = 0; i < local_domain.ncells_active; i++) {
                v = veg_con_map[i].vidx[m];
                if (v >= 0) {
                    dvar[i] = (double) all_vars[i].snow[v][k].snow_canopy;
                }
                else {
                    dvar[i] = nc_state_file.d_fillvalue;
                }
            }
            gather_put_nc_field_double(nc_state_file.nc_id,
                                       nc_var->nc_varid,
                                       nc_state_file.d_fillvalue,
                                       d4start, nc_var->nc_counts, dvar);
            for (i = 0; i < local_domain.ncells_active; i++) {
                dvar[i] = nc_state_file.d_fillvalue;
            }
        }
    }


    // soil node temperatures: energy[veg][band].T[nidx]
    nc_var = &(nc_state_file.nc_vars[STATE_SOIL_NODE_TEMP]);
    for (m = 0; m < options.NVEGTYPES; m++) {
        d5start[0] = m;
        for (k = 0; k < options.SNOW_BAND; k++) {
            d5start[1] = k;
            for (j = 0; j < options.Nnode; j++) {
                d5start[2] = j;
                for (i = 0; i < local_domain.ncells_active; i++) {
                    v = veg_con_map[i].vidx[m];
                    if (v >= 0) {
                        dvar[i] = (double) all_vars[i].energy[v][k].T[j];
                    }
                    else {
                        dvar[i] = nc_state_file.d_fillvalue;
                    }
                }
                gather_put_nc_field_double(nc_state_file.nc_id,
                                           nc_var->nc_varid,
                                           nc_state_file.d_fillvalue,
                                           d5start, nc_var->nc_counts, dvar);
                for (i = 0; i < local_domain.ncells_active; i++) {
                    dvar[i] = nc_state_file.d_fillvalue;
                }
            }
        }
    }


    // Foliage temperature: energy[veg][band].Tfoliage
    nc_var = &(nc_state_file.nc_vars[STATE_FOLIAGE_TEMPERATURE]);
    for (m = 0; m < options.NVEGTYPES; m++) {
        d4start[0] = m;
        for (k = 0; k < options.SNOW_BAND; k++) {
            d4start[1] = k;
            for (i = 0; i < local_domain.ncells_active; i++) {
                v = veg_con_map[i].vidx[m];
                if (v >= 0) {
                    dvar[i] = (double) all_vars[i].energy[v][k].Tfoliage;
                }
                else {
                    dvar[i] = nc_state_file.d_fillvalue;
                }
            }
            gather_put_nc_field_double(nc_state_file.nc_id,
                                       nc_var->nc_varid,
                                       nc_state_file.d_fillvalue,
                                       d4start, nc_var->nc_counts, dvar);
            for (i = 0; i < local_domain.ncells_active; i++) {
                dvar[i] = nc_state_file.d_fillvalue;
            }
        }
    }


    // Outgoing longwave from understory: energy[veg][band].LongUnderOut
    // This is a flux, and saving it to state file is a temporary solution!!
    nc_var = &(nc_state_file.nc_vars[STATE_ENERGY_LONGUNDEROUT]);
    for (m = 0; m < options.NVEGTYPES; m++) {
        d4start[0] = m;
        for (k = 0; k < options.SNOW_BAND; k++) {
            d4start[1] = k;
            for (i = 0; i < local_domain.ncells_active; i++) {
                v = veg_con_map[i].vidx[m];
                if (v >= 0) {
                    dvar[i] = (double) all_vars[i].energy[v][k].LongUnderOut;
                }
                else {
                    dvar[i] = nc_state_file.d_fillvalue;
                }
            }
            gather_put_nc_field_double(nc_state_file.nc_id,
                                       nc_var->nc_varid,
                                       nc_state_file.d_fillvalue,
                                       d4start, nc_var->nc_counts, dvar);
            for (i = 0; i < local_domain.ncells_active; i++) {
                dvar[i] = nc_state_file.d_fillvalue;
            }
        }
    }


    // Thermal flux through the snow pack: energy[veg][band].snow_flux
    // This is a flux, and saving it to state file is a temporary solution!!
    nc_var = &(nc_state_file.nc_vars[STATE_ENERGY_SNOW_FLUX]);
    for (m = 0; m < options.NVEGTYPES; m++) {
        d4start[0] = m;
        for (k = 0; k < options.SNOW_BAND; k++) {
            d4start[1] = k;
            for (i = 0; i < local_domain.ncells_active; i++) {
                v = veg_con_map[i].vidx[m];
                if (v >= 0) {
                    dvar[i] = (double) all_vars[i].energy[v][k].snow_flux;
                }
                else {
                    dvar[i] = nc_state_file.d_fillvalue;
                }
            }
            gather_put_nc_field_double(nc_state_file.nc_id,
                                       nc_var->nc_varid,
                                       nc_state_file.d_fillvalue,
                                       d4start, nc_var->nc_counts, dvar);
            for (i = 0; i < local_domain.ncells_active; i++) {
                dvar[i] = nc_state_file.d_fillvalue;
            }
        }
    }


    if (options.LAKES) {
        // total soil moisture
        nc_var = &(nc_state_file.nc_vars[STATE_LAKE_SOIL_MOISTURE]);
        for (j = 0; j < options.Nlayer; j++) {
            d3start[0] = j;
            for (i = 0; i < local_domain.ncells_active; i++) {
                dvar[i] = (double) all_vars[i].lake_var.soil.layer[j].moist;
            }
            gather_put_nc_field_double(nc_state_file.nc_id,
                                       nc_var->nc_varid,
                                       nc_state_file.d_fillvalue,
                                       d3start, nc_var->nc_counts, dvar);
            for (i = 0; i < local_domain.ncells_active; i++) {
                dvar[i] = nc_state_file.d_fillvalue;
            }
        }

        // ice content
        nc_var = &(nc_state_file.nc_vars[STATE_LAKE_SOIL_ICE]);
        for (j = 0; j < options.Nlayer; j++) {
            d4start[0] = j;
            for (p = 0; p < options.Nfrost; p++) {
                d4start[1] = p;
                for (i = 0; i < local_domain.ncells_active; i++) {
                    dvar[i] =
                        (double) all_vars[i].lake_var.soil.layer[j].ice[p];
                }
                gather_put_nc_field_double(nc_state_file.nc_id,
                                           nc_var->nc_varid,
                                           nc_state_file.d_fillvalue,
                                           d4start, nc_var->nc_counts, dvar);
                for (i = 0; i < local_domain.ncells_active; i++) {
                    dvar[i] = nc_state_file.d_fillvalue;
                }
            }
        }

        if (options.CARBON) {
            // litter carbon: tmpval = lake_var.soil.CLitter;
            nc_var = &(nc_state_file.nc_vars[STATE_LAKE_CLITTER]);
            for (i = 0; i < local_domain.ncells_active; i++) {
                dvar[i] = (double) all_vars[i].lake_var.soil.CLitter;
            }
            gather_put_nc_field_double(nc_state_file.nc_id,
                                       nc_var->nc_varid,
                                       nc_state_file.d_fillvalue,
                                       d2start, nc_var->nc_counts, dvar);
            for (i = 0; i < local_domain.ncells_active; i++) {
                dvar[i] = nc_state_file.d_fillvalue;
            }

            // intermediate carbon: tmpval = lake_var.soil.CInter;
            nc_var = &(nc_state_file.nc_vars[STATE_LAKE_CINTER]);
            for (i = 0; i < local_domain.ncells_active; i++) {
                dvar[i] = (double) all_vars[i].lake_var.soil.CInter;
            }
            gather_put_nc_field_double(nc_state_file.nc_id,
                                       nc_var->nc_varid,
                                       nc_state_file.d_fillvalue,
                                       d2start, nc_var->nc_counts, dvar);
            for (i = 0; i < local_domain.ncells_active; i++) {
                dvar[i] = nc_state_file.d_fillvalue;
            }

            // slow carbon: tmpval = lake_var.soil.CSlow;
            nc_var = &(nc_state_file.nc_vars[STATE_LAKE_CSLOW]);
            for (i = 0; i < local_domain.ncells_active; i++) {
                dvar[i] = (double) all_vars[i].lake_var.soil.CSlow;
            }
            gather_put_nc_field_double(nc_state_file.nc_id,
                                       nc_var->nc_varid,
                                       nc_state_file.d_fillvalue,
                                       d2start, nc_var->nc_counts, dvar);
            for (i = 0; i < local_domain.ncells_active; i++) {
                dvar[i] = nc_state_file.d_fillvalue;
            }
        }

        // snow age: lake_var.snow.last_snow
        nc_var = &(nc_state_file.nc_vars[STATE_LAKE_SNOW_AGE]);
        for (i = 0; i < local_domain.ncells_active; i++) {
            ivar[i] = (int) all_vars[i].lake_var.snow.last_snow;
        }
        gather_put_nc_field_int(nc_state_file.nc_id,
                                nc_var->nc_varid,
                                nc_state_file.i_fillvalue,
                                d2start, nc_var->nc_counts, ivar);
        for (i = 0; i < local_domain.ncells_active; i++) {
            ivar[i] = nc_state_file.i_fillvalue;
        }

        // melting state: (int)lake_var.snow.MELTING
        nc_var = &(nc_state_file.nc_vars[STATE_LAKE_SNOW_MELT_STATE]);
        for (i = 0; i < local_domain.ncells_active; i++) {
            ivar[i] = (int) all_vars[i].lake_var.snow.MELTING;
        }
        gather_put_nc_field_int(nc_state_file.nc_id,
                                nc_var->nc_varid,
                                nc_state_file.i_fillvalue,
                                d2start, nc_var->nc_counts, ivar);
        for (i = 0; i < local_domain.ncells_active; i++) {
            ivar[i] = nc_state_file.i_fillvalue;
        }

        // snow covered fraction: lake_var.snow.coverage
        nc_var = &(nc_state_file.nc_vars[STATE_LAKE_SNOW_COVERAGE]);
        for (i = 0; i < local_domain.ncells_active; i++) {
            dvar[i] = (double) all_vars[i].lake_var.snow.coverage;
        }
        gather_put_nc_field_double(nc_state_file.nc_id,
                                   nc_var->nc_varid,
                                   nc_state_file.d_fillvalue,
                                   d2start, nc_var->nc_counts, dvar);
        for (i = 0; i < local_domain.ncells_active; i++) {
            dvar[i] = nc_state_file.d_fillvalue;
        }

        // snow water equivalent: lake_var.snow.swq
        nc_var = &(nc_state_file.nc_vars[STATE_LAKE_SNOW_WATER_EQUIVALENT]);
        for (i = 0; i < local_domain.ncells_active; i++) {
            dvar[i] = (double) all_vars[i].lake_var.snow.swq;
        }
        gather_put_nc_field_double(nc_state_file.nc_id,
                                   nc_var->nc_varid,
                                   nc_state_file.d_fillvalue,
                                   d2start, nc_var->nc_counts, dvar);
        for (i = 0; i < local_domain.ncells_active; i++) {
            dvar[i] = nc_state_file.d_fillvalue;
        }

        // snow surface temperature: lake_var.snow.surf_temp
        nc_var = &(nc_state_file.nc_vars[STATE_LAKE_SNOW_SURF_TEMP]);
        for (i = 0; i < local_domain.ncells_active; i++) {
            dvar[i] = (double) all_vars[i].lake_var.snow.surf_temp;
        }
        gather_put_nc_field_double(nc_state_file.nc_id,
                                   nc_var->nc_varid,
                                   nc_state_file.d_fillvalue,
                                   d2start, nc_var->nc_counts, dvar);
        for (i = 0; i < local_domain.ncells_active; i++) {
            dvar[i] = nc_state_file.d_fillvalue;
        }

        // snow surface water: lake_var.snow.surf_water
        nc_var = &(nc_state_file.nc_vars[STATE_LAKE_SNOW_SURF_WATER]);
        for (i = 0; i < local_domain.ncells_active; i++) {
            dvar[i] = (double) all_vars[i].lake_var.snow.surf_water;
        }
        gather_put_nc_field_double(nc_state_file.nc_id,
                                   nc_var->nc_varid,
                                   nc_state_file.d_fillvalue,
                                   d2start, nc_var->nc_counts, dvar);
        for (i = 0; i < local_domain.ncells_active; i++) {
            dvar[i] = nc_state_file.d_fillvalue;
        }

        // snow pack temperature: lake_var.snow.pack_temp
        nc_var = &(nc_state_file.nc_vars[STATE_LAKE_SNOW_PACK_TEMP]);
        for (i = 0; i < local_domain.ncells_active; i++) {
            dvar[i] = (double) all_vars[i].lake_var.snow.pack_temp;
        }
        gather_put_nc_field_double(nc_state_file.nc_id,
                                   nc_var->nc_varid,
                                   nc_state_file.d_fillvalue,
                                   d2start, nc_var->nc_counts, dvar);
        for (i = 0; i < local_domain.ncells_active; i++) {
            dvar[i] = nc_state_file.d_fillvalue;
        }

        // snow pack water: lake_var.snow.pack_water
        nc_var = &(nc_state_file.nc_vars[STATE_LAKE_SNOW_PACK_WATER]);
        for (i = 0; i < local_domain.ncells_active; i++) {
            dvar[i] = (double) all_vars[i].lake_var.snow.pack_water;
        }
        gather_put_nc_field_double(nc_state_file.nc_id,
                                   nc_var->nc_varid,
                                   nc_state_file.d_fillvalue,
                                   d2start, nc_var->nc_counts, dvar);
        for (i = 0; i < local_domain.ncells_active; i++) {
            dvar[i] = nc_state_file.d_fillvalue;
        }

        // snow density: lake_var.snow.density
        nc_var = &(nc_state_file.nc_vars[STATE_LAKE_SNOW_DENSITY]);
        for (i = 0; i < local_domain.ncells_active; i++) {
            dvar[i] = (double) all_vars[i].lake_var.snow.density;
        }
        gather_put_nc_field_double(nc_state_file.nc_id,
                                   nc_var->nc_varid,
                                   nc_state_file.d_fillvalue,
                                   d2start, nc_var->nc_counts, dvar);
        for (i = 0; i < local_domain.ncells_active; i++) {
            dvar[i] = nc_state_file.d_fillvalue;
        }

        // snow cold content: lake_var.snow.coldcontent
        nc_var = &(nc_state_file.nc_vars[STATE_LAKE_SNOW_COLD_CONTENT]);
        for (i = 0; i < local_domain.ncells_active; i++) {
            dvar[i] = (double) all_vars[i].lake_var.snow.coldcontent;
        }
        gather_put_nc_field_double(nc_state_file.nc_id,
                                   nc_var->nc_varid,
                                   nc_state_file.d_fillvalue,
                                   d2start, nc_var->nc_counts, dvar);
        for (i = 0; i < local_domain.ncells_active; i++) {
            dvar[i] = nc_state_file.d_fillvalue;
        }

        // snow canopy storage: lake_var.snow.snow_canopy
        nc_var = &(nc_state_file.nc_vars[STATE_LAKE_SNOW_CANOPY]);
        for (i = 0; i < local_domain.ncells_active; i++) {
            dvar[i] = (double) all_vars[i].lake_var.snow.snow_canopy;
        }
        gather_put_nc_field_double(nc_state_file.nc_id,
                                   nc_var->nc_varid,
                                   nc_state_file.d_fillvalue,
                                   d2start, nc_var->nc_counts, dvar);
        for (i = 0; i < local_domain.ncells_active; i++) {
            dvar[i] = nc_state_file.d_fillvalue;
        }

        // soil node temperatures: lake_var.energy.T[nidx]
        nc_var = &(nc_state_file.nc_vars[STATE_LAKE_SOIL_NODE_TEMP]);
        for (j = 0; j < options.Nnode; j++) {
            d3start[0] = j;
            for (i = 0; i < local_domain.ncells_active; i++) {
                dvar[i] = (double) all_vars[i].lake_var.soil.layer[j].moist;
            }
            gather_put_nc_field_double(nc_state_file.nc_id,
                                       nc_var->nc_varid,
                                       nc_state_file.d_fillvalue,
                                       d2start, nc_var->nc_counts, dvar);
            for (i = 0; i < local_domain.ncells_active; i++) {
                dvar[i] = nc_state_file.d_fillvalue;
            }
        }

        // lake active layers: lake_var.activenod
        nc_var = &(nc_state_file.nc_vars[STATE_LAKE_ACTIVE_LAYERS]);
        for (i = 0; i < local_domain.ncells_active; i++) {
            ivar[i] = (int) all_vars[i].lake_var.activenod;
        }
        gather_put_nc_field_int(nc_state_file.nc_id,
                                nc_var->nc_varid,
                                nc_state_file.i_fillvalue,
                                d2start, nc_var->nc_counts, ivar);
        for (i = 0; i < local_domain.ncells_active; i++) {
            ivar[i] = nc_state_file.i_fillvalue;
        }

        // lake layer thickness: lake_var.dz
        nc_var = &(nc_state_file.nc_vars[STATE_LAKE_LAYER_DZ]);
        for (i = 0; i < local_domain.ncells_active; i++) {
            dvar[i] = (double) all_vars[i].lake_var.dz;
        }
        gather_put_nc_field_double(nc_state_file.nc_id,
                                   nc_var->nc_varid,
                                   nc_state_file.d_fillvalue,
                                   d2start, nc_var->nc_counts, dvar);
        for (i = 0; i < local_domain.ncells_active; i++) {
            dvar[i] = nc_state_file.d_fillvalue;
        }

        // lake surface layer thickness: lake_var.surfdz
        nc_var = &(nc_state_file.nc_vars[STATE_LAKE_SURF_LAYER_DZ]);
        for (i = 0; i < local_domain.ncells_active; i++) {
            dvar[i] = (double) all_vars[i].lake_var.surfdz;
        }
        gather_put_nc_field_double(nc_state_file.nc_id,
                                   nc_var->nc_varid,
                                   nc_state_file.d_fillvalue,
                                   d2start, nc_var->nc_counts, dvar);
        for (i = 0; i < local_domain.ncells_active; i++) {
            dvar[i] = nc_state_file.d_fillvalue;
        }

        // lake depth: lake_var.ldepth
        nc_var = &(nc_state_file.nc_vars[STATE_LAKE_DEPTH]);
        for (i = 0; i < local_domain.ncells_active; i++) {
            dvar[i] = (double) all_vars[i].lake_var.ldepth;
        }
        gather_put_nc_field_double(nc_state_file.nc_id,
                                   nc_var->nc_varid,
                                   nc_state_file.d_fillvalue,
                                   d2start, nc_var->nc_counts, dvar);
        for (i = 0; i < local_domain.ncells_active; i++) {
            dvar[i] = nc_state_file.d_fillvalue;
        }

        // lake layer surface areas: lake_var.surface[ndix]
        nc_var = &(nc_state_file.nc_vars[STATE_LAKE_LAYER_SURF_AREA]);
        for (j = 0; j < options.NLAKENODES; j++) {
            d3start[0] = j;
            for (i = 0; i < local_domain.ncells_active; i++) {
                dvar[i] = (double) all_vars[i].lake_var.surface[j];
            }
            gather_put_nc_field_double(nc_state_file.nc_id,
                                       nc_var->nc_varid,
                                       nc_state_file.d_fillvalue,
                                       d3start, nc_var->nc_counts, dvar);
            for (i = 0; i < local_domain.ncells_active; i++) {
                dvar[i] = nc_state_file.d_fillvalue;
            }
        }

        // lake surface area: lake_var.sarea
        nc_var = &(nc_state_file.nc_vars[STATE_LAKE_SURF_AREA]);
        for (i = 0; i < local_domain.ncells_active; i++) {
            dvar[i] = (double) all_vars[i].lake_var.sarea;
        }
        gather_put_nc_field_double(nc_state_file.nc_id,
                                   nc_var->nc_varid,
                                   nc_state_file.d_fillvalue,
                                   d2start, nc_var->nc_counts, dvar);
        for (i = 0; i < local_domain.ncells_active; i++) {
            dvar[i] = nc_state_file.d_fillvalue;
        }

        // lake volume: lake_var.volume
        nc_var = &(nc_state_file.nc_vars[STATE_LAKE_VOLUME]);
        for (i = 0; i < local_domain.ncells_active; i++) {
            dvar[i] = (double) all_vars[i].lake_var.volume;
        }
        gather_put_nc_field_double(nc_state_file.nc_id,
                                   nc_var->nc_varid,
                                   nc_state_file.d_fillvalue,
                                   d2start, nc_var->nc_counts, dvar);
        for (i = 0; i < local_domain.ncells_active; i++) {
            dvar[i] = nc_state_file.d_fillvalue;
        }

        // lake layer temperatures: lake_var.temp[nidx]
        nc_var = &(nc_state_file.nc_vars[STATE_LAKE_LAYER_TEMP]);
        for (j = 0; j < options.NLAKENODES; j++) {
            d3start[0] = j;
            for (i = 0; i < local_domain.ncells_active; i++) {
                dvar[i] = (double) all_vars[i].lake_var.temp[j];
            }
            gather_put_nc_field_double(nc_state_file.nc_id,
                                       nc_var->nc_varid,
                                       nc_state_file.d_fillvalue,
                                       d2start, nc_var->nc_counts, dvar);
            for (i = 0; i < local_domain.ncells_active; i++) {
                dvar[i] = nc_state_file.d_fillvalue;
            }
        }

        // vertical average lake temperature: lake_var.tempavg
        nc_var = &(nc_state_file.nc_vars[STATE_LAKE_AVERAGE_TEMP]);
        for (i = 0; i < local_domain.ncells_active; i++) {
            dvar[i] = (double) all_vars[i].lake_var.tempavg;
        }
        gather_put_nc_field_double(nc_state_file.nc_id,
                                   nc_var->nc_varid,
                                   nc_state_file.d_fillvalue,
                                   d2start, nc_var->nc_counts, dvar);
        for (i = 0; i < local_domain.ncells_active; i++) {
            dvar[i] = nc_state_file.d_fillvalue;
        }

        // lake ice area fraction: lake_var.areai
        nc_var = &(nc_state_file.nc_vars[STATE_LAKE_ICE_AREA_FRAC]);
        for (i = 0; i < local_domain.ncells_active; i++) {
            dvar[i] = (double) all_vars[i].lake_var.areai;
        }
        gather_put_nc_field_double(nc_state_file.nc_id,
                                   nc_var->nc_varid,
                                   nc_state_file.d_fillvalue,
                                   d2start, nc_var->nc_counts, dvar);
        for (i = 0; i < local_domain.ncells_active; i++) {
            dvar[i] = nc_state_file.d_fillvalue;
        }

        // new lake ice area fraction: lake_var.new_ice_area
        nc_var = &(nc_state_file.nc_vars[STATE_LAKE_ICE_AREA_FRAC_NEW]);
        for (i = 0; i < local_domain.ncells_active; i++) {
            dvar[i] = (double) all_vars[i].lake_var.new_ice_area;
        }
        gather_put_nc_field_double(nc_state_file.nc_id,
                                   nc_var->nc_varid,
                                   nc_state_file.d_fillvalue,
                                   d2start, nc_var->nc_counts, dvar);
        for (i = 0; i < local_domain.ncells_active; i++) {
            dvar[i] = nc_state_file.d_fillvalue;
        }

        // lake ice water equivalent: lake_var.ice_water_eq
        nc_var = &(nc_state_file.nc_vars[STATE_LAKE_ICE_WATER_EQUIVALENT]);
        for (i = 0; i < local_domain.ncells_active; i++) {
            dvar[i] = (double) all_vars[i].lake_var.ice_water_eq;
        }
        gather_put_nc_field_double(nc_state_file.nc_id,
                                   nc_var->nc_varid,
                                   nc_state_file.d_fillvalue,
                                   d2start, nc_var->nc_counts, dvar);
        for (i = 0; i < local_domain.ncells_active; i++) {
            dvar[i] = nc_state_file.d_fillvalue;
        }

        // lake ice height: lake_var.hice
        nc_var = &(nc_state_file.nc_vars[STATE_LAKE_ICE_HEIGHT]);
        for (i = 0; i < local_domain.ncells_active; i++) {
            dvar[i] = (double) all_vars[i].lake_var.hice;
        }
        gather_put_nc_field_double(nc_state_file.nc_id,
                                   nc_var->nc_varid,
                                   nc_state_file.d_fillvalue,
                                   d2start, nc_var->nc_counts, dvar);
        for (i = 0; i < local_domain.ncells_active; i++) {
            dvar[i] = nc_state_file.d_fillvalue;
        }

        // lake ice temperature: lake_var.tempi
        nc_var = &(nc_state_file.nc_vars[STATE_LAKE_ICE_TEMP]);
        for (i = 0; i < local_domain.ncells_active; i++) {
            dvar[i] = (double) all_vars[i].lake_var.tempi;
        }
        gather_put_nc_field_double(nc_state_file.nc_id,
                                   nc_var->nc_varid,
                                   nc_state_file.d_fillvalue,
                                   d2start, nc_var->nc_counts, dvar);
        for (i = 0; i < local_domain.ncells_active; i++) {
            dvar[i] = nc_state_file.d_fillvalue;
        }

        // lake ice snow water equivalent: lake_var.swe
        nc_var = &(nc_state_file.nc_vars[STATE_LAKE_ICE_SWE]);
        for (i = 0; i < local_domain.ncells_active; i++) {
            dvar[i] = (double) all_vars[i].lake_var.swe;
        }
        gather_put_nc_field_double(nc_state_file.nc_id,
                                   nc_var->nc_varid,
                                   nc_state_file.d_fillvalue,
                                   d2start, nc_var->nc_counts, dvar);
        for (i = 0; i < local_domain.ncells_active; i++) {
            dvar[i] = nc_state_file.d_fillvalue;
        }

        // lake ice snow surface temperature: lake_var.surf_temp
        nc_var = &(nc_state_file.nc_vars[STATE_LAKE_ICE_SNOW_SURF_TEMP]);
        for (i = 0; i < local_domain.ncells_active; i++) {
            dvar[i] = (double) all_vars[i].lake_var.surf_temp;
        }
        gather_put_nc_field_double(nc_state_file.nc_id,
                                   nc_var->nc_varid,
                                   nc_state_file.d_fillvalue,
                                   d2start, nc_var->nc_counts, dvar);
        for (i = 0; i < local_domain.ncells_active; i++) {
            dvar[i] = nc_state_file.d_fillvalue;
        }

        // lake ice snow pack temperature: lake_var.pack_temp
        nc_var = &(nc_state_file.nc_vars[STATE_LAKE_ICE_SNOW_PACK_TEMP]);
        for (i = 0; i < local_domain.ncells_active; i++) {
            dvar[i] = (double) all_vars[i].lake_var.pack_temp;
        }
        gather_put_nc_field_double(nc_state_file.nc_id,
                                   nc_var->nc_varid,
                                   nc_state_file.d_fillvalue,
                                   d2start, nc_var->nc_counts, dvar);
        for (i = 0; i < local_domain.ncells_active; i++) {
            dvar[i] = nc_state_file.d_fillvalue;
        }

        // lake ice snow coldcontent: lake_var.coldcontent
        nc_var = &(nc_state_file.nc_vars[STATE_LAKE_ICE_SNOW_COLD_CONTENT]);
        for (i = 0; i < local_domain.ncells_active; i++) {
            dvar[i] = (double) all_vars[i].lake_var.coldcontent;
        }
        gather_put_nc_field_double(nc_state_file.nc_id,
                                   nc_var->nc_varid,
                                   nc_state_file.d_fillvalue,
                                   d2start, nc_var->nc_counts, dvar);
        for (i = 0; i < local_domain.ncells_active; i++) {
            dvar[i] = nc_state_file.d_fillvalue;
        }

        // lake ice snow surface water: lake_var.surf_water
        nc_var = &(nc_state_file.nc_vars[STATE_LAKE_ICE_SNOW_SURF_WATER]);
        for (i = 0; i < local_domain.ncells_active; i++) {
            dvar[i] = (double) all_vars[i].lake_var.surf_water;
        }
        gather_put_nc_field_double(nc_state_file.nc_id,
                                   nc_var->nc_varid,
                                   nc_state_file.d_fillvalue,
                                   d2start, nc_var->nc_counts, dvar);
        for (i = 0; i < local_domain.ncells_active; i++) {
            dvar[i] = nc_state_file.d_fillvalue;
        }

        // lake ice snow pack water: lake_var.pack_water
        nc_var = &(nc_state_file.nc_vars[STATE_LAKE_ICE_SNOW_PACK_WATER]);
        for (i = 0; i < local_domain.ncells_active; i++) {
            dvar[i] = (double) all_vars[i].lake_var.pack_water;
        }
        gather_put_nc_field_double(nc_state_file.nc_id,
                                   nc_var->nc_varid,
                                   nc_state_file.d_fillvalue,
                                   d2start, nc_var->nc_counts, dvar);
        for (i = 0; i < local_domain.ncells_active; i++) {
            dvar[i] = nc_state_file.d_fillvalue;
        }

        // lake ice snow albedo: lake_var.SAlbedo
        nc_var = &(nc_state_file.nc_vars[STATE_LAKE_ICE_SNOW_ALBEDO]);
        for (i = 0; i < local_domain.ncells_active; i++) {
            dvar[i] = (double) all_vars[i].lake_var.SAlbedo;
        }
        gather_put_nc_field_double(nc_state_file.nc_id,
                                   nc_var->nc_varid,
                                   nc_state_file.d_fillvalue,
                                   d2start, nc_var->nc_counts, dvar);
        for (i = 0; i < local_domain.ncells_active; i++) {
            dvar[i] = nc_state_file.d_fillvalue;
        }

        // lake ice snow depth: lake_var.sdepth
        nc_var = &(nc_state_file.nc_vars[STATE_LAKE_ICE_SNOW_DEPTH]);
        for (i = 0; i < local_domain.ncells_active; i++) {
            dvar[i] = (double) all_vars[i].lake_var.sdepth;
        }
        gather_put_nc_field_double(nc_state_file.nc_id,
                                   nc_var->nc_varid,
                                   nc_state_file.d_fillvalue,
                                   d2start, nc_var->nc_counts, dvar);
        for (i = 0; i < local_domain.ncells_active; i++) {
            dvar[i] = nc_state_file.d_fillvalue;
        }
    }

    // close the netcdf file if it is still open
    if (mpi_rank == VIC_MPI_ROOT) {
        if (nc_state_file.open == true) {
            status = nc_close(nc_state_file.nc_id);
            check_nc_status(status, "Error closing %s", filename);
        }
    }

    free(ivar);
    free(dvar);
}

/******************************************************************************
 * @brief   Setup state file netcdf structure
 *****************************************************************************/
void
set_nc_state_file_info(nc_file_struct *nc_state_file)
{
    extern option_struct options;
    extern domain_struct global_domain;

    // Set fill values
    nc_state_file->c_fillvalue = NC_FILL_CHAR;
    nc_state_file->s_fillvalue = NC_FILL_SHORT;
    nc_state_file->i_fillvalue = NC_FILL_INT;
    nc_state_file->d_fillvalue = NC_FILL_DOUBLE;
    nc_state_file->f_fillvalue = NC_FILL_FLOAT;

    // set ids to MISSING
    nc_state_file->nc_id = MISSING;
    nc_state_file->band_dimid = MISSING;
    nc_state_file->front_dimid = MISSING;
    nc_state_file->frost_dimid = MISSING;
    nc_state_file->lake_node_dimid = MISSING;
    nc_state_file->layer_dimid = MISSING;
    nc_state_file->ni_dimid = MISSING;
    nc_state_file->nj_dimid = MISSING;
    nc_state_file->node_dimid = MISSING;
    nc_state_file->root_zone_dimid = MISSING;
    nc_state_file->time_dimid = MISSING;
    nc_state_file->veg_dimid = MISSING;

    // Set dimension sizes
    nc_state_file->band_size = options.SNOW_BAND;
    nc_state_file->front_size = MAX_FRONTS;
    nc_state_file->frost_size = options.Nfrost;
    nc_state_file->layer_size = options.Nlayer;
    nc_state_file->ni_size = global_domain.n_nx;
    nc_state_file->nj_size = global_domain.n_ny;
    nc_state_file->node_size = options.Nnode;
    nc_state_file->root_zone_size = options.ROOT_ZONES;
    nc_state_file->time_size = NC_UNLIMITED;
    nc_state_file->veg_size = options.NVEGTYPES;

    // allocate memory for nc_vars
    nc_state_file->nc_vars =
        calloc(N_STATE_VARS, sizeof(*(nc_state_file->nc_vars)));
    check_alloc_status(nc_state_file->nc_vars, "Memory allocation error");
}

/******************************************************************************
 * @brief   Setup state variable dimensions, types, etc.
 *****************************************************************************/
void
set_nc_state_var_info(nc_file_struct *nc)
{
    size_t i;
    size_t j;

    for (i = 0; i < N_STATE_VARS; i++) {
        nc->nc_vars[i].nc_varid = i;
        for (j = 0; j < MAXDIMS; j++) {
            nc->nc_vars[i].nc_dimids[j] = -1;
            nc->nc_vars[i].nc_counts[j] = 0;
        }
        nc->nc_vars[i].nc_dims = 0;

        switch (i) {
        case STATE_SNOW_AGE:
        case STATE_SNOW_MELT_STATE:
        case STATE_LAKE_SNOW_AGE:
        case STATE_LAKE_SNOW_MELT_STATE:
        case STATE_LAKE_ACTIVE_LAYERS:
            nc->nc_vars[i].nc_type = NC_INT;
            break;
        default:
            nc->nc_vars[i].nc_type = NC_DOUBLE;
        }

        // Set the number of dimensions and dimids for each state variable
        switch (i) {
        case STATE_SOIL_MOISTURE:
            // 5d vars [veg, band, layer, j, i]
            nc->nc_vars[i].nc_dims = 5;
            nc->nc_vars[i].nc_dimids[0] = nc->veg_dimid;
            nc->nc_vars[i].nc_dimids[1] = nc->band_dimid;
            nc->nc_vars[i].nc_dimids[2] = nc->layer_dimid;
            nc->nc_vars[i].nc_dimids[3] = nc->nj_dimid;
            nc->nc_vars[i].nc_dimids[4] = nc->ni_dimid;
            nc->nc_vars[i].nc_counts[0] = 1;
            nc->nc_vars[i].nc_counts[1] = 1;
            nc->nc_vars[i].nc_counts[2] = 1;
            nc->nc_vars[i].nc_counts[3] = nc->nj_size;
            nc->nc_vars[i].nc_counts[4] = nc->ni_size;
            break;
        case STATE_SOIL_ICE:
            // 6d vars [veg, band, layer, frost, j, i]
            nc->nc_vars[i].nc_dims = 6;
            nc->nc_vars[i].nc_dimids[0] = nc->veg_dimid;
            nc->nc_vars[i].nc_dimids[1] = nc->band_dimid;
            nc->nc_vars[i].nc_dimids[2] = nc->layer_dimid;
            nc->nc_vars[i].nc_dimids[3] = nc->frost_dimid;
            nc->nc_vars[i].nc_dimids[4] = nc->nj_dimid;
            nc->nc_vars[i].nc_dimids[5] = nc->ni_dimid;
            nc->nc_vars[i].nc_counts[0] = 1;
            nc->nc_vars[i].nc_counts[1] = 1;
            nc->nc_vars[i].nc_counts[2] = 1;
            nc->nc_vars[i].nc_counts[3] = 1;
            nc->nc_vars[i].nc_counts[4] = nc->nj_size;
            nc->nc_vars[i].nc_counts[5] = nc->ni_size;
            break;
        case STATE_CANOPY_WATER:
        case STATE_ANNUALNPP:
        case STATE_ANNUALNPPPREV:
        case STATE_CLITTER:
        case STATE_CINTER:
        case STATE_CSLOW:
        case STATE_SNOW_AGE:
        case STATE_SNOW_MELT_STATE:
        case STATE_SNOW_COVERAGE:
        case STATE_SNOW_WATER_EQUIVALENT:
        case STATE_SNOW_SURF_TEMP:
        case STATE_SNOW_SURF_WATER:
        case STATE_SNOW_PACK_TEMP:
        case STATE_SNOW_PACK_WATER:
        case STATE_SNOW_DENSITY:
        case STATE_SNOW_COLD_CONTENT:
        case STATE_SNOW_CANOPY:
        case STATE_FOLIAGE_TEMPERATURE:
        case STATE_ENERGY_LONGUNDEROUT:
        case STATE_ENERGY_SNOW_FLUX:
            // 4d vars [veg, band, j, i]
            nc->nc_vars[i].nc_dims = 4;
            nc->nc_vars[i].nc_dimids[0] = nc->veg_dimid;
            nc->nc_vars[i].nc_dimids[1] = nc->band_dimid;
            nc->nc_vars[i].nc_dimids[2] = nc->nj_dimid;
            nc->nc_vars[i].nc_dimids[3] = nc->ni_dimid;
            nc->nc_vars[i].nc_counts[0] = 1;
            nc->nc_vars[i].nc_counts[1] = 1;
            nc->nc_vars[i].nc_counts[2] = nc->nj_size;
            nc->nc_vars[i].nc_counts[3] = nc->ni_size;
            break;
        case STATE_SOIL_NODE_TEMP:
            // 5d vars [veg, band, node, j, i]
            nc->nc_vars[i].nc_dims = 5;
            nc->nc_vars[i].nc_dimids[0] = nc->veg_dimid;
            nc->nc_vars[i].nc_dimids[1] = nc->band_dimid;
            nc->nc_vars[i].nc_dimids[2] = nc->node_dimid;
            nc->nc_vars[i].nc_dimids[3] = nc->nj_dimid;
            nc->nc_vars[i].nc_dimids[4] = nc->ni_dimid;
            nc->nc_vars[i].nc_counts[0] = 1;
            nc->nc_vars[i].nc_counts[1] = 1;
            nc->nc_vars[i].nc_counts[2] = 1;
            nc->nc_vars[i].nc_counts[3] = nc->nj_size;
            nc->nc_vars[i].nc_counts[4] = nc->ni_size;
            break;
        case STATE_LAKE_SOIL_MOISTURE:
            // 3d vars [layer, j, i]
            nc->nc_vars[i].nc_dims = 3;
            nc->nc_vars[i].nc_dimids[0] = nc->layer_dimid;
            nc->nc_vars[i].nc_dimids[1] = nc->nj_dimid;
            nc->nc_vars[i].nc_dimids[2] = nc->ni_dimid;
            break;
        case STATE_LAKE_SOIL_ICE:
            // 4d vars [layer, frost, j, i]
            nc->nc_vars[i].nc_dims = 4;
            nc->nc_vars[i].nc_dimids[0] = nc->layer_dimid;
            nc->nc_vars[i].nc_dimids[1] = nc->frost_dimid;
            nc->nc_vars[i].nc_dimids[2] = nc->nj_dimid;
            nc->nc_vars[i].nc_dimids[3] = nc->ni_dimid;
            nc->nc_vars[i].nc_counts[0] = 1;
            nc->nc_vars[i].nc_counts[1] = 1;
            nc->nc_vars[i].nc_counts[2] = nc->nj_size;
            nc->nc_vars[i].nc_counts[3] = nc->ni_size;
            break;
        case STATE_LAKE_CLITTER:
        case STATE_LAKE_CINTER:
        case STATE_LAKE_CSLOW:
        case STATE_LAKE_SNOW_AGE:
        case STATE_LAKE_SNOW_MELT_STATE:
        case STATE_LAKE_SNOW_COVERAGE:
        case STATE_LAKE_SNOW_WATER_EQUIVALENT:
        case STATE_LAKE_SNOW_SURF_TEMP:
        case STATE_LAKE_SNOW_SURF_WATER:
        case STATE_LAKE_SNOW_PACK_TEMP:
        case STATE_LAKE_SNOW_PACK_WATER:
        case STATE_LAKE_SNOW_DENSITY:
        case STATE_LAKE_SNOW_COLD_CONTENT:
        case STATE_LAKE_SNOW_CANOPY:
        case STATE_LAKE_ACTIVE_LAYERS:
        case STATE_LAKE_LAYER_DZ:
        case STATE_LAKE_SURF_LAYER_DZ:
        case STATE_LAKE_DEPTH:
        case STATE_LAKE_SURF_AREA:
        case STATE_LAKE_VOLUME:
        case STATE_LAKE_AVERAGE_TEMP:
        case STATE_LAKE_ICE_AREA_FRAC:
        case STATE_LAKE_ICE_AREA_FRAC_NEW:
        case STATE_LAKE_ICE_WATER_EQUIVALENT:
        case STATE_LAKE_ICE_HEIGHT:
        case STATE_LAKE_ICE_TEMP:
        case STATE_LAKE_ICE_SWE:
        case STATE_LAKE_ICE_SNOW_SURF_TEMP:
        case STATE_LAKE_ICE_SNOW_PACK_TEMP:
        case STATE_LAKE_ICE_SNOW_COLD_CONTENT:
        case STATE_LAKE_ICE_SNOW_SURF_WATER:
        case STATE_LAKE_ICE_SNOW_PACK_WATER:
        case STATE_LAKE_ICE_SNOW_ALBEDO:
        case STATE_LAKE_ICE_SNOW_DEPTH:
            // 2d vars [j, i]
            nc->nc_vars[i].nc_dims = 2;
            nc->nc_vars[i].nc_dimids[0] = nc->nj_dimid;
            nc->nc_vars[i].nc_dimids[1] = nc->ni_dimid;
            nc->nc_vars[i].nc_counts[0] = nc->nj_size;
            nc->nc_vars[i].nc_counts[1] = nc->ni_size;
            break;
        case STATE_LAKE_SOIL_NODE_TEMP:
            // 3d vars [node, j, i]
            nc->nc_vars[i].nc_dims = 3;
            nc->nc_vars[i].nc_dimids[0] = nc->node_dimid;
            nc->nc_vars[i].nc_dimids[1] = nc->nj_dimid;
            nc->nc_vars[i].nc_dimids[2] = nc->ni_dimid;
            nc->nc_vars[i].nc_counts[0] = 1;
            nc->nc_vars[i].nc_counts[1] = nc->nj_size;
            nc->nc_vars[i].nc_counts[2] = nc->ni_size;
            break;
        case STATE_LAKE_LAYER_SURF_AREA:
        case STATE_LAKE_LAYER_TEMP:
            // 3d vars [lake_node, j, i]
            nc->nc_vars[i].nc_dims = 3;
            nc->nc_vars[i].nc_dimids[0] = nc->lake_node_dimid;
            nc->nc_vars[i].nc_dimids[1] = nc->nj_dimid;
            nc->nc_vars[i].nc_dimids[2] = nc->ni_dimid;
            nc->nc_vars[i].nc_counts[0] = 1;
            nc->nc_vars[i].nc_counts[1] = nc->nj_size;
            nc->nc_vars[i].nc_counts[2] = nc->ni_size;
            break;
        default:
            log_err("state variable %zu not found when setting dimensions", i);
        }

        if (nc->nc_vars[i].nc_dims > MAXDIMS) {
            log_err("Too many dimensions specified in variable %zu", i);
        }
    }
}

/******************************************************************************
 * @brief   Initialize state file by creating dimensions, variables,
            and adding metadata.
 *****************************************************************************/
void
initialize_state_file(char           *filename,
                      nc_file_struct *nc_state_file,
                      dmy_struct     *dmy_current)
{
    extern option_struct       options;
    extern domain_struct       global_domain;
    extern domain_struct       local_domain;
    extern global_param_struct global_param;
    extern metadata_struct     state_metadata[N_STATE_VARS];
    extern soil_con_struct    *soil_con;
    extern int                 mpi_rank;

    int                        status;
    int                        dimids[MAXDIMS];
    int                        old_fill_mode;
    size_t                     i;
    size_t                     j;
    size_t                     dcount[MAXDIMS];
    size_t                     dstart[MAXDIMS];
    int                        lon_var_id;
    int                        lat_var_id;
    int                        veg_var_id;
    int                        snow_band_var_id;
    int                        layer_var_id;
    int                        frost_area_var_id;
    int                        dz_node_var_id;
    int                        node_depth_var_id;
    int                        lake_node_var_id;
    char                       unit_str[MAXSTRING];
    char                       str[MAXSTRING];
    size_t                     ndims;
    double                     dtime;
    double                    *dvar = NULL;
    int                       *ivar = NULL;
    double                     offset;
    double                     time_num;

    // open the netcdf file
    if (mpi_rank == VIC_MPI_ROOT) {
        status = nc_create(filename, get_nc_mode(options.STATE_FORMAT),
                           &(nc_state_file->nc_id));
        check_nc_status(status, "Error creating %s", filename);
        nc_state_file->open = true;
    }

    if (mpi_rank == VIC_MPI_ROOT) {
        // Set netcdf file global attributes
        set_global_nc_attributes(nc_state_file->nc_id, NC_STATE_FILE);
    
        // set the NC_FILL attribute
        status = nc_set_fill(nc_state_file->nc_id, NC_FILL, &old_fill_mode);
        check_nc_status(status, "Error setting fill value in %s", filename);
    
        // define the time dimension
        status = nc_def_dim(nc_state_file->nc_id, "time", nc_state_file->time_size,
                            &(nc_state_file->time_dimid));
        check_nc_status(status, "Error defining time dimenension in %s", filename);
    
        // define the variable time
        status = nc_def_var(nc_state_file->nc_id, "time", NC_DOUBLE, 1,
                            &(nc_state_file->time_dimid),
                            &(nc_state_file->time_varid));
        check_nc_status(status, "Error defining time variable in %s", filename);
        status = nc_put_att_text(nc_state_file->nc_id, nc_state_file->time_varid,
                                 "standard_name", strlen("time"), "time");
        check_nc_status(status, "Error adding attribute in %s", filename);
    
        // adding units attribute to time variable
        str_from_time_units(global_param.time_units, unit_str);
    
        sprintf(str, "%s since %s", unit_str, global_param.time_origin_str);
    
        status = nc_put_att_text(nc_state_file->nc_id, nc_state_file->time_varid,
                                 "units", strlen(str), str);
        check_nc_status(status, "Error adding attribute in %s", filename);
    
        // adding calendar attribute to time variable
        str_from_calendar(global_param.calendar, str);
    
        status = nc_put_att_text(nc_state_file->nc_id, nc_state_file->time_varid,
                                 "calendar", strlen(str), str);
        check_nc_status(status, "Error adding calendar attribute in %s", filename);
    
        // define netcdf dimensions
        status = nc_def_dim(nc_state_file->nc_id, global_domain.info.x_dim,
                            nc_state_file->ni_size, &(nc_state_file->ni_dimid));
        check_nc_status(status, "Error defining \"%s\" in %s",
                        global_domain.info.x_dim,
                        filename);
    
        status = nc_def_dim(nc_state_file->nc_id, global_domain.info.y_dim,
                            nc_state_file->nj_size, &(nc_state_file->nj_dimid));
        check_nc_status(status, "Error defining \"%s\" in %s",
                        global_domain.info.y_dim,
                        filename);
    
        status = nc_def_dim(nc_state_file->nc_id, "veg_class",
                            nc_state_file->veg_size, &(nc_state_file->veg_dimid));
        check_nc_status(status, "Error defining veg_class in %s", filename);
    
        status = nc_def_dim(nc_state_file->nc_id, "snow_band",
                            nc_state_file->band_size,
                            &(nc_state_file->band_dimid));
        check_nc_status(status, "Error defining snow_band in %s", filename);
    
        status = nc_def_dim(nc_state_file->nc_id, "nlayer",
                            nc_state_file->layer_size,
                            &(nc_state_file->layer_dimid));
        check_nc_status(status, "Error defining nlayer in %s", filename);
    
        status = nc_def_dim(nc_state_file->nc_id, "frost_area",
                            nc_state_file->frost_size,
                            &(nc_state_file->frost_dimid));
        check_nc_status(status, "Error defining frost_area in %s", filename);
    
        status = nc_def_dim(nc_state_file->nc_id, "soil_node",
                            nc_state_file->node_size,
                            &(nc_state_file->node_dimid));
        check_nc_status(status, "Error defining soil_node in %s", filename);
    
        if (options.LAKES) {
            status = nc_def_dim(nc_state_file->nc_id, "lake_node",
                                nc_state_file->lake_node_size,
                                &(nc_state_file->lake_node_dimid));
            check_nc_status(status, "Error defining lake_node in %s", filename);
        }
    
        set_nc_state_var_info(nc_state_file);
    }

    // initialize dimids to invalid values
    for (i = 0; i < MAXDIMS; i++) {
        dimids[i] = -1;
        dcount[i] = 0;
    }

    // write dimension variables

    // Coordinate variables
    if (mpi_rank == VIC_MPI_ROOT) {
        ndims = global_domain.info.n_coord_dims;
        dstart[0] = 0;
        dstart[1] = 0;
    
        if (global_domain.info.n_coord_dims == 1) {
            dimids[0] = nc_state_file->ni_dimid;
            dcount[0] = nc_state_file->ni_size;
        }
        else if (global_domain.info.n_coord_dims == 2) {
            dimids[0] = nc_state_file->nj_dimid;
            dcount[0] = nc_state_file->nj_size;
    
            dimids[1] = nc_state_file->ni_dimid;
            dcount[1] = nc_state_file->ni_size;
        }
        else {
            log_err("COORD_DIMS_OUT should be 1 or 2");
        }
    }

    // define the netcdf variable longitude
    if (mpi_rank == VIC_MPI_ROOT) {
        status = nc_def_var(nc_state_file->nc_id, global_domain.info.lon_var,
                            NC_DOUBLE, ndims, dimids, &(lon_var_id));
        check_nc_status(status, "Error defining lon variable in %s", filename);
    
        status = nc_put_att_text(nc_state_file->nc_id, lon_var_id, "long_name", strlen(
                                     "longitude"), "longitude");
        check_nc_status(status, "Error adding attribute in %s", filename);
        status = nc_put_att_text(nc_state_file->nc_id, lon_var_id, "units", strlen(
                                     "degrees_east"), "degrees_east");
        check_nc_status(status, "Error adding attribute in %s", filename);
        status = nc_put_att_text(nc_state_file->nc_id, lon_var_id,
                                 "standard_name", strlen(
                                     "longitude"), "longitude");
        check_nc_status(status, "Error adding attribute in %s", filename);
    
        if (global_domain.info.n_coord_dims == 1) {
            dimids[0] = nc_state_file->nj_dimid;
            dcount[0] = nc_state_file->nj_size;
        }
    
        // define the netcdf variable latitude
        status = nc_def_var(nc_state_file->nc_id, global_domain.info.lat_var,
                            NC_DOUBLE, ndims, dimids, &(lat_var_id));
        check_nc_status(status, "Error defining lat variable (%s) in %s",
                        global_domain.info.lat_var, filename);
        status = nc_put_att_text(nc_state_file->nc_id, lat_var_id, "long_name", strlen(
                                     "latitude"), "latitude");
        check_nc_status(status, "Error adding attribute in %s", filename);
        status = nc_put_att_text(nc_state_file->nc_id, lat_var_id, "units", strlen(
                                     "degrees_north"), "degrees_north");
        check_nc_status(status, "Error adding attribute in %s", filename);
        status = nc_put_att_text(nc_state_file->nc_id, lat_var_id,
                                 "standard_name", strlen("latitude"),
                                 "latitude");
        check_nc_status(status, "Error adding attribute in %s", filename);
        for (i = 0; i < MAXDIMS; i++) {
            dimids[i] = -1;
            dcount[i] = 0;
        }
    
        // veg_class
        dimids[0] = nc_state_file->veg_dimid;
        status = nc_def_var(nc_state_file->nc_id, "veg_class",
                            NC_INT, 1, dimids, &(veg_var_id));
        check_nc_status(status, "Error defining veg_class variable in %s",
                        filename);
        status = nc_put_att_text(nc_state_file->nc_id, veg_var_id, "long_name",
                                 strlen("veg_class"), "veg_class");
        check_nc_status(status, "Error adding attribute in %s", filename);
        status = nc_put_att_text(nc_state_file->nc_id, veg_var_id,
                                 "standard_name", strlen("vegetation_class_number"),
                                 "vegetation_class_number");
        check_nc_status(status, "Error adding attribute in %s", filename);
        dimids[0] = -1;
    
        // snow_band
        dimids[0] = nc_state_file->band_dimid;
        status = nc_def_var(nc_state_file->nc_id, "snow_band",
                            NC_INT, 1, dimids, &(snow_band_var_id));
        check_nc_status(status, "Error defining snow_band variable in %s",
                        filename);
        status = nc_put_att_text(nc_state_file->nc_id, snow_band_var_id,
                                 "long_name",
                                 strlen("snow_band"), "snow_band");
        check_nc_status(status, "Error adding attribute in %s", filename);
        status = nc_put_att_text(nc_state_file->nc_id, snow_band_var_id,
                                 "standard_name",
                                 strlen("snow_elevation_band_number"),
                                 "snow_elevation_band_number");
        check_nc_status(status, "Error adding attribute in %s", filename);
        dimids[0] = -1;
    
        // layer
        dimids[0] = nc_state_file->layer_dimid;
        status =
            nc_def_var(nc_state_file->nc_id, "layer", NC_INT, 1, dimids,
                       &(layer_var_id));
        check_nc_status(status, "Error defining layer variable in %s", filename);
        status = nc_put_att_text(nc_state_file->nc_id, layer_var_id, "long_name",
                                 strlen("layer"), "layer");
        check_nc_status(status, "Error adding attribute in %s", filename);
        status = nc_put_att_text(nc_state_file->nc_id, layer_var_id,
                                 "standard_name", strlen("soil_layer_number"),
                                 "soil_layer_number");
        check_nc_status(status, "Error adding attribute in %s", filename);
        dimids[0] = -1;
    
        // frost_area
        dimids[0] = nc_state_file->frost_dimid;
        status = nc_def_var(nc_state_file->nc_id, "frost_area", NC_INT, 1,
                            dimids, &(frost_area_var_id));
        check_nc_status(status, "Error defining frost_area variable in %s",
                        filename);
        status = nc_put_att_text(nc_state_file->nc_id, frost_area_var_id,
                                 "long_name",
                                 strlen("frost_area"), "frost_area");
        check_nc_status(status, "Error adding attribute in %s", filename);
        status = nc_put_att_text(nc_state_file->nc_id, frost_area_var_id,
                                 "standard_name", strlen("frost_area_number"),
                                 "frost_area_number");
        check_nc_status(status, "Error adding attribute in %s", filename);
        dimids[0] = -1;
    
        // dz_node (dimension: node, lat, lon)
        dimids[0] = nc_state_file->node_dimid;
        dimids[1] = nc_state_file->nj_dimid;
        dimids[2] = nc_state_file->ni_dimid;
        status = nc_def_var(nc_state_file->nc_id, "dz_node", NC_DOUBLE, 3,
                            dimids, &(dz_node_var_id));
        check_nc_status(status, "Error defining node variable in %s", filename);
        status = nc_put_att_text(nc_state_file->nc_id, dz_node_var_id, "long_name",
                                 strlen("dz_node"), "dz_node");
        check_nc_status(status, "Error adding attribute in %s", filename);
        status = nc_put_att_text(nc_state_file->nc_id, dz_node_var_id,
                                 "standard_name", strlen(
                                     "soil_thermal_node_spacing"),
                                 "soil_thermal_node_spacing");
        check_nc_status(status, "Error adding attribute in %s", filename);
        status = nc_put_att_text(nc_state_file->nc_id, dz_node_var_id, "units",
                                 strlen("m"), "m");
        check_nc_status(status, "Error adding attribute in %s", filename);
        dimids[0] = -1;
        dimids[1] = -1;
        dimids[2] = -1;
    
        // node_depth (dimension: node, lat, lon)
        dimids[0] = nc_state_file->node_dimid;
        dimids[1] = nc_state_file->nj_dimid;
        dimids[2] = nc_state_file->ni_dimid;
        status = nc_def_var(nc_state_file->nc_id, "node_depth", NC_DOUBLE, 3,
                            dimids, &(node_depth_var_id));
        check_nc_status(status, "Error defining node variable in %s", filename);
        status = nc_put_att_text(nc_state_file->nc_id, node_depth_var_id,
                                 "long_name",
                                 strlen("node_depth"), "node_depth");
        check_nc_status(status, "Error adding attribute in %s", filename);
        status = nc_put_att_text(nc_state_file->nc_id, node_depth_var_id,
                                 "standard_name", strlen("soil_thermal_node_depth"),
                                 "soil_thermal_node_depth");
        check_nc_status(status, "Error adding attribute in %s", filename);
        status = nc_put_att_text(nc_state_file->nc_id, node_depth_var_id, "units",
                                 strlen("m"), "m");
        check_nc_status(status, "Error adding attribute in %s", filename);
        dimids[0] = -1;
        dimids[1] = -1;
        dimids[2] = -1;
    
        if (options.LAKES) {
            // lake_node
            dimids[0] = nc_state_file->lake_node_dimid;
            status = nc_def_var(nc_state_file->nc_id, "lake_node", NC_INT, 1,
                                dimids, &(lake_node_var_id));
            check_nc_status(status, "Error defining node variable in %s", filename);
            status = nc_put_att_text(nc_state_file->nc_id, lake_node_var_id,
                                     "long_name",
                                     strlen("lake_node"), "lake_node");
            check_nc_status(status, "Error adding attribute in %s", filename);
            status = nc_put_att_text(nc_state_file->nc_id, dz_node_var_id,
                                     "standard_name", strlen("lake_node_number"),
                                     "lake_node_number");
            check_nc_status(status, "Error adding attribute in %s", filename);
            dimids[0] = -1;
        }
    }

    // Define state variables
    if (mpi_rank == VIC_MPI_ROOT) {
        for (i = 0; i < N_STATE_VARS; i++) {
            if (strcasecmp(state_metadata[i].varname, MISSING_S) == 0) {
                // skip variables not set in set_state_meta_data_info
                continue;
            }
    
            // create the variable
            status = nc_def_var(nc_state_file->nc_id, state_metadata[i].varname,
                                nc_state_file->nc_vars[i].nc_type,
                                nc_state_file->nc_vars[i].nc_dims,
                                nc_state_file->nc_vars[i].nc_dimids,
                                &(nc_state_file->nc_vars[i].nc_varid));
            check_nc_status(status, "Error defining state variable %s in %s",
                            state_metadata[i].varname, filename);
    
            // set the fill value attribute
            if (nc_state_file->nc_vars[i].nc_type == NC_DOUBLE) {
                status = nc_put_att_double(nc_state_file->nc_id,
                                           nc_state_file->nc_vars[i].nc_varid,
                                           "_FillValue", NC_DOUBLE, 1,
                                           &(nc_state_file->d_fillvalue));
            }
            else if (nc_state_file->nc_vars[i].nc_type == NC_INT) {
                status = nc_put_att_int(nc_state_file->nc_id,
                                        nc_state_file->nc_vars[i].nc_varid,
                                        "_FillValue", NC_INT, 1,
                                        &(nc_state_file->i_fillvalue));
            }
            else {
                log_err("NC_TYPE %d not supported at this time",
                        nc_state_file->nc_vars[i].nc_type);
            }
            check_nc_status(status,
                            "Error putting _FillValue attribute to %s in %s",
                            state_metadata[i].varname, filename);
    
            // Set string attributes
            put_nc_attr(nc_state_file->nc_id, nc_state_file->nc_vars[i].nc_varid,
                        "long_name", state_metadata[i].long_name);
            put_nc_attr(nc_state_file->nc_id, nc_state_file->nc_vars[i].nc_varid,
                        "standard_name", state_metadata[i].standard_name);
            put_nc_attr(nc_state_file->nc_id, nc_state_file->nc_vars[i].nc_varid,
                        "units", state_metadata[i].units);
            put_nc_attr(nc_state_file->nc_id, nc_state_file->nc_vars[i].nc_varid,
                        "description", state_metadata[i].description);
        }
    
        // leave define mode
        status = nc_enddef(nc_state_file->nc_id);
        check_nc_status(status, "Error leaving define mode for %s", filename);
    }

    // time variable
    // advance dmy_current by one timestep because dmy_current is the
    // "timestep-beginning" timestamp, but we want the time variable to be
    // the end of the current time step
    if (mpi_rank == VIC_MPI_ROOT) {
        dt_seconds_to_time_units(global_param.time_units, global_param.dt,
                                 &offset);
        time_num = date2num(global_param.time_origin_num, dmy_current, 0,
                            global_param.calendar, global_param.time_units);
        dtime = time_num + offset;
        // put in netCDF file
        dstart[0] = 0;
        status = nc_put_var1_double(nc_state_file->nc_id,
                                    nc_state_file->time_varid,
                                    dstart, &dtime);
        check_nc_status(status, "Error writing time variable");
    }

    // populate lat/lon
    if (mpi_rank == VIC_MPI_ROOT) {
        if (global_domain.info.n_coord_dims == 1) {
            dvar = calloc(nc_state_file->ni_size, sizeof(*dvar));
            check_alloc_status(dvar, "Memory allocation error");
    
            dcount[0] = nc_state_file->ni_size;
            // implicitly nested loop over ni and nj with j set to 0
            for (i = 0; i < nc_state_file->ni_size; i++) {
                dvar[i] = (double) global_domain.locations[i].longitude;
            }
            status = nc_put_vara_double(nc_state_file->nc_id, lon_var_id, dstart,
                                        dcount, dvar);
            check_nc_status(status, "Error adding data to lon in %s", filename);
            free(dvar);
    
            dvar = calloc(nc_state_file->nj_size, sizeof(*dvar));
            check_alloc_status(dvar, "Memory allocation error");
            dcount[0] = nc_state_file->nj_size;
            // implicitly nested loop over ni and nj with i set to 0;
            // j stride = ni_size
            for (j = 0; j < nc_state_file->nj_size; j++) {
                dvar[j] =
                    (double) global_domain.locations[j *
                                                     nc_state_file->ni_size].
                    latitude;
            }
    
            status = nc_put_vara_double(nc_state_file->nc_id, lat_var_id, dstart,
                                        dcount, dvar);
            check_nc_status(status, "Error adding data to lon in %s", filename);
            free(dvar);
        }
        else if (global_domain.info.n_coord_dims == 2) {
            dvar = calloc(global_domain.ncells_total, sizeof(*dvar));
            check_alloc_status(dvar, "Memory allocation error");
            dcount[0] = nc_state_file->nj_size;
            dcount[1] = nc_state_file->ni_size;
    
            for (i = 0; i < global_domain.ncells_total; i++) {
                dvar[i] = (double) global_domain.locations[i].longitude;
            }
            status = nc_put_vara_double(nc_state_file->nc_id, lon_var_id, dstart,
                                        dcount, dvar);
            check_nc_status(status, "Error adding data to lon in %s", filename);
    
            for (i = 0; i < global_domain.ncells_total;
                 i++) {
                dvar[i] = (double) global_domain.locations[i].latitude;
            }
            status = nc_put_vara_double(nc_state_file->nc_id, lat_var_id, dstart,
                                        dcount, dvar);
            check_nc_status(status, "Error adding data to lat in %s", filename);
    
            free(dvar);
        }
        else {
            log_err("COORD_DIMS_OUT should be 1 or 2");
        }
    }

    // Variables for other dimensions (all 1-dimensional)
    if (mpi_rank == VIC_MPI_ROOT) {
        ndims = 1;
    
        // vegetation classes
        dimids[0] = nc_state_file->veg_dimid;
        dcount[0] = nc_state_file->veg_size;
        ivar = malloc(nc_state_file->veg_size * sizeof(*ivar));
        check_alloc_status(ivar, "Memory allocation error");
    
        for (j = 0; j < nc_state_file->veg_size; j++) {
            ivar[j] = (int) j + 1;
        }
        status = nc_put_vara_int(nc_state_file->nc_id, veg_var_id, dstart, dcount,
                                 ivar);
        check_nc_status(status, "Error writing veg var id");
        for (i = 0; i < ndims; i++) {
            dimids[i] = -1;
            dcount[i] = 0;
        }
        free(ivar);
    
        // snow bands
        dimids[0] = nc_state_file->band_dimid;
        dcount[0] = nc_state_file->band_size;
        ivar = malloc(nc_state_file->band_size * sizeof(*ivar));
        check_alloc_status(ivar, "Memory allocation error");
    
        for (j = 0; j < nc_state_file->band_size; j++) {
            ivar[j] = (int) j;
        }
        status = nc_put_vara_int(nc_state_file->nc_id, snow_band_var_id, dstart,
                                 dcount, ivar);
        check_nc_status(status, "Error writing snow band id");
        for (i = 0; i < ndims; i++) {
            dimids[i] = -1;
            dcount[i] = 0;
        }
        free(ivar);
    
        // soil layers
        dimids[0] = nc_state_file->layer_dimid;
        dcount[0] = nc_state_file->layer_size;
        ivar = malloc(nc_state_file->layer_size * sizeof(*ivar));
        check_alloc_status(ivar, "Memory allocation error");
    
        for (j = 0; j < nc_state_file->layer_size; j++) {
            ivar[j] = (int) j;
        }
        status = nc_put_vara_int(nc_state_file->nc_id, layer_var_id, dstart, dcount,
                                 ivar);
        check_nc_status(status, "Error writing layer id");
        for (i = 0; i < ndims; i++) {
            dimids[i] = -1;
            dcount[i] = 0;
        }
        free(ivar);
    
        // frost areas
        dimids[0] = nc_state_file->frost_dimid;
        dcount[0] = nc_state_file->frost_size;
        ivar = malloc(nc_state_file->frost_size * sizeof(*ivar));
        check_alloc_status(ivar, "Memory allocation error");
    
        for (j = 0; j < nc_state_file->frost_size; j++) {
            ivar[j] = (int) j;
        }
        status = nc_put_vara_int(nc_state_file->nc_id, frost_area_var_id, dstart,
                                 dcount, ivar);
        check_nc_status(status, "Error writing frost id");
        for (i = 0; i < ndims; i++) {
            dimids[i] = -1;
            dcount[i] = 0;
        }
        free(ivar);
    }

    // initialize dvar for soil thermal node deltas and depths
    dvar = malloc(local_domain.ncells_active * sizeof(*dvar));
    check_alloc_status(dvar, "Memory allocation error");
    // set missing values
    for (i = 0; i < local_domain.ncells_active; i++) {
        dvar[i] = nc_state_file->d_fillvalue;
    }

    // soil thermal node deltas (dimension: node, lat, lon)
    dstart[0] = 0;
    dstart[1] = 0;
    dstart[2] = 0;
    dcount[0] = 1;
    dcount[1] = nc_state_file->nj_size;
    dcount[2] = nc_state_file->ni_size;
    for (j = 0; j < nc_state_file->node_size; j++) {
        dstart[0] = j;
        for (i = 0; i < local_domain.ncells_active; i++) {
            dvar[i] = soil_con[i].dz_node[j];
        }
        gather_put_nc_field_double(nc_state_file->nc_id,
                                   dz_node_var_id,
                                   nc_state_file->d_fillvalue,
                                   dstart, dcount, dvar);
        for (i = 0; i < local_domain.ncells_active; i++) {
            dvar[i] = nc_state_file->d_fillvalue;
        }
    }

    // soil thermal node depths (dimension: node, lat, lon)
    dstart[0] = 0;
    dstart[1] = 0;
    dstart[2] = 0;
    dcount[0] = 1;
    dcount[1] = nc_state_file->nj_size;
    dcount[2] = nc_state_file->ni_size;
    for (j = 0; j < nc_state_file->node_size; j++) {
        dstart[0] = j;
        for (i = 0; i < local_domain.ncells_active; i++) {
            dvar[i] = soil_con[i].Zsum_node[j];
        }
        gather_put_nc_field_double(nc_state_file->nc_id,
                                   node_depth_var_id,
                                   nc_state_file->d_fillvalue,
                                   dstart, dcount, dvar);
        for (i = 0; i < local_domain.ncells_active; i++) {
            dvar[i] = nc_state_file->d_fillvalue;
        }
    }

    if (options.LAKES) {
        // lake nodes
        dimids[0] = nc_state_file->lake_node_dimid;
        dcount[0] = nc_state_file->lake_node_size;
        ivar = malloc(nc_state_file->lake_node_size * sizeof(*ivar));
        check_alloc_status(ivar, "Memory allocation error");

        for (j = 0; j < nc_state_file->lake_node_size; j++) {
            ivar[j] = (int) j;
        }
        status = nc_put_vara_int(nc_state_file->nc_id, lake_node_var_id, dstart,
                                 dcount, ivar);
        check_nc_status(status, "Error writing lake nodes");

        for (i = 0; i < MAXDIMS; i++) {
            dimids[i] = -1;
            dcount[i] = 0;
        }
        free(ivar);
    }
}<|MERGE_RESOLUTION|>--- conflicted
+++ resolved
@@ -64,16 +64,7 @@
 
     set_nc_state_file_info(&nc_state_file);
 
-    // only open and initialize the netcdf file on the first thread
-    // create netcdf file for storing model state
-    sprintf(filename, "%s.%04i%02i%02i_%05u.nc",
-            filenames.statefile, global_param.stateyear,
-            global_param.statemonth, global_param.stateday,
-            global_param.statesec);
-    initialize_state_file(filename, &nc_state_file, dmy_current);
     if (mpi_rank == VIC_MPI_ROOT) {
-<<<<<<< HEAD
-
 	// advance dmy_current by one timestep since dmy_current is the 
     	// timestep-beginning timestamp, and state file date should be 
     	// the end of the current time step 
@@ -97,8 +88,6 @@
 
         initialize_state_file(filename, &nc_state_file, dmy_current);
 
-=======
->>>>>>> ebd2ba34
         debug("writing state file: %s", filename);
     }
 
