/******************************************************************************
 * @section DESCRIPTION
 *
 * Save model state.
 *
 * @section LICENSE
 *
 * The Variable Infiltration Capacity (VIC) macroscale hydrological model
 * Copyright (C) 2016 The Computational Hydrology Group, Department of Civil
 * and Environmental Engineering, University of Washington.
 *
 * The VIC model is free software; you can redistribute it and/or
 * modify it under the terms of the GNU General Public License
 * as published by the Free Software Foundation; either version 2
 * of the License, or (at your option) any later version.
 *
 * This program is distributed in the hope that it will be useful,
 * but WITHOUT ANY WARRANTY; without even the implied warranty of
 * MERCHANTABILITY or FITNESS FOR A PARTICULAR PURPOSE.  See the
 * GNU General Public License for more details.
 *
 * You should have received a copy of the GNU General Public License along with
 * this program; if not, write to the Free Software Foundation, Inc.,
 * 51 Franklin Street, Fifth Floor, Boston, MA  02110-1301, USA.
 *****************************************************************************/

#include <vic_driver_shared_image.h>
#include <rout.h>

/******************************************************************************
 * @brief    Save model state.
 *****************************************************************************/
void
vic_store_rout_extension(nc_file_struct *nc_state_file)
{
    extern int         mpi_rank;
    extern rout_struct rout;

    int                status;
    size_t             d2start[2];
    nc_var_struct     *nc_var;

    // write state variables

    // routing ring
    if (mpi_rank == VIC_MPI_ROOT) {
        d2start[0] = 0;
        d2start[1] = 0;
        nc_var = &(nc_state_file->nc_vars[N_STATE_VARS + STATE_ROUT_RING]);

        status =
            nc_put_vara_double(nc_state_file->nc_id, nc_var->nc_varid, d2start,
                               nc_var->nc_counts,
                               rout.ring);
        check_nc_status(status, "Error writing values.");
    }
}

/******************************************************************************
 * @brief   Setup state file netcdf structure
 *****************************************************************************/
void
set_nc_state_file_info_rout_extension(nc_file_struct *nc_state_file)
{
    extern rout_struct rout;

    // set ids to MISSING
    nc_state_file->outlet_dimid = MISSING;
    nc_state_file->routing_timestep_dimid = MISSING;

    // set dimension sizes
    nc_state_file->outlet_size = rout.rout_param.n_outlets;
    nc_state_file->routing_timestep_size = rout.rout_param.full_time_length;
}

/******************************************************************************
 * @brief   Setup state variable dimensions, types, etc.
 *****************************************************************************/
void
set_nc_state_var_info_rout_extension(nc_file_struct *nc)
{
    size_t i;
    size_t j;

    for (i = N_STATE_VARS; i < (N_STATE_VARS + N_STATE_VARS_EXT); i++) {
        nc->nc_vars[i].nc_varid = i;
        for (j = 0; j < MAXDIMS; j++) {
            nc->nc_vars[i].nc_dimids[j] = -1;
            nc->nc_vars[i].nc_counts[j] = 0;
        }
        nc->nc_vars[i].nc_dims = 0;
        nc->nc_vars[i].nc_type = NC_DOUBLE;

        // Set the number of dimensions and dimids for each state variable
        switch (i) {
        case (N_STATE_VARS + STATE_ROUT_RING):
            // 2d vars [routing_timestep, outlet]
            nc->nc_vars[i].nc_dims = 2;
            nc->nc_vars[i].nc_dimids[0] = nc->routing_timestep_dimid;
            nc->nc_vars[i].nc_dimids[1] = nc->outlet_dimid;
            nc->nc_vars[i].nc_counts[0] = nc->routing_timestep_size;
            nc->nc_vars[i].nc_counts[1] = nc->outlet_size;
            break;
        default:
            log_err("state variable %zu not found when setting dimensions", i);
        }

        if (nc->nc_vars[i].nc_dims > MAXDIMS) {
            log_err("Too many dimensions specified in variable %zu", i);
        }
    }
}

/******************************************************************************
 * @brief   Initialize state file by creating dimensions, variables,
            and adding metadata.
 *****************************************************************************/
void
initialize_state_file_rout_extension(char           *filename,
<<<<<<< HEAD
                                nc_file_struct *nc_state_file)
=======
                                     nc_file_struct *nc_state_file)
>>>>>>> 26f88313
{
    int status;

    // Add routing dimensions
    status = nc_def_dim(nc_state_file->nc_id, "outlet",
                        nc_state_file->outlet_size,
                        &(nc_state_file->outlet_dimid));
    check_nc_status(status, "Error defining outlet in %s", filename);

    status = nc_def_dim(nc_state_file->nc_id, "routing_timestep",
                        nc_state_file->routing_timestep_size,
                        &(nc_state_file->routing_timestep_dimid));
    check_nc_status(status, "Error defining routing_timestep in %s", filename);
}<|MERGE_RESOLUTION|>--- conflicted
+++ resolved
@@ -60,7 +60,7 @@
  * @brief   Setup state file netcdf structure
  *****************************************************************************/
 void
-set_nc_state_file_info_rout_extension(nc_file_struct *nc_state_file)
+set_nc_state_file_info_extension(nc_file_struct *nc_state_file)
 {
     extern rout_struct rout;
 
@@ -77,7 +77,7 @@
  * @brief   Setup state variable dimensions, types, etc.
  *****************************************************************************/
 void
-set_nc_state_var_info_rout_extension(nc_file_struct *nc)
+set_nc_state_var_info_extension(nc_file_struct *nc)
 {
     size_t i;
     size_t j;
@@ -116,12 +116,8 @@
             and adding metadata.
  *****************************************************************************/
 void
-initialize_state_file_rout_extension(char           *filename,
-<<<<<<< HEAD
+initialize_state_file_extension(char           *filename,
                                 nc_file_struct *nc_state_file)
-=======
-                                     nc_file_struct *nc_state_file)
->>>>>>> 26f88313
 {
     int status;
 
