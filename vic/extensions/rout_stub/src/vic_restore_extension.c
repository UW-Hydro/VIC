--- conflicted
+++ resolved
@@ -32,10 +32,6 @@
  *****************************************************************************/
 void
 vic_restore_rout_extension(nameid_struct   *init_state_file,
-<<<<<<< HEAD
-                      metadata_struct *state_metadata)
-=======
                            metadata_struct *state_metadata)
->>>>>>> 26f88313
 {
 }