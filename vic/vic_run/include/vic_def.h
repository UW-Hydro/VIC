--- conflicted
+++ resolved
@@ -173,298 +173,6 @@
     PHOTO_C4
 };
 
-<<<<<<< HEAD
-/******************************************************************************
- * @brief   Forcing Variable Types
- *****************************************************************************/
-enum
-{
-    AIR_TEMP,    /**< air temperature per time step [C] (ALMA_INPUT: [K]) */
-    ALBEDO,      /**< surface albedo [fraction] */
-    CATM,        /**< atmospheric CO2 concentration [ppm] */
-    CHANNEL_IN,  /**< incoming channel flow [m3] (ALMA_INPUT: [m3/s]) */
-    CRAINF,      /**< convective rainfall [mm] (ALMA_INPUT: [mm/s]) */
-    CSNOWF,      /**< convective snowfall [mm] (ALMA_INPUT: [mm/s]) */
-    DENSITY,     /**< atmospheric density [kg/m3] */
-    FDIR,        /**< fraction of incoming shortwave that is direct [fraction] */
-    LAI_IN,      /**< leaf area index [m2/m2] */
-    LONGWAVE,    /**< incoming longwave radiation [W/m2] */
-    LSRAINF,     /**< large-scale rainfall [mm] (ALMA_INPUT: [mm/s]) */
-    LSSNOWF,     /**< large-scale snowfall [mm] (ALMA_INPUT: [mm/s]) */
-    PAR,         /**< incoming photosynthetically active radiation [W/m2] */
-    PREC,        /**< total precipitation (rain and snow) [mm] (ALMA_INPUT: [mm/s]) */
-    PRESSURE,    /**< atmospheric pressure [kPa] (ALMA_INPUT: [Pa]) */
-    QAIR,        /**< specific humidity [kg/kg] */
-    RAINF,       /**< rainfall (convective and large-scale) [mm] (ALMA_INPUT: [mm/s]) */
-    REL_HUMID,   /**< relative humidity [%] */
-    SHORTWAVE,   /**< incoming shortwave [W/m2] */
-    SNOWF,       /**< snowfall (convective and large-scale) [mm] (ALMA_INPUT: [mm/s]) */
-    TMAX,        /**< maximum daily temperature [C] (ALMA_INPUT: [K]) */
-    TMIN,        /**< minimum daily temperature [C] (ALMA_INPUT: [K]) */
-    TSKC,        /**< cloud cover fraction [fraction] */
-    VEGCOVER,    /**< fraction of each veg tile covered by plants [fraction] */
-    VP,          /**< vapor pressure [kPa] (ALMA_INPUT: [Pa]) */
-    WIND,        /**< wind speed [m/s] */
-    WIND_E,      /**< zonal component of wind speed [m/s] */
-    WIND_N,      /**< meridional component of wind speed [m/s] */
-    SKIP,        /**< place holder for unused data columns */
-    // Last value of enum - DO NOT ADD ANYTHING BELOW THIS LINE!!
-    // used as a loop counter and must be >= the largest value in this enum
-    N_FORCING_TYPES  /**< Number of forcing types */
-};
-
-/******************************************************************************
- * @brief   Output Variable Types
- *****************************************************************************/
-enum
-{
-    // Water Balance Terms - state variables
-    OUT_ASAT,             /**< Saturated Area Fraction */
-    OUT_LAKE_AREA_FRAC,   /**< lake surface area as fraction of the grid cell area [fraction] */
-    OUT_LAKE_DEPTH,       /**< lake depth (distance between surface and deepest point) [m] */
-    OUT_LAKE_ICE,         /**< moisture stored as lake ice [mm over lake ice area] */
-    OUT_LAKE_ICE_FRACT,   /**< fractional coverage of lake ice [fraction] */
-    OUT_LAKE_ICE_HEIGHT,  /**< thickness of lake ice [cm] */
-    OUT_LAKE_MOIST,       /**< liquid water and ice stored in lake [mm over grid cell] */
-    OUT_LAKE_SURF_AREA,   /**< lake surface area [m2] */
-    OUT_LAKE_SWE,         /**< liquid water equivalent of snow on top of lake ice [m over lake ice area] */
-    OUT_LAKE_SWE_V,       /**< volumetric liquid water equivalent of snow on top of lake ice [m3] */
-    OUT_LAKE_VOLUME,      /**< lake volume [m3] */
-    OUT_ROOTMOIST,        /**< root zone soil moisture  [mm] */
-    OUT_SMFROZFRAC,       /**< fraction of soil moisture (by mass) that is ice, for each soil layer */
-    OUT_SMLIQFRAC,        /**< fraction of soil moisture (by mass) that is liquid, for each soil layer */
-    OUT_SNOW_CANOPY,      /**< snow interception storage in canopy  [mm] */
-    OUT_SNOW_COVER,       /**< fractional area of snow cover [fraction] */
-    OUT_SNOW_DEPTH,       /**< depth of snow pack [cm] */
-    OUT_SOIL_ICE,         /**< soil ice content  [mm] for each soil layer */
-    OUT_SOIL_LIQ,         /**< soil liquid content  [mm] for each soil layer */
-    OUT_SOIL_MOIST,       /**< soil total moisture content  [mm] for each soil layer */
-    OUT_SOIL_WET,         /**< vertical average of (soil moisture - wilting point)/(maximum soil moisture - wilting point) [mm/mm] */
-    OUT_SURFSTOR,         /**< storage of liquid water and ice (not snow) on surface (ponding) [mm] */
-    OUT_SURF_FROST_FRAC,  /**< fraction of soil surface that is frozen [fraction] */
-    OUT_SWE,              /**< snow water equivalent in snow pack (including vegetation-intercepted snow)  [mm] */
-    OUT_WDEW,             /**< total moisture interception storage in canopy [mm] */
-    OUT_ZWT,              /**< water table position [cm] (zwt within lowest unsaturated layer) */
-    OUT_ZWT_LUMPED,       /**< lumped water table position [cm] (zwt of total moisture across all layers, lumped together) */
-    // Water Balance Terms - fluxes
-    OUT_BASEFLOW,         /**< baseflow out of the bottom layer  [mm] (ALMA_OUTPUT: [mm/s]) */
-    OUT_DELINTERCEPT,     /**< change in canopy interception storage  [mm] */
-    OUT_DELSOILMOIST,     /**< change in soil water content  [mm] */
-    OUT_DELSURFSTOR,      /**< change in surface liquid water storage  [mm] */
-    OUT_DELSWE,           /**< change in snow water equivalent  [mm] */
-    OUT_DISCHARGE,        /**< river discharge [m3] (ALMA_OUTPUT: [m3/s]) */
-    OUT_EVAP,             /**< total net evaporation [mm] (ALMA_OUTPUT: [mm/s]) */
-    OUT_EVAP_BARE,        /**< net evaporation from bare soil [mm] (ALMA_OUTPUT: [mm/s]) */
-    OUT_EVAP_CANOP,       /**< net evaporation from canopy interception [mm] (ALMA_OUTPUT: [mm/s]) */
-    OUT_INFLOW,           /**< moisture that reaches top of soil column [mm] (ALMA_OUTPUT: [mm/s]) */
-    OUT_LAKE_BF_IN,       /**< incoming baseflow from lake catchment [mm] (ALMA_OUTPUT: [mm/s]) */
-    OUT_LAKE_BF_IN_V,     /**< incoming volumetric baseflow from lake catchment [m3] (ALMA_OUTPUT: [m3/s]) */
-    OUT_LAKE_BF_OUT,      /**< outgoing baseflow from lake [mm] (ALMA_OUTPUT: [mm/s]) */
-    OUT_LAKE_BF_OUT_V,    /**< outgoing volumetric baseflow from lake [m3] (ALMA_OUTPUT: [m3/s]) */
-    OUT_LAKE_CHAN_IN,     /**< channel inflow into lake [mm] (ALMA_OUTPUT: [mm/s]) */
-    OUT_LAKE_CHAN_IN_V,   /**< volumetric channel inflow into lake [m3] (ALMA_OUTPUT: [m3/s]) */
-    OUT_LAKE_CHAN_OUT,    /**< channel outflow from lake [mm] (ALMA_OUTPUT: [mm/s]) */
-    OUT_LAKE_CHAN_OUT_V,  /**< volumetric channel outflow from lake [m3] (ALMA_OUTPUT: [m3/s]) */
-    OUT_LAKE_DSTOR,       /**< change in lake moisture storage (liquid plus ice cover) [mm] (ALMA_OUTPUT: [mm/s]) */
-    OUT_LAKE_DSTOR_V,     /**< volumetric change in lake moisture storage (liquid plus ice cover) [m3] (ALMA_OUTPUT: [m3/s]) */
-    OUT_LAKE_DSWE,        /**< change in swe on top of lake ice [mm] (ALMA_OUTPUT: [mm/s]) */
-    OUT_LAKE_DSWE_V,      /**< volumetric change in swe on top of lake ice [m3] (ALMA_OUTPUT: [m3/s]) */
-    OUT_LAKE_EVAP,        /**< net evaporation from lake surface [mm] (ALMA_OUTPUT: [mm/s]) */
-    OUT_LAKE_EVAP_V,      /**< net volumetric evaporation from lake surface [m3] (ALMA_OUTPUT: [m3/s]) */
-    OUT_LAKE_PREC_V,      /**< volumetric precipitation over lake surface [m3] (ALMA_OUTPUT: [m3/s]) */
-    OUT_LAKE_RCHRG,       /**< recharge from lake to surrounding wetland [mm] (ALMA_OUTPUT: [mm/s]) */
-    OUT_LAKE_RCHRG_V,     /**< volumetric recharge from lake to surrounding wetland [m3] (ALMA_OUTPUT: [m3/s]) */
-    OUT_LAKE_RO_IN,       /**< incoming runoff from lake catchment [mm] (ALMA_OUTPUT: [mm/s]) */
-    OUT_LAKE_RO_IN_V,     /**< incoming volumetric runoff from lake catchment [m3] (ALMA_OUTPUT: [m3/s]) */
-    OUT_LAKE_VAPFLX,      /**< outgoing sublimation from snow on top of lake ice [mm] (ALMA_OUTPUT: [mm/s]) */
-    OUT_LAKE_VAPFLX_V,    /**< outgoing volumetric sublimation from snow on top of lake ice [m3] (ALMA_OUTPUT: [m3/s]) */
-    OUT_PET_SATSOIL,      /**< potential evap from saturated bare soil [mm] (ALMA_OUTPUT: [mm/s]) */
-    OUT_PET_H2OSURF,      /**< potential evap from open water [mm] (ALMA_OUTPUT: [mm/s]) */
-    OUT_PET_SHORT,        /**< potential evap (transpiration only) from short reference crop (grass) [mm] (ALMA_OUTPUT: [mm/s]) */
-    OUT_PET_TALL,         /**< potential evap (transpiration only) from tall reference crop (alfalfa) [mm] (ALMA_OUTPUT: [mm/s]) */
-    OUT_PET_NATVEG,       /**< potential evap (transpiration only) from current vegetation and current canopy resistance [mm] (ALMA_OUTPUT: [mm/s]) */
-    OUT_PET_VEGNOCR,      /**< potential evap (transpiration only) from current vegetation and 0 canopy resistance [mm] (ALMA_OUTPUT: [mm/s]) */
-    OUT_PREC,             /**< incoming precipitation [mm] (ALMA_OUTPUT: [mm/s]) */
-    OUT_RAINF,            /**< rainfall  [mm] (ALMA_OUTPUT: [mm/s]) */
-    OUT_REFREEZE,         /**< refreezing of water in the snow  [mm] (ALMA_OUTPUT: [mm/s]) */
-    OUT_RUNOFF,           /**< surface runoff [mm] (ALMA_OUTPUT: [mm/s]) */
-    OUT_SNOW_MELT,        /**< snow melt  [mm] (ALMA_OUTPUT: [mm/s]) */
-    OUT_SNOWF,            /**< snowfall  [mm] (ALMA_OUTPUT: [mm/s]) */
-    OUT_SUB_BLOWING,      /**< net sublimation of blowing snow [mm] (ALMA_OUTPUT: [mm/s]) */
-    OUT_SUB_CANOP,        /**< net sublimation from snow stored in canopy [mm] (ALMA_OUTPUT: [mm/s]) */
-    OUT_SUB_SNOW,         /**< total net sublimation from snow pack (surface and blowing) [mm] (ALMA_OUTPUT: [mm/s]) */
-    OUT_SUB_SURFACE,      /**< net sublimation from snow pack surface [mm] (ALMA_OUTPUT: [mm/s]) */
-    OUT_TRANSP_VEG,       /**< net transpiration from vegetation [mm] (ALMA_OUTPUT: [mm/s]) */
-    OUT_WATER_ERROR,      /**< water budget error [mm] */
-    // Energy Balance Terms - state variables
-    OUT_ALBEDO,           /**< average surface albedo [fraction] */
-    OUT_BARESOILT,        /**< bare soil surface temperature [C] (ALMA_OUTPUT: [K]) */
-    OUT_FDEPTH,           /**< depth of freezing fronts [cm] (ALMA_OUTPUT: [m]) for each freezing front */
-    OUT_LAKE_ICE_TEMP,    /**< temperature of lake ice [C] (ALMA_OUTPUT: [K]) */
-    OUT_LAKE_SURF_TEMP,   /**< lake surface temperature [C] (ALMA_OUTPUT: [K]) */
-    OUT_RAD_TEMP,         /**< average radiative surface temperature [K] */
-    OUT_SALBEDO,          /**< snow pack albedo [fraction] */
-    OUT_SNOW_PACK_TEMP,   /**< snow pack temperature [C] (ALMA_OUTPUT: [K]) */
-    OUT_SNOW_SURF_TEMP,   /**< snow surface temperature [C] (ALMA_OUTPUT: [K]) */
-    OUT_SNOWT_FBFLAG,     /**< snow surface temperature fallback flag */
-    OUT_SOIL_TEMP,        /**< soil temperature [C] (ALMA_OUTPUT: [K]) for each soil layer */
-    OUT_SOIL_TNODE,       /**< soil temperature [C] (ALMA_OUTPUT: [K]) for each soil thermal node */
-    OUT_SOIL_TNODE_WL,    /**< soil temperature [C] (ALMA_OUTPUT: [K]) for each soil thermal node in the wetland */
-    OUT_SOILT_FBFLAG,     /**< soil temperature flag for each soil thermal node */
-    OUT_SURF_TEMP,        /**< average surface temperature [C] (ALMA_OUTPUT: [K]) */
-    OUT_SURFT_FBFLAG,     /**< surface temperature flag */
-    OUT_TCAN_FBFLAG,      /**< Tcanopy flag */
-    OUT_TDEPTH,           /**< depth of thawing fronts [cm] (ALMA_OUTPUT: [m]) for each thawing front */
-    OUT_TFOL_FBFLAG,      /**< Tfoliage flag */
-    OUT_VEGT,             /**< average vegetation canopy temperature [C] (ALMA_OUTPUT: [K]) */
-    // Energy Balance Terms - fluxes
-    OUT_ADV_SENS,         /**< net sensible flux advected to snow pack [W/m2] */
-    OUT_ADVECTION,        /**< advected energy [W/m2] */
-    OUT_DELTACC,          /**< rate of change in cold content in snow pack [W/m2] (ALMA_OUTPUT: [J/m2]) */
-    OUT_DELTAH,           /**< rate of change in heat storage [W/m2] (ALMA_OUTPUT: [J/m2]) */
-    OUT_ENERGY_ERROR,     /**< energy budget error [W/m2] */
-    OUT_FUSION,           /**< net energy used to melt/freeze soil moisture [W/m2] */
-    OUT_GRND_FLUX,        /**< net heat flux into ground [W/m2] */
-    OUT_IN_LONG,          /**< incoming longwave at ground surface (under veg) [W/m2] */
-    OUT_LATENT,           /**< net upward latent heat flux [W/m2] */
-    OUT_LATENT_SUB,       /**< net upward latent heat flux from sublimation [W/m2] */
-    OUT_MELT_ENERGY,      /**< energy of fusion (melting) in snowpack [W/m2] */
-    OUT_NET_LONG,         /**< net downward longwave flux [W/m2] */
-    OUT_NET_SHORT,        /**< net downward shortwave flux [W/m2] */
-    OUT_R_NET,            /**< net downward radiation flux [W/m2] */
-    OUT_RFRZ_ENERGY,      /**< net energy used to refreeze liquid water in snowpack [W/m2] */
-    OUT_SENSIBLE,         /**< net upward sensible heat flux [W/m2] */
-    OUT_SNOW_FLUX,        /**< energy flux through snow pack [W/m2] */
-    // Miscellaneous Terms
-    OUT_AERO_COND,        /**< "scene" aerodynamic conductance [m/s] (tiles with overstory contribute overstory conductance; others contribute surface conductance) */
-    OUT_AERO_COND1,       /**< surface aerodynamic conductance [m/s] */
-    OUT_AERO_COND2,       /**< overstory aerodynamic conductance [m/s] */
-    OUT_AERO_RESIST,      /**< "scene"canopy aerodynamic resistance [s/m]  (tiles with overstory contribute overstory resistance; others contribute surface resistance)*/
-    OUT_AERO_RESIST1,     /**< surface aerodynamic resistance [s/m] */
-    OUT_AERO_RESIST2,     /**< overstory aerodynamic resistance [s/m] */
-    OUT_AIR_TEMP,         /**< air temperature [C] (ALMA_OUTPUT: [K])*/
-    OUT_CATM,             /**< atmospheric CO2 concentrtaion [ppm]*/
-    OUT_COSZEN,           /**< cosine of solar zenith angle [fraction]*/
-    OUT_DENSITY,          /**< near-surface atmospheric density [kg/m3]*/
-    OUT_FDIR,             /**< fraction of incoming shortwave that is direct [fraction]*/
-    OUT_LAI,              /**< leaf area index [m2/m2] */
-    OUT_LONGWAVE,         /**< incoming longwave [W/m2] */
-    OUT_PAR,              /**< incoming photosynthetically active radiation [W/m2] */
-    OUT_PRESSURE,         /**< near surface atmospheric pressure [kPa] (ALMA_OUTPUT: [Pa])*/
-    OUT_QAIR,             /**< specific humidity [kg/kg] */
-    OUT_REL_HUMID,        /**< relative humidity [%]*/
-    OUT_SHORTWAVE,        /**< incoming shortwave [W/m2] */
-    OUT_SURF_COND,        /**< surface conductance [m/s] */
-    OUT_TSKC,             /**< cloud cover fraction [fraction] */
-    OUT_VEGCOVER,         /**< fractional area of plants [fraction] */
-    OUT_VP,               /**< near surface vapor pressure [kPa] (ALMA_OUTPUT: [Pa]) */
-    OUT_VPD,              /**< near surface vapor pressure deficit [kPa] (ALMA_OUTPUT: [Pa]) */
-    OUT_WIND,             /**< near surface wind speed [m/s] */
-    // Band-specific quantities
-    OUT_ADV_SENS_BAND,    /**< net sensible heat flux advected to snow pack [W/m2] */
-    OUT_ADVECTION_BAND,   /**< advected energy [W/m2] */
-    OUT_ALBEDO_BAND,      /**< average surface albedo [fraction] */
-    OUT_DELTACC_BAND,     /**< change in cold content in snow pack [W/m2] */
-    OUT_GRND_FLUX_BAND,   /**< net heat flux into ground [W/m2] */
-    OUT_IN_LONG_BAND,     /**< incoming longwave at ground surface (under veg) [W/m2] */
-    OUT_LATENT_BAND,      /**< net upward latent heat flux [W/m2] */
-    OUT_LATENT_SUB_BAND,  /**< net upward latent heat flux due to sublimation [W/m2] */
-    OUT_MELT_ENERGY_BAND, /**< energy of fusion (melting) in snowpack [W/m2] */
-    OUT_NET_LONG_BAND,    /**< net downward longwave flux [W/m2] */
-    OUT_NET_SHORT_BAND,   /**< net downward shortwave flux [W/m2] */
-    OUT_RFRZ_ENERGY_BAND, /**< net energy used to refreeze liquid water in snowpack [W/m2] */
-    OUT_SENSIBLE_BAND,    /**< net upward sensible heat flux [W/m2] */
-    OUT_SNOW_CANOPY_BAND, /**< snow interception storage in canopy [mm] */
-    OUT_SNOW_COVER_BAND,  /**< fractional area of snow cover [fraction] */
-    OUT_SNOW_DEPTH_BAND,  /**< depth of snow pack [cm] */
-    OUT_SNOW_FLUX_BAND,   /**< energy flux through snow pack [W/m2] */
-    OUT_SNOW_MELT_BAND,   /**< snow melt [mm] (ALMA_OUTPUT: [mm/s]) */
-    OUT_SNOW_PACKT_BAND,  /**< snow pack temperature [C] (ALMA_OUTPUT: [K]) */
-    OUT_SNOW_SURFT_BAND,  /**< snow surface temperature [C] (ALMA_OUTPUT: [K]) */
-    OUT_SWE_BAND,         /**< snow water equivalent in snow pack [mm] */
-    // Carbon-Cycling Terms
-    OUT_APAR,             /**< absorbed PAR [W/m2] */
-    OUT_GPP,              /**< gross primary productivity [g C/m2d] */
-    OUT_RAUT,             /**< autotrophic respiration [g C/m2d] */
-    OUT_NPP,              /**< net primary productivity [g C/m2d] */
-    OUT_LITTERFALL,       /**< flux of carbon from living biomass into soil [g C/m2d] */
-    OUT_RHET,             /**< soil respiration (heterotrophic respiration) [g C/m2d] */
-    OUT_NEE,              /**< net ecosystem exchange (=NPP-RHET) [g C/m2d] */
-    OUT_CLITTER,          /**< Carbon density in litter pool [g C/m2] */
-    OUT_CINTER,           /**< Carbon density in intermediate pool [g C/m2] */
-    OUT_CSLOW,            /**< Carbon density in slow pool [g C/m2] */
-    // Last value of enum - DO NOT ADD ANYTHING BELOW THIS LINE!!
-    // used as a loop counter and must be >= the largest value in this enum
-    N_OUTVAR_TYPES        /**< used as a loop counter*/
-};
-
-/******************************************************************************
- * @brief   Output BINARY format types
- *****************************************************************************/
-enum
-{
-    OUT_TYPE_DEFAULT,  /**< Default data type */
-    OUT_TYPE_CHAR,     /**< char */
-    OUT_TYPE_SINT,     /**< short int */
-    OUT_TYPE_USINT,    /**< unsigned short int */
-    OUT_TYPE_INT,      /**< int */
-    OUT_TYPE_FLOAT,    /**< single-precision floating point */
-    OUT_TYPE_DOUBLE    /**< double-precision floating point */
-};
-
-/******************************************************************************
- * @brief   Output aggregation method types
- *****************************************************************************/
-enum
-{
-    AGG_TYPE_AVG,     /**< average over agg interval */
-    AGG_TYPE_BEG,     /**< value at beginning of agg interval */
-    AGG_TYPE_END,     /**< value at end of agg interval */
-    AGG_TYPE_MAX,     /**< maximum value over agg interval */
-    AGG_TYPE_MIN,     /**< minimum value over agg interval */
-    AGG_TYPE_SUM     /**< sum over agg interval */
-};
-
-
-/******************************************************************************
- * @brief   Codes for displaying version information
- *****************************************************************************/
-enum
-{
-    DISP_VERSION,
-    DISP_COMPILE_TIME,
-    DISP_ALL
-};
-
-/******************************************************************************
- * @brief   Codes for calendar option.
- *****************************************************************************/
-enum calendars
-{
-    CALENDAR_STANDARD,
-    CALENDAR_GREGORIAN,
-    CALENDAR_PROLEPTIC_GREGORIAN,
-    CALENDAR_NOLEAP,
-    CALENDAR_365_DAY,
-    CALENDAR_360_DAY,
-    CALENDAR_JULIAN,
-    CALENDAR_ALL_LEAP,
-    CALENDAR_366_DAY
-};
-
-/******************************************************************************
- * @brief   Codes for time units option.
- *****************************************************************************/
-enum time_units
-{
-    TIME_UNITS_SECONDS,
-    TIME_UNITS_MINUTES,
-    TIME_UNITS_HOURS,
-    TIME_UNITS_DAYS
-};
-
-=======
->>>>>>> 8a7248ff
 /***** Data Structures *****/
 
 /******************************************************************************
