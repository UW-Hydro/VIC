--- conflicted
+++ resolved
@@ -109,28 +109,16 @@
 
 // Error Level is always active
 #ifdef NO_LINENOS
-<<<<<<< HEAD
 #define log_err(M, ...) print_trace(); fprintf(LOG_DEST, \
                                                "[ERROR] errno: %s: " M "\n", \
                                                clean_errno(), ## __VA_ARGS__); \
     exit(1);
-#define log_ncerr(e) fprintf(LOG_DEST, "[ERROR] errno: %s \n", \
-                             clean_ncerrno(e)); exit(1);
 #else
 #define log_err(M, ...) print_trace(); fprintf(LOG_DEST, \
-                                               "[ERROR] %s:%d: errno: %s: " M "\n", __FILE__, __LINE__, \
+                                               "[ERROR] %s:%d: errno: %s: " M "\n", \
+                                               __FILE__, __LINE__, \
                                                clean_errno(), ## __VA_ARGS__); \
     exit(1);
-#define log_ncerr(e) fprintf(LOG_DEST, "[ERROR] %s:%d: errno: %s \n", __FILE__, \
-                             __LINE__, clean_ncerrno(e)); exit(1);
-=======
-#define log_err(M, ...) fprintf(LOG_DEST, "[ERROR] errno: %s: " M "\n", \
-                                clean_errno(), ## __VA_ARGS__); exit(1);
-#else
-#define log_err(M, ...) fprintf(LOG_DEST, "[ERROR] %s:%d: errno: %s: " M "\n", \
-                                __FILE__, __LINE__, \
-                                clean_errno(), ## __VA_ARGS__); exit(1);
->>>>>>> 0709c3d8
 #endif
 
 // These depend on previously defined macros
