--- conflicted
+++ resolved
@@ -108,11 +108,7 @@
 void colavg(double *, double *, double *, double, double *, int, double,
             double);
 double compute_coszen(double, double, double, unsigned short int, unsigned int);
-<<<<<<< HEAD
-void compute_pot_evap(double, double, double, double, double, double, double,
-=======
 void compute_pot_evap(size_t, double, double, double, double, double, double,
->>>>>>> 2940f93d
                       double, double, double, double *, char, double, double,
                       double, double *);
 void compute_runoff_and_asat(soil_con_struct *, double *, double, double *,
