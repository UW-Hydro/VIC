/******************************************************************************
 * @section DESCRIPTION
 *
 * Compute potential evaporation.
 *
 * @section LICENSE
 *
 * The Variable Infiltration Capacity (VIC) macroscale hydrological model
 * Copyright (C) 2014 The Land Surface Hydrology Group, Department of Civil
 * and Environmental Engineering, University of Washington.
 *
 * The VIC model is free software; you can redistribute it and/or
 * modify it under the terms of the GNU General Public License
 * as published by the Free Software Foundation; either version 2
 * of the License, or (at your option) any later version.
 *
 * This program is distributed in the hope that it will be useful,
 * but WITHOUT ANY WARRANTY; without even the implied warranty of
 * MERCHANTABILITY or FITNESS FOR A PARTICULAR PURPOSE.  See the
 * GNU General Public License for more details.
 *
 * You should have received a copy of the GNU General Public License along with
 * this program; if not, write to the Free Software Foundation, Inc.,
 * 51 Franklin Street, Fifth Floor, Boston, MA  02110-1301, USA.
 *****************************************************************************/

#include <vic_def.h>
#include <vic_run.h>

/******************************************************************************
 * @brief    Compute potential evaporation.
 *****************************************************************************/
void
<<<<<<< HEAD
compute_pot_evap(double  dt,
=======
compute_pot_evap(size_t  model_steps_per_day,
>>>>>>> 2940f93d
                 double  rsmin,
                 double  albedo,
                 double  shortwave,
                 double  net_longwave,
                 double  RGL,
                 double  tair,
                 double  vpd,
                 double  lai,
                 double  elevation,
                 double *aero_resist,
                 char    overstory,
                 double  rarc,
                 double  vegcover,
                 double  ra_soil,
                 double *pot_evap)
{
    extern parameters_struct param;

    double                   net_short;
    double                   gsm_inv;
    bool                     ref_crop;
    double                   rc;
    double                   net_rad;
    double                   ra_veg;
    double                   Epot_veg;
    double                   Epot_soil;

    /************************************************
       Estimate potential evap using penman equation
    ************************************************/

    net_short = (1.0 - albedo) * shortwave;
    gsm_inv = 1.0;
    ref_crop = false;
    rc = calc_rc(rsmin, net_short, RGL, tair, vpd, lai, gsm_inv, ref_crop);
    net_rad = net_short + net_longwave;
    if (!overstory) {
        ra_veg = aero_resist[0];
    }
    else {
        ra_veg = aero_resist[1];
    }
    Epot_veg =
<<<<<<< HEAD
        penman(tair, elevation, net_rad, vpd, ra_veg, rc, rarc) *
        dt / SEC_PER_DAY;

    Epot_soil =
        penman(tair, elevation, net_rad, vpd, ra_soil, 0.0,
               param.SOIL_RARC) * dt / SEC_PER_DAY;
=======
        penman(tair, elevation, net_rad, vpd, ra_veg, rc, rarc) /
        model_steps_per_day;

    Epot_soil =
        penman(tair, elevation, net_rad, vpd, ra_soil, 0.0,
               param.SOIL_RARC) / model_steps_per_day;
>>>>>>> 2940f93d

    *pot_evap = vegcover * Epot_veg + (1 - vegcover) * Epot_soil;
}<|MERGE_RESOLUTION|>--- conflicted
+++ resolved
@@ -31,11 +31,7 @@
  * @brief    Compute potential evaporation.
  *****************************************************************************/
 void
-<<<<<<< HEAD
-compute_pot_evap(double  dt,
-=======
 compute_pot_evap(size_t  model_steps_per_day,
->>>>>>> 2940f93d
                  double  rsmin,
                  double  albedo,
                  double  shortwave,
@@ -79,21 +75,12 @@
         ra_veg = aero_resist[1];
     }
     Epot_veg =
-<<<<<<< HEAD
-        penman(tair, elevation, net_rad, vpd, ra_veg, rc, rarc) *
-        dt / SEC_PER_DAY;
-
-    Epot_soil =
-        penman(tair, elevation, net_rad, vpd, ra_soil, 0.0,
-               param.SOIL_RARC) * dt / SEC_PER_DAY;
-=======
         penman(tair, elevation, net_rad, vpd, ra_veg, rc, rarc) /
         model_steps_per_day;
 
     Epot_soil =
         penman(tair, elevation, net_rad, vpd, ra_soil, 0.0,
                param.SOIL_RARC) / model_steps_per_day;
->>>>>>> 2940f93d
 
     *pot_evap = vegcover * Epot_veg + (1 - vegcover) * Epot_soil;
 }