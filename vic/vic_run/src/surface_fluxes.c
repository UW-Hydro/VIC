--- conflicted
+++ resolved
@@ -794,12 +794,8 @@
            Compute Potential Evap
         **************************************/
 
-<<<<<<< HEAD
-        compute_pot_evap(gp->dt, vic_run_veg_lib[veg_class].rmin,
-=======
         compute_pot_evap(gp->model_steps_per_day,
                          vic_run_veg_lib[veg_class].rmin,
->>>>>>> 2940f93d
                          iter_soil_veg_var.albedo, atmos->shortwave[hidx],
                          iter_soil_energy.NetLongAtmos,
                          vic_run_veg_lib[veg_class].RGL, Tair, VPDcanopy,
